"""
Scaffold abstract base class.
Describes methods each scaffold must or may override.
"""
import copy
from opencmiss.utils.zinc.general import ChangeManager
from opencmiss.zinc.field import Field
from scaffoldmaker.utils.meshrefinement import MeshRefinement
from scaffoldmaker.utils.derivativemoothing import DerivativeSmoothing
from scaffoldmaker.utils.interpolation import DerivativeScalingMode
<<<<<<< HEAD
=======
from scaffoldmaker.utils.zinc_utils import extract_node_field_parameters, print_node_field_parameters
>>>>>>> 3f543235

class Scaffold_base:
    '''
    Base class for scaffolds / mesh generator scripts.
    Not intended to be instantiated. Most methods must be overridden by actual scaffolds.
    '''

    @classmethod
    def getName(cls):
        '''
        Must override.
        :return: Unique type name for scaffold, for display in user interface.
        '''
        return None

    @classmethod
    def getParameterSetNames(cls):
        '''
        Optionally override to return additional default parameter set names supported by getDefaultOptions().
        Always have first set name 'Default'. Do not use name 'Custom' as clients may use internally.
        '''
        return ['Default']
 
    @classmethod
    def getDefaultOptions(cls, parameterSetName='Default'):
        '''
        Must override to get valid initial default or other named parameter set. Must support 'Default' parameter set.
        :param parameterSetName: Name of parameter set to get, from list returned by getParameterSetNames().
        :return: Dictionary of parameter name value pairs, of integer, real or boolean type.
        '''
        return {
            'Integer option' : 1,
            'Real option' : 1.0,
            'Boolean option' : True
        }

    @classmethod
    def getOrderedOptionNames(cls):
        '''
        Must override to get list of parameters in order for display and editing in user interface.
        Note can omit parameter names to remove from interface.
        :return: List of parameter names in display order.
        '''
        return []

    @classmethod
    def getOptionValidScaffoldTypes(cls, optionName):
        '''
        Override in derived types with ScaffoldPackage options, to return list of
        valid scaffold types for ScaffoldPackage option optionName.
        '''
        return []

    @classmethod
    def getOptionScaffoldTypeParameterSetNames(cls, optionName, scaffoldType):
        '''
        Override in derived types with ScaffoldPackage options to return
        custom list of parameter set names for ScaffoldPackage option optionName with the
        specified scaffoldType.
        Override may cut and paste this code to handle any types using their standard
        parameter set names.
        '''
        assert scaffoldType in cls.getOptionValidScaffoldTypes(optionName), cls.__name__ + '.getOptionScaffoldTypeParameterSetNames.  Invalid option ' + optionName + ' scaffold type ' + scaffoldType.getName()
        return scaffoldType.getParameterSetNames()

    @classmethod
    def getOptionScaffoldPackage(cls, optionName, scaffoldType, parameterSetName=None):
        '''
        Override in derived types with ScaffoldPackage options to create a ScaffoldPackage
        object for option optionName with the specified scaffoldType and parameterSetName.
        :param parameterSetName:  Name of valid parameter set for option Scaffold, or None for default.
        '''
        assert False, 'getOptionScaffoldPackage() not implemented for scaffold type.  Attempted to get option ' + optionName + ' scaffold type ' + scaffoldType.getName()

    @classmethod
    def checkOptions(cls, options):
        '''
        Must override to keep options within limits to prevent nonsense or errors.
        '''
        if options['Integer option'] < 1:
            options['Integer option'] = 1
        if options['Real option'] < 0.0:
            options['Real option'] = 0.0

    @classmethod
    def generateBaseMesh(cls, region, options):
        """
        Override to generate scaffold mesh in region using Zinc API with options.
        :param region: Zinc region to define model in. Must be empty.
        :param options: Dict containing options. See getDefaultOptions().
        :return: list of AnnotationGroup
        """
        return []

    @classmethod
    def refineMesh(cls, meshrefinement, options):
        """
        Override to refine/resample mesh if supported.
        :param meshrefinement: MeshRefinement, which knows source and target region.
        :param options: Dict containing options. See getDefaultOptions().
        """
        pass

    @classmethod
    def defineFaceAnnotations(cls, region, options, annotationGroups):
        """
        Override in classes with face annotation groups.
        Add face annotation groups from the highest dimension mesh.
        Must have defined faces and added subelements for highest dimension groups.
        :param region: Zinc region containing model.
        :param options: Dict containing options. See getDefaultOptions().
        :param annotationGroups: List of annotation groups for top-level elements.
        New face annotation groups are appended to this list.
        """
        pass

    @classmethod
    def generateMesh(cls, region, options):
        """
        Generate base or refined mesh.
        Some classes may override to a simpler version just generating the base mesh.
        :param region: Zinc region to create mesh in. Must be empty.
        :param options: Dict containing options. See getDefaultOptions().
        :return: list of AnnotationGroup for mesh.
        """
        fieldmodule = region.getFieldmodule()
        with ChangeManager(fieldmodule):
            if options.get('Refine'):
                baseRegion = region.createRegion()
                annotationGroups = cls.generateBaseMesh(baseRegion, options)
                meshrefinement = MeshRefinement(baseRegion, region, annotationGroups)
                cls.refineMesh(meshrefinement, options)
                annotationGroups = meshrefinement.getAnnotationGroups()
            else:
                annotationGroups = cls.generateBaseMesh(region, options)
            fieldmodule.defineAllFaces()
            oldAnnotationGroups = copy.copy(annotationGroups)
            for annotationGroup in annotationGroups:
                annotationGroup.addSubelements()
            cls.defineFaceAnnotations(region, options, annotationGroups)
            for annotation in annotationGroups:
                if annotation not in oldAnnotationGroups:
                    annotationGroup.addSubelements()
        return annotationGroups

    @classmethod
    def smoothDerivativeMagnitudes(cls, region, options, editGroupName, scalingMode : DerivativeScalingMode):
        fieldmodule = region.getFieldmodule()
        coordinatesField = fieldmodule.findFieldByName('coordinates').castFiniteElement()
        groupName = 'cmiss_selection'
        selectionGroup = fieldmodule.findFieldByName(groupName).castGroup()
        if not selectionGroup.isValid():
            groupName = False  # smooth whole model
        smoothing = DerivativeSmoothing(region, coordinatesField, groupName, scalingMode, editGroupName)
        smoothing.smooth()
<<<<<<< HEAD
        return False, True  # settings not changed, nodes changed

    @classmethod
=======
        del smoothing
        return False, True  # settings not changed, nodes changed

    @classmethod
    def printNodeFieldParameters(cls, region, options, editGroupName):
        '''
        Interactive function for printing node field parameters for pasting into code.
        '''
        fieldmodule = region.getFieldmodule()
        nodeset = fieldmodule.findNodesetByFieldDomainType(Field.DOMAIN_TYPE_NODES)
        selectionGroup = fieldmodule.findFieldByName('cmiss_selection').castGroup()
        if selectionGroup.isValid():
            nodeset = selectionGroup.getFieldNodeGroup(nodeset).getNodesetGroup()
            if not nodeset.isValid():
                print('Print node field parameters: No nodes selected')
                return False, False
        coordinates = fieldmodule.findFieldByName('coordinates').castFiniteElement()
        valueLabels, fieldParameters = extract_node_field_parameters(nodeset, coordinates)
        print_node_field_parameters(valueLabels, fieldParameters)  #, format_string='{:8.3f}')
        return False, False  # no change to settings, nor node parameters

    @classmethod
>>>>>>> 3f543235
    def getInteractiveFunctions(cls):
        """
        Override to return list of named interactive functions that client
        can invoke to modify mesh parameters with a push button control.
        Functions must take 3 arguments: Zinc region, scaffold options and
        editGroupName (can be None) for optional name of Zinc group to
        create or modify so changed nodes etc. are put in it.
        Functions return 2 boolean values: optionsChanged, nodesChanged.
        These tell the client whether to redisplay the options or process
        the effects of node edits (which will be recorded in edit group if
        its name is supplied).
        :return: list(tuples), (name : str, callable(region, options, editGroupName)).
        """
        return [
            ("Smooth derivative magnitudes arithmetic", lambda region, options, editGroupName: cls.smoothDerivativeMagnitudes(region, options, editGroupName, DerivativeScalingMode.ARITHMETIC_MEAN)),
<<<<<<< HEAD
            ("Smooth derivative magnitudes harmonic", lambda region, options, editGroupName: cls.smoothDerivativeMagnitudes(region, options, editGroupName, DerivativeScalingMode.HARMONIC_MEAN))
        ]
=======
            ("Smooth derivative magnitudes harmonic", lambda region, options, editGroupName: cls.smoothDerivativeMagnitudes(region, options, editGroupName, DerivativeScalingMode.HARMONIC_MEAN)),
            ("Print node parameters", lambda region, options, editGroupName: cls.printNodeFieldParameters(region, options, editGroupName))
            ]
>>>>>>> 3f543235
<|MERGE_RESOLUTION|>--- conflicted
+++ resolved
@@ -8,10 +8,7 @@
 from scaffoldmaker.utils.meshrefinement import MeshRefinement
 from scaffoldmaker.utils.derivativemoothing import DerivativeSmoothing
 from scaffoldmaker.utils.interpolation import DerivativeScalingMode
-<<<<<<< HEAD
-=======
 from scaffoldmaker.utils.zinc_utils import extract_node_field_parameters, print_node_field_parameters
->>>>>>> 3f543235
 
 class Scaffold_base:
     '''
@@ -167,11 +164,6 @@
             groupName = False  # smooth whole model
         smoothing = DerivativeSmoothing(region, coordinatesField, groupName, scalingMode, editGroupName)
         smoothing.smooth()
-<<<<<<< HEAD
-        return False, True  # settings not changed, nodes changed
-
-    @classmethod
-=======
         del smoothing
         return False, True  # settings not changed, nodes changed
 
@@ -194,7 +186,6 @@
         return False, False  # no change to settings, nor node parameters
 
     @classmethod
->>>>>>> 3f543235
     def getInteractiveFunctions(cls):
         """
         Override to return list of named interactive functions that client
@@ -210,11 +201,6 @@
         """
         return [
             ("Smooth derivative magnitudes arithmetic", lambda region, options, editGroupName: cls.smoothDerivativeMagnitudes(region, options, editGroupName, DerivativeScalingMode.ARITHMETIC_MEAN)),
-<<<<<<< HEAD
-            ("Smooth derivative magnitudes harmonic", lambda region, options, editGroupName: cls.smoothDerivativeMagnitudes(region, options, editGroupName, DerivativeScalingMode.HARMONIC_MEAN))
-        ]
-=======
             ("Smooth derivative magnitudes harmonic", lambda region, options, editGroupName: cls.smoothDerivativeMagnitudes(region, options, editGroupName, DerivativeScalingMode.HARMONIC_MEAN)),
             ("Print node parameters", lambda region, options, editGroupName: cls.printNodeFieldParameters(region, options, editGroupName))
-            ]
->>>>>>> 3f543235
+            ]