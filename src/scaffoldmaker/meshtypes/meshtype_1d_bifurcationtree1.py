"""
Generates a 1-D tree of bifurcating curves with radius.
"""

from __future__ import division
<<<<<<< HEAD

from math import cos, radians, sin

=======
from math import cos, radians, sin, sqrt
>>>>>>> 13d22c0d
from opencmiss.maths.vectorops import add, cross, magnitude, mult, normalize, sub
from opencmiss.utils.zinc.field import findOrCreateFieldCoordinates, findOrCreateFieldFiniteElement
from opencmiss.utils.zinc.general import ChangeManager
from opencmiss.zinc.element import Element, Elementbasis
from opencmiss.zinc.field import Field
from opencmiss.zinc.node import Node
from scaffoldmaker.meshtypes.scaffold_base import Scaffold_base


class MeshType_1d_bifurcationtree1(Scaffold_base):
    '''
    Generates a 1-D tree of bifurcating curves with radius.
    '''

    @staticmethod
    def getName():
        return '1D Bifurcation Tree 1'

    @staticmethod
    def getParameterSetNames():
        return ['Default']

    @staticmethod
    def getDefaultOptions(parameterSetName='Default'):
        options = {}
        options['Number of generations'] = 8
        options['Root diameter'] = 0.25
        options['Root length'] = 1.0
        options['Fork angle degrees'] = 10.0
        options['Fork diameter ratio'] = 0.9
        options['Branch arc angle degrees'] = 40.0
        options['Branch diameter ratio'] = 0.8
        options['Branch length ratio'] = 0.8
        return options

    @staticmethod
    def getOrderedOptionNames():
        return [
            'Number of generations',
            'Root diameter',
            'Root length',
            'Fork angle degrees',
            'Fork diameter ratio',
            'Branch arc angle degrees',
            'Branch diameter ratio',
            'Branch length ratio']

    @staticmethod
    def checkOptions(options):
        '''
        :return:  True if dependent options changed, otherwise False. This
        happens where two or more options must change together to be valid.
        '''
        dependentChanges = False
        for key in ['Number of generations']:
            if options[key] < 1:
                options[key] = 1
        for key in [
            'Root diameter',
            'Root length',
            'Fork angle degrees',
            'Fork diameter ratio',
            'Branch arc angle degrees',
            'Branch diameter ratio',
            'Branch length ratio']:
            if options[key] < 0.0:
                options[key] = 0.0
        return dependentChanges

    @classmethod
    def generateBifurcationTree(cls, options):
        '''
        :return: BifurcationTree
        '''
        generationCount = options['Number of generations']
        rootLength = options['Root length']
        rootRadius = 0.5*options['Root diameter']
        forkAngleRadians = radians(options['Fork angle degrees'])
        forkRadiusRatio = options['Fork diameter ratio']
        branchArcRadians = radians(options['Branch arc angle degrees'])
        branchLengthRatio = options['Branch length ratio']
        branchRadiusRatio = options['Branch diameter ratio']
        return BifurcationTree(generationCount, rootLength, rootRadius, forkAngleRadians, forkRadiusRatio, branchArcRadians, branchLengthRatio, branchRadiusRatio)

    @classmethod
    def generateBaseMesh(cls, region, options):
        """
        Generate the base 1D Hermite mesh.
        :param region: Zinc region to define model in. Must be empty.
        :param options: Dict containing options. See getDefaultOptions().
        :return: list of AnnotationGroup
        """
        generationCount = options['Number of generations']
        bifurcationTree = cls.generateBifurcationTree(options)
        bifurcationTree.generateZincModel(region)
        return []


class TreeNode:
    '''
    Stores a tree of 1-D bifurcating curves through nested children.
    '''

    def __init__(self, x, d1, r):
        '''
        :param x: coordinates
        :param d1: Parent/primary coordinate derivative
        :param r: Parent/primary radius
        '''
        self._x = x
        self._d1 = [ d1 ]  # list to support child versions
        self._r = [ r ]  # list to support child versions
        self._parent_d1_index = 0
        self._parent_r_index = 0
        self._children = []

    def addChild(self, childTreeNode, d1=None, r=None):
        '''
        :param childTreeNode: Child TreeNode.
        :param d1: Child coordinate derivative, or default None to use parent/primary.
        :param r: Child radius, or default None to use parent/primary.
        '''
        if d1:
            childTreeNode._parent_d1_index = len(self._d1)
            self._d1.append(d1)
        if r:
            childTreeNode._parent_r_index = len(self._r)
            self._r.append(r)
        self._children.append(childTreeNode)

    def getChild(self, childIndex):
        '''
        :param childIndex: Index starting at 0 into child tree node list.
        Return x1, d1, r1, x2, d2, r2
        '''
        assert 0 <= childIndex < len(self._children)
        return self._children[childIndex]

    def getChildCurve(self, childIndex):
        '''
        :param childIndex: Index starting at 0 into child tree node list.
        Return x1, d1, r1, x2, d2, r2
        '''
        assert 0 <= childIndex < len(self._children)
        child = self._children[childIndex]
        return self._x, self._d1[child._parent_d1_index], self._r[child._parent_r_index], child._x, child._d1[0], child._r[0]


class BifurcationTree:
    '''
    Class for generating tree of 1-D bifurcating curves and converting to Zinc model.
    '''

    def __init__(self, generationCount, rootLength, rootRadius, forkAngleRadians, forkRadiusRatio, branchArcRadians, branchLengthRatio, branchRadiusRatio):
        '''
        '''
        self._generationCount = generationCount
        rootDirection = [ 0.0, 0.0, rootLength ]
        self._rootNode = TreeNode([ 0.0, 0.0, 0.0 ], rootDirection, rootRadius)
        self._forkAngleRadians = forkAngleRadians
        self._cosForkAngle = cos(forkAngleRadians)
        self._sinForkAngle = sin(forkAngleRadians)
        self._forkRadiusRatio = forkRadiusRatio
        self._branchArcRadians = branchArcRadians
        self._cosBranchArc = cos(branchArcRadians)
        self._sinBranchArc = sin(branchArcRadians)
        self._branchLengthRatio = branchLengthRatio
        self._branchRadiusRatio = branchRadiusRatio
        self._rootNode.addChild(self._createNodeTree(1, rootDirection, rootDirection, rootRadius*branchRadiusRatio, [ 0.0, 1.0, 0.0 ]))

    def _createNodeTree(self, generation, x1, d1, r, forkNormal):
        '''
        Create node with specified x1, d1, r and recursively add two child nodes until generationCount.
        :param forkNormal: Unit direction normal to d1 and child branches.
        :return: Top node of tree.
        '''
        node = TreeNode(x1, d1, r)
        if generation < self._generationCount:
            branchLength = magnitude(d1)*self._branchLengthRatio
            main = mult(d1, self._cosForkAngle*self._branchLengthRatio)
            side = mult(cross(forkNormal, d1), self._sinForkAngle*self._branchLengthRatio)
            branch1d1 = add(main, side)
            branch2d1 = sub(main, side)
            if self._branchArcRadians > 0.0:
                arcr = branchLength/self._branchArcRadians
                arc2 = mult(branch1d1, arcr/branchLength)
                arc1 = cross(arc2, forkNormal)
                arcc = sub(x1, arc1)
                branch1x2 = add(arcc, add(mult(arc1, self._cosBranchArc), mult(arc2, self._sinBranchArc)))
                branch1d2 = mult(add(mult(arc1, -self._sinBranchArc), mult(arc2, self._cosBranchArc)), branchLength/arcr)
                arc2 = mult(branch2d1, arcr/branchLength)
                arc1 = cross(forkNormal, arc2)
                arcc = sub(x1, arc1)
                branch2x2 = add(arcc, add(mult(arc1, self._cosBranchArc), mult(arc2, self._sinBranchArc)))
                branch2d2 = mult(add(mult(arc1, -self._sinBranchArc), mult(arc2, self._cosBranchArc)), branchLength/arcr)
            else:
                branch1x2 = add(x1, branch1d1)
                branch1d2 = branch1d1
                branch2x2 = add(x1, branch2d1)
                branch2d2 = branch2d1
            branch1Normal = normalize(cross(forkNormal, branch1d2))
            branch2Normal = normalize(cross(forkNormal, branch2d2))
            forkRadius = r*self._forkRadiusRatio
            node.addChild(self._createNodeTree(generation + 1, branch1x2, branch1d2, forkRadius*self._branchRadiusRatio, branch1Normal), branch1d1, forkRadius)
            node.addChild(self._createNodeTree(generation + 1, branch2x2, branch2d2, forkRadius*self._branchRadiusRatio, branch2Normal), branch2d1, forkRadius)
        return node

    def getRootNode(self):
        return self._rootNode

    def generateZincModel(self, region, nextNodeIdentifier=1, nextElementIdentifier=1):
        '''
        Generate Zinc nodes and elements in region to represent tree.
        :return: Final nextNodeIdentifier, nextElementIdentifier.
        '''
        self._fieldmodule = region.getFieldmodule()
        self._nodes = self._fieldmodule.findNodesetByFieldDomainType(Field.DOMAIN_TYPE_NODES)
        self._mesh1d = self._fieldmodule.findMeshByDimension(1)
        self._cubicHermiteBasis = self._fieldmodule.createElementbasis(1, Elementbasis.FUNCTION_TYPE_CUBIC_HERMITE)
        self._linearBasis = self._fieldmodule.createElementbasis(1, Elementbasis.FUNCTION_TYPE_LINEAR_LAGRANGE)
        self._nodetemplates = {}  # indexed by (d1VersionsCount, rVersionsCount)
        self._elementtemplates = {}  # indexed by start (d1Version, rVersion)
        with ChangeManager(self._fieldmodule):
            self._coordinates = findOrCreateFieldCoordinates(self._fieldmodule)
            self._radius = findOrCreateFieldFiniteElement(self._fieldmodule, "radius", components_count=1, managed=True)
            self._fieldcache = self._fieldmodule.createFieldcache()
            parentNode = None
            nextNodeIdentifier, nextElementIdentifier = self._generateZincModelTree(self._rootNode, parentNode, nextNodeIdentifier, nextElementIdentifier)
        return nextNodeIdentifier, nextElementIdentifier

    def _getZincNodetemplate(self, d1VersionsCount, rVersionsCount):
        '''
        Get node template for specified numbers of d1 and r versions.
        :return: Zinc Nodetemplate
        '''
        templateId = (d1VersionsCount, rVersionsCount)
        nodetemplate = self._nodetemplates.get(templateId)
        if not nodetemplate:
            assert (d1VersionsCount > 0) and (rVersionsCount > 0)
            nodetemplate = self._nodes.createNodetemplate()
            nodetemplate.defineField(self._coordinates)
            nodetemplate.setValueNumberOfVersions(self._coordinates, -1, Node.VALUE_LABEL_D_DS1, d1VersionsCount)
            nodetemplate.defineField(self._radius)
            nodetemplate.setValueNumberOfVersions(self._radius, -1, Node.VALUE_LABEL_VALUE, rVersionsCount)
            self._nodetemplates[templateId] = nodetemplate
        return nodetemplate

    def _getZincElementtemplate(self, d1Version, rVersion):
        '''
        Get node template for specified numbers of d1 and r versions.
        :return: Zinc Elementtemplate
        '''
        templateId = (d1Version, rVersion)
        elementtemplate = self._elementtemplates.get(templateId)
        if not elementtemplate:
            assert (d1Version > 0) and (rVersion > 0)
            elementtemplate = self._mesh1d.createElementtemplate()
            elementtemplate.setElementShapeType(Element.SHAPE_TYPE_LINE)
            eftCoordinates = self._mesh1d.createElementfieldtemplate(self._cubicHermiteBasis)
            eftCoordinates.setTermNodeParameter(2, 1, 1, Node.VALUE_LABEL_D_DS1, d1Version)
            elementtemplate.defineField(self._coordinates, -1, eftCoordinates)
            eftRadius = self._mesh1d.createElementfieldtemplate(self._linearBasis)
            eftRadius.setTermNodeParameter(1, 1, 1, Node.VALUE_LABEL_VALUE, rVersion)
            elementtemplate.defineField(self._radius, -1, eftRadius)
            self._elementtemplates[templateId] = elementtemplate
        return elementtemplate

    def _generateZincModelTree(self, treeNode, parentNode, nextNodeIdentifier, nextElementIdentifier):
        '''
        :return: Final nextNodeIdentifier, nextElementIdentifier.
        '''
        d1VersionsCount = len(treeNode._d1)
        rVersionsCount = len(treeNode._r)
        nodetemplate = self._getZincNodetemplate(d1VersionsCount, rVersionsCount)
        node = self._nodes.createNode(nextNodeIdentifier, nodetemplate)
        nextNodeIdentifier += 1
        self._fieldcache.setNode(node)
        self._coordinates.setNodeParameters(self._fieldcache, -1, Node.VALUE_LABEL_VALUE, 1, treeNode._x)
        for i in range(d1VersionsCount):
            self._coordinates.setNodeParameters(self._fieldcache, -1, Node.VALUE_LABEL_D_DS1, i + 1, treeNode._d1[i])
        for i in range(rVersionsCount):
            self._radius.setNodeParameters(self._fieldcache, -1, Node.VALUE_LABEL_VALUE, i + 1, treeNode._r[i])

        if parentNode:
            elementtemplate = self._getZincElementtemplate(treeNode._parent_d1_index + 1, treeNode._parent_r_index + 1)
            element = self._mesh1d.createElement(nextElementIdentifier, elementtemplate)
            nextElementIdentifier += 1
            eftCoordinates = element.getElementfieldtemplate(self._coordinates, -1)
            eftRadius = element.getElementfieldtemplate(self._radius, -1)
            # must set node for both efts
            for eft in ( eftCoordinates, eftRadius ):
                element.setNode(eft, 1, parentNode)
                element.setNode(eft, 2, node)

        for childTreeNode in treeNode._children:
            nextNodeIdentifier, nextElementIdentifier = self._generateZincModelTree(childTreeNode, node, nextNodeIdentifier, nextElementIdentifier)

        return nextNodeIdentifier, nextElementIdentifier<|MERGE_RESOLUTION|>--- conflicted
+++ resolved
@@ -3,13 +3,8 @@
 """
 
 from __future__ import division
-<<<<<<< HEAD
-
 from math import cos, radians, sin
 
-=======
-from math import cos, radians, sin, sqrt
->>>>>>> 13d22c0d
 from opencmiss.maths.vectorops import add, cross, magnitude, mult, normalize, sub
 from opencmiss.utils.zinc.field import findOrCreateFieldCoordinates, findOrCreateFieldFiniteElement
 from opencmiss.utils.zinc.general import ChangeManager
