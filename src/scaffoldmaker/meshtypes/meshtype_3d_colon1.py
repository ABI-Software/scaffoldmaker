--- conflicted
+++ resolved
@@ -5,22 +5,14 @@
 """
 
 import copy
-<<<<<<< HEAD
 
 from opencmiss.zinc.node import Node
-from scaffoldmaker.annotation.annotationgroup import AnnotationGroup
+from opencmiss.zinc.element import Element
+from scaffoldmaker.annotation.annotationgroup import AnnotationGroup, findOrCreateAnnotationGroupForTerm, getAnnotationGroupForTerm
 from scaffoldmaker.annotation.colon_terms import get_colon_term
 from scaffoldmaker.meshtypes.meshtype_1d_path1 import MeshType_1d_path1, extractPathParametersFromRegion
 from scaffoldmaker.meshtypes.meshtype_3d_colonsegment1 import MeshType_3d_colonsegment1, ColonSegmentTubeMeshInnerPoints, \
-    getTeniaColi, createFlatAndTextureCoordinatesTeniaColi, createNodesAndElementsTeniaColi
-=======
-from opencmiss.zinc.element import Element
-from scaffoldmaker.annotation.annotationgroup import AnnotationGroup, findOrCreateAnnotationGroupForTerm, findAnnotationGroupByName, getAnnotationGroupForTerm
-from scaffoldmaker.annotation.colon_terms import get_colon_term
-from scaffoldmaker.meshtypes.meshtype_1d_path1 import MeshType_1d_path1, extractPathParametersFromRegion
-from scaffoldmaker.meshtypes.meshtype_3d_colonsegment1 import MeshType_3d_colonsegment1, ColonSegmentTubeMeshInnerPoints,\
     getTeniaColi, createFlatCoordinatesTeniaColi, createColonCoordinatesTeniaColi, createNodesAndElementsTeniaColi
->>>>>>> 34d2bd4d
 from scaffoldmaker.meshtypes.scaffold_base import Scaffold_base
 from scaffoldmaker.scaffoldpackage import ScaffoldPackage
 from scaffoldmaker.utils import interpolation as interp
@@ -38,190 +30,190 @@
     '''
 
     centralPathDefaultScaffoldPackages = {
-        'Cattle 1' : ScaffoldPackage(MeshType_1d_path1, {
-            'scaffoldSettings' : {
-                'Coordinate dimensions' : 3,
+        'Cattle 1': ScaffoldPackage(MeshType_1d_path1, {
+            'scaffoldSettings': {
+                'Coordinate dimensions': 3,
                 'D2 derivatives': True,
-                'Length' : 1.0,
-                'Number of elements' : 52
-                },
-            'meshEdits' : exnodeStringFromNodeValues(
-                [ Node.VALUE_LABEL_VALUE, Node.VALUE_LABEL_D_DS1, Node.VALUE_LABEL_D_DS2, Node.VALUE_LABEL_D2_DS1DS2  ], [
-                [ [ -245.3, 444.6, -49.1 ], [ -267.7,  -53.1, -20.2 ], [   0.0,   0.0,  15.0 ], [   0.0,   0.0,   0.5 ] ],
-                [ [ -380.3, 484.8, -45.0 ], [   24.5,  102.7,  15.7 ], [   0.0,   0.0,  15.0 ], [   0.0,   0.0,   0.5 ] ],
-                [ [ -298.1, 510.4, -36.8 ], [   73.6,    9.9, -16.4 ], [   0.0,   0.0,  15.0 ], [ -10.8,  -2.7,  -6.5 ] ],
-                [ [ -213.1, 527.9, -22.5 ], [   -1.0,  -10.8, 125.6 ], [ -22.6,  -5.6,   1.4 ], [  -5.3, -12.9, -22.2 ] ],
-                [ [ -315.5, 570.2,  18.9 ], [ -107.9,    9.3,  21.9 ], [  -3.9, -18.1, -31.1 ], [  14.1,   6.3, -14.4 ] ],
-                [ [ -417.4, 555.0,  14.6 ], [  -83.0,  -41.3,  -0.8 ], [   6.1,   1.7, -31.0 ], [   1.4,  10.6,   7.1 ] ],
-                [ [ -497.3, 488.9,  13.6 ], [  -44.6,  -81.6,  10.0 ], [  -1.7,  -2.6, -21.1 ], [  -3.0,  -0.8,   8.0 ] ],
-                [ [ -527.0, 392.5,   2.7 ], [   47.4,  -82.0,  -7.9 ], [   0.0,   0.0, -15.0 ], [   1.6,   2.9,   1.1 ] ],
-                [ [ -461.2, 345.9,  -0.8 ], [   56.9,  -44.5,   2.4 ], [   0.0,   0.0, -15.0 ], [   0.0,   0.0,   0.5 ] ],
-                [ [ -415.6, 293.8,   3.9 ], [   93.2,  -62.6,   3.1 ], [   0.0,   0.0, -15.0 ], [   0.0,   0.0,   0.5 ] ],
-                [ [ -232.2, 264.9,   0.2 ], [  140.1,   58.2,  -1.0 ], [   0.0,   0.0, -15.0 ], [   0.0,   0.0,   0.5 ] ],
-                [ [ -168.4, 357.2,   1.3 ], [   10.1,   78.6,  -3.2 ], [   0.0,   0.0, -15.0 ], [   0.0,   0.0,   0.5 ] ],
-                [ [ -185.3, 419.1,  -0.7 ], [  -45.1,   57.1,  -0.9 ], [   0.0,   0.0, -15.0 ], [   0.0,   0.0,   0.5 ] ],
-                [ [ -253.2, 466.7,  -0.3 ], [  -63.4,   24.7,   0.2 ], [   0.0,   0.0, -15.0 ], [   0.0,   0.0,   0.5 ] ],
-                [ [ -323.8, 482.5,   0.1 ], [  -68.2,    2.9,  -1.2 ], [   0.0,   0.0, -15.0 ], [   0.0,   0.0,   0.5 ] ],
-                [ [ -387.5, 485.4,  -0.2 ], [  -44.2,  -17.1,  -1.0 ], [   0.0,   0.0, -15.0 ], [   0.0,   0.0,   0.5 ] ],
-                [ [ -435.6, 433.5,   3.3 ], [    3.4, -109.5,   1.4 ], [   0.0,   0.0, -15.0 ], [   0.0,   0.0,   0.5 ] ],
-                [ [ -370.6, 376.3,  -1.1 ], [   66.9,  -29.2,  -0.9 ], [   0.0,   0.0, -15.0 ], [   0.0,   0.0,   0.5 ] ],
-                [ [ -313.0, 357.9,  -0.1 ], [   40.0,  -33.5,   9.6 ], [   0.0,   0.0, -15.0 ], [   0.0,   0.0,   0.5 ] ],
-                [ [ -259.2, 340.7,   2.1 ], [   48.9,    6.4,   1.4 ], [   0.0,   0.0, -15.0 ], [   0.0,   0.0,   0.5 ] ],
-                [ [ -246.5, 380.3,  -0.8 ], [  -29.7,   33.6,  -0.7 ], [   0.0,   0.0, -15.0 ], [   0.0,   0.0,   0.5 ] ],
-                [ [ -297.3, 387.1,   0.6 ], [  -59.7,   12.6,  -0.0 ], [   0.0,   0.0, -15.0 ], [   0.0,   0.0,   0.5 ] ],
-                [ [ -340.2, 415.6,  -1.0 ], [  -86.2,   28.9,  -2.9 ], [   0.0,   0.0, -15.0 ], [   0.0,   0.0,   0.5 ] ],
-                [ [ -398.3, 443.1,  -0.1 ], [   10.6,   82.1,  -2.6 ], [   0.0,   0.0, -15.0 ], [   0.0,   0.0,   0.5 ] ],
-                [ [ -329.8, 449.1,  -2.1 ], [   53.2,   14.0,  -0.5 ], [   0.0,   0.0, -15.0 ], [   0.0,   0.0,   0.5 ] ],
-                [ [ -251.3, 425.9,  -0.3 ], [   43.9,  -19.3,   0.0 ], [   0.0,   0.0, -15.0 ], [   0.0,   0.0,   0.5 ] ],
-                [ [ -209.1, 390.6,   0.0 ], [   26.0,  -38.8,   0.9 ], [   0.0,   0.0, -15.0 ], [   0.0,   0.0,   0.5 ] ],
-                [ [ -207.8, 350.8,   1.4 ], [   -9.4,  -43.6,   1.8 ], [   0.0,   0.0, -15.0 ], [   0.0,   0.0,   0.5 ] ],
-                [ [ -245.8, 299.4,   7.6 ], [  -70.3,  -36.0,   1.4 ], [   0.0,   0.0, -15.0 ], [   0.0,   0.0,   0.5 ] ],
-                [ [ -345.3, 304.1,   3.1 ], [ -100.2,   27.9,  -1.9 ], [   0.0,   0.0, -15.0 ], [   0.0,   0.0,   0.5 ] ],
-                [ [ -418.4, 361.1,  -0.2 ], [  -57.8,   55.8,  -1.7 ], [   0.0,   0.0, -15.0 ], [   0.0,   0.0,   0.5 ] ],
-                [ [ -479.2, 415.6,   2.2 ], [   -8.8,   73.1,  -1.6 ], [   0.0,   0.0, -15.0 ], [   0.0,   0.0,   0.5 ] ],
-                [ [ -439.6, 495.7,  -2.1 ], [   61.1,   57.1,  -1.3 ], [   0.0,   0.0, -15.0 ], [   0.0,   0.0,   0.5 ] ],
-                [ [ -361.6, 522.6,  -3.0 ], [   78.6,    9.9,   0.2 ], [   0.0,   0.0, -15.0 ], [   0.0,   0.0,   0.5 ] ],
-                [ [ -270.1, 506.5,  -3.8 ], [  103.6,  -33.3,   1.0 ], [   0.0,   0.0, -15.0 ], [   0.0,   0.0,   0.5 ] ],
-                [ [ -148.9, 441.4,  -2.1 ], [   79.7,  -91.5,   2.8 ], [   0.0,   0.0, -15.0 ], [   0.0,   0.0,   0.5 ] ],
-                [ [ -130.9, 313.3,   4.0 ], [   -4.0, -107.2,   3.1 ], [   0.0,   0.0, -15.0 ], [   0.0,   0.0,   0.5 ] ],
-                [ [ -183.9, 251.0,   3.8 ], [  -65.5,  -60.2,   3.6 ], [   0.0,   0.0, -15.0 ], [   0.0,   0.0,   0.5 ] ],
-                [ [ -280.3, 213.0,   3.4 ], [ -165.1,  -18.6,   0.1 ], [   0.0,   0.0, -15.0 ], [   0.0,   0.0,   0.5 ] ],
-                [ [ -400.8, 247.5,   6.8 ], [ -127.1,   36.8,   1.3 ], [   0.0,   0.0, -15.0 ], [   0.0,   0.0,   0.5 ] ],
-                [ [ -530.5, 290.7,   5.2 ], [  -89.0,   86.5,   0.3 ], [   0.0,   0.0, -15.0 ], [   0.0,   0.0,   0.5 ] ],
-                [ [ -568.8, 392.3,   6.9 ], [  -77.4,   67.7,  -5.5 ], [   0.0,   0.0, -15.0 ], [   0.0,   0.0,   0.5 ] ],
-                [ [ -511.2, 535.1,   2.5 ], [   86.2,  111.4,  -1.0 ], [   0.0,   0.0, -15.0 ], [   0.0,   0.0,   0.0 ] ],
-                [ [ -405.0, 601.7,   6.4 ], [  143.6,   52.2,   2.6 ], [   0.0,   0.0, -15.0 ], [   3.2,  -3.1,  -1.4 ] ],
-                [ [ -238.8, 615.9,  16.6 ], [   63.3,   -9.1,  19.1 ], [   8.0,  -7.7, -18.4 ], [ -11.9,   7.9,   0.2 ] ],
-                [ [ -146.2, 605.9,  36.5 ], [   49.3,   -9.9, -50.6 ], [ -23.9,  -3.7, -21.6 ], [  -9.9,   8.8,  14.5 ] ],
-                [ [ -218.4, 585.3,  -2.0 ], [ -124.0,    0.4, -37.5 ], [  -9.2,  13.6,  21.7 ], [   2.9,  -0.2,  23.1 ] ],
-                [ [ -376.3, 579.6, -40.8 ], [ -189.2,  -50.7,  -8.8 ], [  -5.0,   3.3,  23.8 ], [   9.6,  -7.2,  10.6 ] ],
-                [ [ -557.9, 493.9, -24.9 ], [  -30.3,   24.1, 152.8 ], [  27.2,  29.2,   3.0 ], [   3.8, -10.1, -29.6 ] ],
-                [ [ -484.8, 594.4,   0.7 ], [  132.7,   97.0,   3.5 ], [  12.4,  -4.5, -32.3 ], [ -12.3, -22.3, -22.5 ] ],
-                [ [ -318.1, 641.9,  -8.5 ], [  166.7,   17.6,   5.5 ], [   3.0, -13.0, -39.4 ], [  -8.3,  -3.3,  -0.9 ] ],
-                [ [ -158.3, 634.7,  -1.9 ], [  176.5,  -14.0,  10.8 ], [  -4.3, -11.5, -34.6 ], [  -3.1,   2.7,   5.3 ] ],
-                [ [   32.7, 611.7,  13.6 ], [  205.5,  -32.2,  20.0 ], [  -2.4,  -7.3, -28.7 ], [   6.9,   5.6,   6.4 ] ] ] )
-            } ),
-        'Human 1' : ScaffoldPackage(MeshType_1d_path1, {
-            'scaffoldSettings' : {
-                'Coordinate dimensions' : 3,
+                'Length': 1.0,
+                'Number of elements': 52
+            },
+            'meshEdits': exnodeStringFromNodeValues(
+                [Node.VALUE_LABEL_VALUE, Node.VALUE_LABEL_D_DS1, Node.VALUE_LABEL_D_DS2, Node.VALUE_LABEL_D2_DS1DS2], [
+                    [[-245.3, 444.6, -49.1], [-267.7, -53.1, -20.2], [0.0, 0.0, 15.0], [0.0, 0.0, 0.5]],
+                    [[-380.3, 484.8, -45.0], [24.5, 102.7, 15.7], [0.0, 0.0, 15.0], [0.0, 0.0, 0.5]],
+                    [[-298.1, 510.4, -36.8], [73.6, 9.9, -16.4], [0.0, 0.0, 15.0], [-10.8, -2.7, -6.5]],
+                    [[-213.1, 527.9, -22.5], [-1.0, -10.8, 125.6], [-22.6, -5.6, 1.4], [-5.3, -12.9, -22.2]],
+                    [[-315.5, 570.2, 18.9], [-107.9, 9.3, 21.9], [-3.9, -18.1, -31.1], [14.1, 6.3, -14.4]],
+                    [[-417.4, 555.0, 14.6], [-83.0, -41.3, -0.8], [6.1, 1.7, -31.0], [1.4, 10.6, 7.1]],
+                    [[-497.3, 488.9, 13.6], [-44.6, -81.6, 10.0], [-1.7, -2.6, -21.1], [-3.0, -0.8, 8.0]],
+                    [[-527.0, 392.5, 2.7], [47.4, -82.0, -7.9], [0.0, 0.0, -15.0], [1.6, 2.9, 1.1]],
+                    [[-461.2, 345.9, -0.8], [56.9, -44.5, 2.4], [0.0, 0.0, -15.0], [0.0, 0.0, 0.5]],
+                    [[-415.6, 293.8, 3.9], [93.2, -62.6, 3.1], [0.0, 0.0, -15.0], [0.0, 0.0, 0.5]],
+                    [[-232.2, 264.9, 0.2], [140.1, 58.2, -1.0], [0.0, 0.0, -15.0], [0.0, 0.0, 0.5]],
+                    [[-168.4, 357.2, 1.3], [10.1, 78.6, -3.2], [0.0, 0.0, -15.0], [0.0, 0.0, 0.5]],
+                    [[-185.3, 419.1, -0.7], [-45.1, 57.1, -0.9], [0.0, 0.0, -15.0], [0.0, 0.0, 0.5]],
+                    [[-253.2, 466.7, -0.3], [-63.4, 24.7, 0.2], [0.0, 0.0, -15.0], [0.0, 0.0, 0.5]],
+                    [[-323.8, 482.5, 0.1], [-68.2, 2.9, -1.2], [0.0, 0.0, -15.0], [0.0, 0.0, 0.5]],
+                    [[-387.5, 485.4, -0.2], [-44.2, -17.1, -1.0], [0.0, 0.0, -15.0], [0.0, 0.0, 0.5]],
+                    [[-435.6, 433.5, 3.3], [3.4, -109.5, 1.4], [0.0, 0.0, -15.0], [0.0, 0.0, 0.5]],
+                    [[-370.6, 376.3, -1.1], [66.9, -29.2, -0.9], [0.0, 0.0, -15.0], [0.0, 0.0, 0.5]],
+                    [[-313.0, 357.9, -0.1], [40.0, -33.5, 9.6], [0.0, 0.0, -15.0], [0.0, 0.0, 0.5]],
+                    [[-259.2, 340.7, 2.1], [48.9, 6.4, 1.4], [0.0, 0.0, -15.0], [0.0, 0.0, 0.5]],
+                    [[-246.5, 380.3, -0.8], [-29.7, 33.6, -0.7], [0.0, 0.0, -15.0], [0.0, 0.0, 0.5]],
+                    [[-297.3, 387.1, 0.6], [-59.7, 12.6, -0.0], [0.0, 0.0, -15.0], [0.0, 0.0, 0.5]],
+                    [[-340.2, 415.6, -1.0], [-86.2, 28.9, -2.9], [0.0, 0.0, -15.0], [0.0, 0.0, 0.5]],
+                    [[-398.3, 443.1, -0.1], [10.6, 82.1, -2.6], [0.0, 0.0, -15.0], [0.0, 0.0, 0.5]],
+                    [[-329.8, 449.1, -2.1], [53.2, 14.0, -0.5], [0.0, 0.0, -15.0], [0.0, 0.0, 0.5]],
+                    [[-251.3, 425.9, -0.3], [43.9, -19.3, 0.0], [0.0, 0.0, -15.0], [0.0, 0.0, 0.5]],
+                    [[-209.1, 390.6, 0.0], [26.0, -38.8, 0.9], [0.0, 0.0, -15.0], [0.0, 0.0, 0.5]],
+                    [[-207.8, 350.8, 1.4], [-9.4, -43.6, 1.8], [0.0, 0.0, -15.0], [0.0, 0.0, 0.5]],
+                    [[-245.8, 299.4, 7.6], [-70.3, -36.0, 1.4], [0.0, 0.0, -15.0], [0.0, 0.0, 0.5]],
+                    [[-345.3, 304.1, 3.1], [-100.2, 27.9, -1.9], [0.0, 0.0, -15.0], [0.0, 0.0, 0.5]],
+                    [[-418.4, 361.1, -0.2], [-57.8, 55.8, -1.7], [0.0, 0.0, -15.0], [0.0, 0.0, 0.5]],
+                    [[-479.2, 415.6, 2.2], [-8.8, 73.1, -1.6], [0.0, 0.0, -15.0], [0.0, 0.0, 0.5]],
+                    [[-439.6, 495.7, -2.1], [61.1, 57.1, -1.3], [0.0, 0.0, -15.0], [0.0, 0.0, 0.5]],
+                    [[-361.6, 522.6, -3.0], [78.6, 9.9, 0.2], [0.0, 0.0, -15.0], [0.0, 0.0, 0.5]],
+                    [[-270.1, 506.5, -3.8], [103.6, -33.3, 1.0], [0.0, 0.0, -15.0], [0.0, 0.0, 0.5]],
+                    [[-148.9, 441.4, -2.1], [79.7, -91.5, 2.8], [0.0, 0.0, -15.0], [0.0, 0.0, 0.5]],
+                    [[-130.9, 313.3, 4.0], [-4.0, -107.2, 3.1], [0.0, 0.0, -15.0], [0.0, 0.0, 0.5]],
+                    [[-183.9, 251.0, 3.8], [-65.5, -60.2, 3.6], [0.0, 0.0, -15.0], [0.0, 0.0, 0.5]],
+                    [[-280.3, 213.0, 3.4], [-165.1, -18.6, 0.1], [0.0, 0.0, -15.0], [0.0, 0.0, 0.5]],
+                    [[-400.8, 247.5, 6.8], [-127.1, 36.8, 1.3], [0.0, 0.0, -15.0], [0.0, 0.0, 0.5]],
+                    [[-530.5, 290.7, 5.2], [-89.0, 86.5, 0.3], [0.0, 0.0, -15.0], [0.0, 0.0, 0.5]],
+                    [[-568.8, 392.3, 6.9], [-77.4, 67.7, -5.5], [0.0, 0.0, -15.0], [0.0, 0.0, 0.5]],
+                    [[-511.2, 535.1, 2.5], [86.2, 111.4, -1.0], [0.0, 0.0, -15.0], [0.0, 0.0, 0.0]],
+                    [[-405.0, 601.7, 6.4], [143.6, 52.2, 2.6], [0.0, 0.0, -15.0], [3.2, -3.1, -1.4]],
+                    [[-238.8, 615.9, 16.6], [63.3, -9.1, 19.1], [8.0, -7.7, -18.4], [-11.9, 7.9, 0.2]],
+                    [[-146.2, 605.9, 36.5], [49.3, -9.9, -50.6], [-23.9, -3.7, -21.6], [-9.9, 8.8, 14.5]],
+                    [[-218.4, 585.3, -2.0], [-124.0, 0.4, -37.5], [-9.2, 13.6, 21.7], [2.9, -0.2, 23.1]],
+                    [[-376.3, 579.6, -40.8], [-189.2, -50.7, -8.8], [-5.0, 3.3, 23.8], [9.6, -7.2, 10.6]],
+                    [[-557.9, 493.9, -24.9], [-30.3, 24.1, 152.8], [27.2, 29.2, 3.0], [3.8, -10.1, -29.6]],
+                    [[-484.8, 594.4, 0.7], [132.7, 97.0, 3.5], [12.4, -4.5, -32.3], [-12.3, -22.3, -22.5]],
+                    [[-318.1, 641.9, -8.5], [166.7, 17.6, 5.5], [3.0, -13.0, -39.4], [-8.3, -3.3, -0.9]],
+                    [[-158.3, 634.7, -1.9], [176.5, -14.0, 10.8], [-4.3, -11.5, -34.6], [-3.1, 2.7, 5.3]],
+                    [[32.7, 611.7, 13.6], [205.5, -32.2, 20.0], [-2.4, -7.3, -28.7], [6.9, 5.6, 6.4]]])
+        }),
+        'Human 1': ScaffoldPackage(MeshType_1d_path1, {
+            'scaffoldSettings': {
+                'Coordinate dimensions': 3,
                 'D2 derivatives': True,
-                'Length' : 1.0,
-                'Number of elements' : 8
-                },
-            'meshEdits' : exnodeStringFromNodeValues(
-                [ Node.VALUE_LABEL_VALUE, Node.VALUE_LABEL_D_DS1, Node.VALUE_LABEL_D_DS2, Node.VALUE_LABEL_D2_DS1DS2  ], [
-                [ [   0.0,   0.0, 0.0 ], [ -50.7,  178.2, 0.0 ], [ -24.0,  -6.0, -12.0 ], [ -14.0,  -1.0, -12.0 ] ],
-                [ [ -47.4, 188.6, 0.0 ], [ -19.3,  177.1, 0.0 ], [ -22.0,  -4.0,  -8.0 ], [  -4.0,  19.0,  22.0 ] ],
-                [ [  -4.4, 396.5, 0.0 ], [ 206.0,   40.1, 0.0 ], [ -10.0,  20.0,   8.0 ], [  -6.0,   0.0,  51.0 ] ],
-                [ [ 130.0, 384.1, 0.0 ], [ 130.8,  -40.5, 0.0 ], [  -5.0,   4.0,  29.0 ], [   0.0,   1.0,  24.0 ] ],
-                [ [ 279.4, 383.0, 0.0 ], [ 118.0,   48.7, 0.0 ], [  -2.0,  10.0,  22.0 ], [   5.0,  25.0, -20.0 ] ],
-                [ [ 443.9, 390.8, 0.0 ], [ 111.3,  -97.0, 0.0 ], [  10.0,  17.0,   6.0 ], [   1.0,  -6.0, -35.0 ] ],
-                [ [ 475.2, 168.0, 0.0 ], [  -0.8, -112.4, 0.0 ], [  20.0,   0.0, -20.0 ], [  15.0,  -1.0, -10.0 ] ],
-                [ [ 432.6, -32.3, 0.0 ], [ -90.5,  -59.0, 0.0 ], [   6.0,  -9.0, -14.0 ], [   8.0, -11.0, -13.0 ] ],
-                [ [ 272.4,   7.5, 0.0 ], [ -79.0,   47.4, 0.0 ], [   1.0, -11.0, -18.0 ], [   4.0, -12.0, -12.0 ] ] ] )
-            } ),
-        'Human 2' : ScaffoldPackage(MeshType_1d_path1, {
-            'scaffoldSettings' : {
-                'Coordinate dimensions' : 3,
+                'Length': 1.0,
+                'Number of elements': 8
+            },
+            'meshEdits': exnodeStringFromNodeValues(
+                [Node.VALUE_LABEL_VALUE, Node.VALUE_LABEL_D_DS1, Node.VALUE_LABEL_D_DS2, Node.VALUE_LABEL_D2_DS1DS2], [
+                    [[0.0, 0.0, 0.0], [-50.7, 178.2, 0.0], [-24.0, -6.0, -12.0], [-14.0, -1.0, -12.0]],
+                    [[-47.4, 188.6, 0.0], [-19.3, 177.1, 0.0], [-22.0, -4.0, -8.0], [-4.0, 19.0, 22.0]],
+                    [[-4.4, 396.5, 0.0], [206.0, 40.1, 0.0], [-10.0, 20.0, 8.0], [-6.0, 0.0, 51.0]],
+                    [[130.0, 384.1, 0.0], [130.8, -40.5, 0.0], [-5.0, 4.0, 29.0], [0.0, 1.0, 24.0]],
+                    [[279.4, 383.0, 0.0], [118.0, 48.7, 0.0], [-2.0, 10.0, 22.0], [5.0, 25.0, -20.0]],
+                    [[443.9, 390.8, 0.0], [111.3, -97.0, 0.0], [10.0, 17.0, 6.0], [1.0, -6.0, -35.0]],
+                    [[475.2, 168.0, 0.0], [-0.8, -112.4, 0.0], [20.0, 0.0, -20.0], [15.0, -1.0, -10.0]],
+                    [[432.6, -32.3, 0.0], [-90.5, -59.0, 0.0], [6.0, -9.0, -14.0], [8.0, -11.0, -13.0]],
+                    [[272.4, 7.5, 0.0], [-79.0, 47.4, 0.0], [1.0, -11.0, -18.0], [4.0, -12.0, -12.0]]])
+        }),
+        'Human 2': ScaffoldPackage(MeshType_1d_path1, {
+            'scaffoldSettings': {
+                'Coordinate dimensions': 3,
                 'D2 derivatives': True,
-                'Length' : 1.0,
-                'Number of elements' : 8
-                },
-            'meshEdits' : exnodeStringFromNodeValues(
-                [ Node.VALUE_LABEL_VALUE, Node.VALUE_LABEL_D_DS1, Node.VALUE_LABEL_D_DS2, Node.VALUE_LABEL_D2_DS1DS2 ], [
-                [ [   0.0,   0.0,    0.0 ], [ -34.7,  104.1, -18.1 ], [ -24.0,  -6.0, -12.0 ], [ -14.0,  -1.0, -12.0 ] ],
-                [ [ -34.5,  114.0, -18.1 ], [   1.2,   86.6,  -3.4 ], [ -22.0,  -4.0,  -8.0 ], [  -4.0,  19.0,  22.0 ] ],
-                [ [ -19.1,  218.5,   5.5 ], [  78.7,   -7.1,  94.5 ], [ -10.0,  20.0,   8.0 ], [  -6.0,   0.0,  51.0 ] ],
-                [ [  82.5,  189.1,  94.2 ], [  84.5,    7.1,  71.6 ], [  -5.0,   4.0,  29.0 ], [   0.0,   1.0,  24.0 ] ],
-                [ [ 226.6,  218.7,  85.7 ], [  95.0,   91.3, -58.5 ], [  -2.0,  10.0,  22.0 ], [   5.0,  25.0, -20.0 ] ],
-                [ [ 325.5,  381.7, -57.9 ], [ 229.2,  -66.7, -20.4 ], [  10.0,  17.0,   6.0 ], [   1.0,  -6.0, -35.0 ] ],
-                [ [ 354.0,  105.3, -24.4 ], [  -6.3, -143.7,  20.3 ], [  20.0,   0.0, -20.0 ], [  15.0,  -1.0, -10.0 ] ],
-                [ [ 296.5, -121.2,  -0.6 ], [ -90.5,  -59.0,   0.0 ], [   6.0,  -9.0, -14.0 ], [   8.0, -11.0, -13.0 ] ],
-                [ [ 169.8,  -73.4, -33.5 ], [ -72.2,   43.4, -27.4 ], [   1.0, -11.0, -18.0 ], [   4.0, -12.0, -12.0 ] ] ] )
-            } ),
-        'Mouse 1' : ScaffoldPackage(MeshType_1d_path1, {
-            'scaffoldSettings' : {
-                'Coordinate dimensions' : 3,
+                'Length': 1.0,
+                'Number of elements': 8
+            },
+            'meshEdits': exnodeStringFromNodeValues(
+                [Node.VALUE_LABEL_VALUE, Node.VALUE_LABEL_D_DS1, Node.VALUE_LABEL_D_DS2, Node.VALUE_LABEL_D2_DS1DS2], [
+                    [[0.0, 0.0, 0.0], [-34.7, 104.1, -18.1], [-24.0, -6.0, -12.0], [-14.0, -1.0, -12.0]],
+                    [[-34.5, 114.0, -18.1], [1.2, 86.6, -3.4], [-22.0, -4.0, -8.0], [-4.0, 19.0, 22.0]],
+                    [[-19.1, 218.5, 5.5], [78.7, -7.1, 94.5], [-10.0, 20.0, 8.0], [-6.0, 0.0, 51.0]],
+                    [[82.5, 189.1, 94.2], [84.5, 7.1, 71.6], [-5.0, 4.0, 29.0], [0.0, 1.0, 24.0]],
+                    [[226.6, 218.7, 85.7], [95.0, 91.3, -58.5], [-2.0, 10.0, 22.0], [5.0, 25.0, -20.0]],
+                    [[325.5, 381.7, -57.9], [229.2, -66.7, -20.4], [10.0, 17.0, 6.0], [1.0, -6.0, -35.0]],
+                    [[354.0, 105.3, -24.4], [-6.3, -143.7, 20.3], [20.0, 0.0, -20.0], [15.0, -1.0, -10.0]],
+                    [[296.5, -121.2, -0.6], [-90.5, -59.0, 0.0], [6.0, -9.0, -14.0], [8.0, -11.0, -13.0]],
+                    [[169.8, -73.4, -33.5], [-72.2, 43.4, -27.4], [1.0, -11.0, -18.0], [4.0, -12.0, -12.0]]])
+        }),
+        'Mouse 1': ScaffoldPackage(MeshType_1d_path1, {
+            'scaffoldSettings': {
+                'Coordinate dimensions': 3,
                 'D2 derivatives': True,
-                'Length' : 1.0,
-                'Number of elements' : 7
-                },
-            'meshEdits' : exnodeStringFromNodeValues(
-                [ Node.VALUE_LABEL_VALUE, Node.VALUE_LABEL_D_DS1, Node.VALUE_LABEL_D_DS2, Node.VALUE_LABEL_D2_DS1DS2 ], [
-                [ [   0.0,   0.0,  0.0 ], [  6.0, 12.0,  -2.0 ], [ 2.0,  1.0,  2.0 ], [ 6.0, 0.0, 3.0 ] ],
-                [ [  -2.0,  11.0, -3.0 ], [ -8.0,  4.0,   9.0 ], [ 2.0,  2.0,  1.0 ], [ 0.0, 1.0, 2.0 ] ],
-                [ [  -3.0,   2.0,  3.0 ], [ -4.0, -8.0,   0.0 ], [ 2.0, -1.0,  2.0 ], [ 1.0, 0.0, 2.0 ] ],
-                [ [ -11.0,  -3.0, -4.0 ], [ -8.0, -3.0,  -7.0 ], [ 1.0, -2.0,  1.0 ], [ 0.0, 0.0, 0.5 ] ],
-                [ [ -16.0,  -4.0,  0.0 ], [  4.0, -3.0,  14.0 ], [ 1.0, -3.0,  0.0 ], [ 0.0, 0.0, 0.5 ] ],
-                [ [  -7.0,  -8.0,  0.0 ], [  5.0, -1.0, -14.0 ], [ 0.0, -3.0,  0.0 ], [ 0.0, 0.0, 0.5 ] ],
-                [ [  -1.0,  -6.0, -1.0 ], [  2.0, -2.0,   9.0 ], [ 1.0, -3.0, -1.0 ], [ 0.0, 0.0, 0.5 ] ],
-                [ [  -2.0, -14.0,  5.0 ], [ -2.0, -4.0,   2.0 ], [ 1.0, -2.0, -2.0 ], [ 0.0, 0.0, 0.5 ] ] ] )
-            } ),
-        'Mouse 2' : ScaffoldPackage(MeshType_1d_path1, {
-            'scaffoldSettings' : {
-                'Coordinate dimensions' : 3,
+                'Length': 1.0,
+                'Number of elements': 7
+            },
+            'meshEdits': exnodeStringFromNodeValues(
+                [Node.VALUE_LABEL_VALUE, Node.VALUE_LABEL_D_DS1, Node.VALUE_LABEL_D_DS2, Node.VALUE_LABEL_D2_DS1DS2], [
+                    [[0.0, 0.0, 0.0], [6.0, 12.0, -2.0], [2.0, 1.0, 2.0], [6.0, 0.0, 3.0]],
+                    [[-2.0, 11.0, -3.0], [-8.0, 4.0, 9.0], [2.0, 2.0, 1.0], [0.0, 1.0, 2.0]],
+                    [[-3.0, 2.0, 3.0], [-4.0, -8.0, 0.0], [2.0, -1.0, 2.0], [1.0, 0.0, 2.0]],
+                    [[-11.0, -3.0, -4.0], [-8.0, -3.0, -7.0], [1.0, -2.0, 1.0], [0.0, 0.0, 0.5]],
+                    [[-16.0, -4.0, 0.0], [4.0, -3.0, 14.0], [1.0, -3.0, 0.0], [0.0, 0.0, 0.5]],
+                    [[-7.0, -8.0, 0.0], [5.0, -1.0, -14.0], [0.0, -3.0, 0.0], [0.0, 0.0, 0.5]],
+                    [[-1.0, -6.0, -1.0], [2.0, -2.0, 9.0], [1.0, -3.0, -1.0], [0.0, 0.0, 0.5]],
+                    [[-2.0, -14.0, 5.0], [-2.0, -4.0, 2.0], [1.0, -2.0, -2.0], [0.0, 0.0, 0.5]]])
+        }),
+        'Mouse 2': ScaffoldPackage(MeshType_1d_path1, {
+            'scaffoldSettings': {
+                'Coordinate dimensions': 3,
                 'D2 derivatives': True,
-                'Length' : 1.0,
-                'Number of elements' : 4
-                },
-            'meshEdits' : exnodeStringFromNodeValues(
-                [ Node.VALUE_LABEL_VALUE, Node.VALUE_LABEL_D_DS1, Node.VALUE_LABEL_D_DS2, Node.VALUE_LABEL_D2_DS1DS2 ], [
-                [ [   0.0,  0.0,   0.0 ], [  0.0,  0.0,  13.0 ], [  0.0, -10.0,  0.0 ], [ 0.0, 0.0, 0.5 ] ],
-                [ [   0.0,  0.0,  13.0 ], [  0.0,  2.0,  28.0 ], [  0.0, -10.0,  0.0 ], [ 0.0, 0.0, 0.5 ] ],
-                [ [ -14.0, -2.0,  13.0 ], [  0.0, -3.0, -19.0 ], [  0.0, -10.0,  0.0 ], [ 0.0, 0.0, 0.5 ] ],
-                [ [ -14.0, -1.0, -10.0 ], [  1.0,  1.0, -17.0 ], [  0.0, -10.0,  0.0 ], [ 0.0, 0.0, 0.5 ] ],
-                [ [ -14.0,  0.0, -28.0 ], [  0.0,  0.0, -11.0 ], [  0.0, -10.0,  0.0 ], [ 0.0, 0.0, 0.5 ] ] ] )
-            } ),
-        'Pig 1' : ScaffoldPackage(MeshType_1d_path1, {
-            'scaffoldSettings' : {
-                'Coordinate dimensions' : 3,
+                'Length': 1.0,
+                'Number of elements': 4
+            },
+            'meshEdits': exnodeStringFromNodeValues(
+                [Node.VALUE_LABEL_VALUE, Node.VALUE_LABEL_D_DS1, Node.VALUE_LABEL_D_DS2, Node.VALUE_LABEL_D2_DS1DS2], [
+                    [[0.0, 0.0, 0.0], [0.0, 0.0, 13.0], [0.0, -10.0, 0.0], [0.0, 0.0, 0.5]],
+                    [[0.0, 0.0, 13.0], [0.0, 2.0, 28.0], [0.0, -10.0, 0.0], [0.0, 0.0, 0.5]],
+                    [[-14.0, -2.0, 13.0], [0.0, -3.0, -19.0], [0.0, -10.0, 0.0], [0.0, 0.0, 0.5]],
+                    [[-14.0, -1.0, -10.0], [1.0, 1.0, -17.0], [0.0, -10.0, 0.0], [0.0, 0.0, 0.5]],
+                    [[-14.0, 0.0, -28.0], [0.0, 0.0, -11.0], [0.0, -10.0, 0.0], [0.0, 0.0, 0.5]]])
+        }),
+        'Pig 1': ScaffoldPackage(MeshType_1d_path1, {
+            'scaffoldSettings': {
+                'Coordinate dimensions': 3,
                 'D2 derivatives': True,
-                'Length' : 1.0,
-                'Number of elements' : 39
-                },
-            'meshEdits' : exnodeStringFromNodeValues(
-                [ Node.VALUE_LABEL_VALUE, Node.VALUE_LABEL_D_DS1, Node.VALUE_LABEL_D_DS2, Node.VALUE_LABEL_D2_DS1DS2 ], [
-                [ [   -7.2,   83.3,  -20.7 ], [  -65.2,   -8.1,   7.6 ], [   0.0,   0.0,  5.0 ], [ 0.0, 0.0, 0.5 ] ],
-                [ [  -68.5,   52.8,   -9.6 ], [  -40.1,  -36.1,  10.7 ], [   0.0,   0.0,  5.0 ], [ 0.0, 0.0, 0.5 ] ],
-                [ [  -97.4,  -26.3,    5.7 ], [   18.0,  -93.2,  13.7 ], [   0.0,   0.0,  5.0 ], [ 0.0, 0.0, 0.5 ] ],
-                [ [  -56.8,  -90.5,   14.1 ], [   65.5,  -41.4,   7.3 ], [   0.0,   0.0,  5.0 ], [ 0.0, 0.0, 0.5 ] ],
-                [ [   48.9, -100.8,   24.0 ], [  112.2,   40.1,  19.0 ], [   0.0,   0.0,  5.0 ], [ 0.0, 0.0, 0.5 ] ],
-                [ [  114.8,  -12.6,   38.7 ], [    8.2,   96.1,  14.2 ], [   0.0,   0.0,  5.0 ], [ 0.0, 0.0, 0.5 ] ],
-                [ [   60.3,   83.5,   43.7 ], [ -108.7,   54.1,  22.4 ], [   0.0,   0.0,  5.0 ], [ 0.0, 0.0, 0.5 ] ],
-                [ [  -41.2,   90.7,   56.3 ], [  -89.0,  -32.4,  14.4 ], [   0.0,   0.0,  5.0 ], [ 0.0, 0.0, 0.5 ] ],
-                [ [ -107.9,   -9.7,   76.6 ], [   11.1,  -94.4,  11.3 ], [   0.0,   0.0,  5.0 ], [ 0.0, 0.0, 0.5 ] ],
-                [ [  -57.3,  -91.9,   81.3 ], [   71.2,  -31.2,   5.7 ], [   0.0,   0.0,  5.0 ], [ 0.0, 0.0, 0.5 ] ],
-                [ [   51.2,  -89.4,   97.2 ], [   99.1,   55.4,  12.9 ], [   0.0,   0.0,  5.0 ], [ 0.0, 0.0, 0.5 ] ],
-                [ [   91.6,    9.3,  103.6 ], [    4.7,   51.2,   3.4 ], [   0.0,   0.0,  5.0 ], [ 0.0, 0.0, 0.5 ] ],
-                [ [   61.6,  111.8,  109.6 ], [  -85.2,   46.1,   2.6 ], [   0.0,   0.0,  5.0 ], [ 0.0, 0.0, 0.5 ] ],
-                [ [  -54.6,   91.9,  129.4 ], [  -92.7,  -55.0,  14.5 ], [   0.0,   0.0,  5.0 ], [ 0.0, 0.0, 0.5 ] ],
-                [ [ -109.0,    5.6,  156.9 ], [   23.6, -108.2,  27.7 ], [   0.0,   0.0,  5.0 ], [ 0.0, 0.0, 0.5 ] ],
-                [ [  -59.1,  -62.5,  170.8 ], [   74.0,  -20.1,  14.4 ], [   0.0,   0.0,  5.0 ], [ 0.0, 0.0, 0.5 ] ],
-                [ [   23.5,  -53.2,  179.7 ], [   84.6,   47.0,   6.9 ], [   0.0,   0.0,  5.0 ], [ 0.0, 0.0, 0.5 ] ],
-                [ [   62.3,   30.1,  187.5 ], [  -12.8,   58.0,   0.8 ], [   0.0,   0.0,  5.0 ], [ 0.0, 0.0, 0.5 ] ],
-                [ [   22.4,   45.2,  181.1 ], [  -23.6,  -34.5,  -7.4 ], [   0.0,   0.0,  5.0 ], [ 0.0, 0.0, 0.5 ] ],
-                [ [   -1.9,    4.9,  180.5 ], [  -41.3,  -30.9,   7.5 ], [   0.0,   0.0,  5.0 ], [ 0.0, 0.0, 0.5 ] ],
-                [ [  -45.1,  -12.6,  194.4 ], [  -40.5,   -4.6,   6.9 ], [   0.0,   0.0,  5.0 ], [ 0.0, 0.0, 0.5 ] ],
-                [ [  -71.7,   -2.2,  197.2 ], [  -25.2,   35.8,  -6.8 ], [   0.0,   0.0,  5.0 ], [ 0.0, 0.0, 0.5 ] ],
-                [ [  -65.8,   42.1,  182.3 ], [   26.6,   37.6, -15.6 ], [   0.0,   0.0,  5.0 ], [ 0.0, 0.0, 0.5 ] ],
-                [ [  -14.1,   81.2,  163.5 ], [   41.0,   10.3,  -9.5 ], [   0.0,   0.0,  5.0 ], [ 0.0, 0.0, 0.5 ] ],
-                [ [   61.7,   86.1,  156.4 ], [   77.9,  -40.7,   8.9 ], [   0.0,   0.0,  5.0 ], [ 0.0, 0.0, 0.5 ] ],
-                [ [   92.9,   20.5,  150.3 ], [    0.0,  -73.3,  -5.2 ], [   0.0,   0.0,  5.0 ], [ 0.0, 0.0, 0.5 ] ],
-                [ [   48.9,  -65.0,  142.8 ], [  -82.8,  -80.0,  -1.9 ], [   0.0,   0.0,  5.0 ], [ 0.0, 0.0, 0.5 ] ],
-                [ [  -54.3,  -90.8,  134.0 ], [  -60.1,   26.4,  -8.2 ], [   0.0,   0.0,  5.0 ], [ 0.0, 0.0, 0.5 ] ],
-                [ [  -89.9,   11.2,  115.0 ], [   34.9,  125.1, -27.9 ], [   0.0,   0.0,  5.0 ], [ 0.0, 0.0, 0.5 ] ],
-                [ [  -17.4,   74.2,   91.1 ], [   78.8,   19.1, -15.4 ], [   0.0,   0.0,  5.0 ], [ 0.0, 0.0, 0.5 ] ],
-                [ [   43.4,   50.2,   73.3 ], [   30.2,  -36.0,  -9.9 ], [   0.0,   0.0,  5.0 ], [ 0.0, 0.0, 0.5 ] ],
-                [ [   62.4,   -5.1,   63.5 ], [   10.9,  -54.2,  -2.7 ], [   0.0,   0.0,  5.0 ], [ 0.0, 0.0, 0.5 ] ],
-                [ [   32.7,  -51.7,   56.1 ], [  -38.6,  -29.8,  -8.1 ], [   0.0,   0.0,  5.0 ], [ 0.0, 0.0, 0.5 ] ],
-                [ [  -38.1,  -28.6,   46.8 ], [  -62.5,   82.6, -19.2 ], [   4.0,   6.8, 13.2 ], [ 0.0, 0.0, 0.5 ] ],
-                [ [    5.7,   40.4,   22.4 ], [  144.8,   18.6, -20.5 ], [   4.3, -13.3, 12.3 ], [ 0.0, 0.0, 0.5 ] ],
-                [ [   53.0,  -14.7,   -4.1 ], [   -6.0,  -25.7, -46.7 ], [ -13.5, -19.4,  4.0 ], [ 0.0, 0.0, 0.5 ] ],
-                [ [   24.8,   -0.4,  -48.8 ], [  -13.4,   23.9, -30.6 ], [ -17.4, -15.1,  6.4 ], [ 0.0, 0.0, 0.5 ] ],
-                [ [  -20.9,   15.3,  -77.9 ], [  -51.2,  -30.6,  21.1 ], [   7.1,  -7.7, 12.2 ], [ 0.0, 0.0, 0.5 ] ],
-                [ [  -47.6,   33.9, -112.2 ], [   32.6,   30.7, -27.8 ], [ -12.8,  -0.5, -1.6 ], [ 0.0, 0.0, 0.5 ] ],
-                [ [   19.6,   96.0, -167.5 ], [   19.9,   19.1, -18.4 ], [ -12.6,   1.3, -8.1 ], [ 0.0, 0.0, 0.5 ] ] ] )
-            } ),
+                'Length': 1.0,
+                'Number of elements': 39
+            },
+            'meshEdits': exnodeStringFromNodeValues(
+                [Node.VALUE_LABEL_VALUE, Node.VALUE_LABEL_D_DS1, Node.VALUE_LABEL_D_DS2, Node.VALUE_LABEL_D2_DS1DS2], [
+                    [[-7.2, 83.3, -20.7], [-65.2, -8.1, 7.6], [0.0, 0.0, 5.0], [0.0, 0.0, 0.5]],
+                    [[-68.5, 52.8, -9.6], [-40.1, -36.1, 10.7], [0.0, 0.0, 5.0], [0.0, 0.0, 0.5]],
+                    [[-97.4, -26.3, 5.7], [18.0, -93.2, 13.7], [0.0, 0.0, 5.0], [0.0, 0.0, 0.5]],
+                    [[-56.8, -90.5, 14.1], [65.5, -41.4, 7.3], [0.0, 0.0, 5.0], [0.0, 0.0, 0.5]],
+                    [[48.9, -100.8, 24.0], [112.2, 40.1, 19.0], [0.0, 0.0, 5.0], [0.0, 0.0, 0.5]],
+                    [[114.8, -12.6, 38.7], [8.2, 96.1, 14.2], [0.0, 0.0, 5.0], [0.0, 0.0, 0.5]],
+                    [[60.3, 83.5, 43.7], [-108.7, 54.1, 22.4], [0.0, 0.0, 5.0], [0.0, 0.0, 0.5]],
+                    [[-41.2, 90.7, 56.3], [-89.0, -32.4, 14.4], [0.0, 0.0, 5.0], [0.0, 0.0, 0.5]],
+                    [[-107.9, -9.7, 76.6], [11.1, -94.4, 11.3], [0.0, 0.0, 5.0], [0.0, 0.0, 0.5]],
+                    [[-57.3, -91.9, 81.3], [71.2, -31.2, 5.7], [0.0, 0.0, 5.0], [0.0, 0.0, 0.5]],
+                    [[51.2, -89.4, 97.2], [99.1, 55.4, 12.9], [0.0, 0.0, 5.0], [0.0, 0.0, 0.5]],
+                    [[91.6, 9.3, 103.6], [4.7, 51.2, 3.4], [0.0, 0.0, 5.0], [0.0, 0.0, 0.5]],
+                    [[61.6, 111.8, 109.6], [-85.2, 46.1, 2.6], [0.0, 0.0, 5.0], [0.0, 0.0, 0.5]],
+                    [[-54.6, 91.9, 129.4], [-92.7, -55.0, 14.5], [0.0, 0.0, 5.0], [0.0, 0.0, 0.5]],
+                    [[-109.0, 5.6, 156.9], [23.6, -108.2, 27.7], [0.0, 0.0, 5.0], [0.0, 0.0, 0.5]],
+                    [[-59.1, -62.5, 170.8], [74.0, -20.1, 14.4], [0.0, 0.0, 5.0], [0.0, 0.0, 0.5]],
+                    [[23.5, -53.2, 179.7], [84.6, 47.0, 6.9], [0.0, 0.0, 5.0], [0.0, 0.0, 0.5]],
+                    [[62.3, 30.1, 187.5], [-12.8, 58.0, 0.8], [0.0, 0.0, 5.0], [0.0, 0.0, 0.5]],
+                    [[22.4, 45.2, 181.1], [-23.6, -34.5, -7.4], [0.0, 0.0, 5.0], [0.0, 0.0, 0.5]],
+                    [[-1.9, 4.9, 180.5], [-41.3, -30.9, 7.5], [0.0, 0.0, 5.0], [0.0, 0.0, 0.5]],
+                    [[-45.1, -12.6, 194.4], [-40.5, -4.6, 6.9], [0.0, 0.0, 5.0], [0.0, 0.0, 0.5]],
+                    [[-71.7, -2.2, 197.2], [-25.2, 35.8, -6.8], [0.0, 0.0, 5.0], [0.0, 0.0, 0.5]],
+                    [[-65.8, 42.1, 182.3], [26.6, 37.6, -15.6], [0.0, 0.0, 5.0], [0.0, 0.0, 0.5]],
+                    [[-14.1, 81.2, 163.5], [41.0, 10.3, -9.5], [0.0, 0.0, 5.0], [0.0, 0.0, 0.5]],
+                    [[61.7, 86.1, 156.4], [77.9, -40.7, 8.9], [0.0, 0.0, 5.0], [0.0, 0.0, 0.5]],
+                    [[92.9, 20.5, 150.3], [0.0, -73.3, -5.2], [0.0, 0.0, 5.0], [0.0, 0.0, 0.5]],
+                    [[48.9, -65.0, 142.8], [-82.8, -80.0, -1.9], [0.0, 0.0, 5.0], [0.0, 0.0, 0.5]],
+                    [[-54.3, -90.8, 134.0], [-60.1, 26.4, -8.2], [0.0, 0.0, 5.0], [0.0, 0.0, 0.5]],
+                    [[-89.9, 11.2, 115.0], [34.9, 125.1, -27.9], [0.0, 0.0, 5.0], [0.0, 0.0, 0.5]],
+                    [[-17.4, 74.2, 91.1], [78.8, 19.1, -15.4], [0.0, 0.0, 5.0], [0.0, 0.0, 0.5]],
+                    [[43.4, 50.2, 73.3], [30.2, -36.0, -9.9], [0.0, 0.0, 5.0], [0.0, 0.0, 0.5]],
+                    [[62.4, -5.1, 63.5], [10.9, -54.2, -2.7], [0.0, 0.0, 5.0], [0.0, 0.0, 0.5]],
+                    [[32.7, -51.7, 56.1], [-38.6, -29.8, -8.1], [0.0, 0.0, 5.0], [0.0, 0.0, 0.5]],
+                    [[-38.1, -28.6, 46.8], [-62.5, 82.6, -19.2], [4.0, 6.8, 13.2], [0.0, 0.0, 0.5]],
+                    [[5.7, 40.4, 22.4], [144.8, 18.6, -20.5], [4.3, -13.3, 12.3], [0.0, 0.0, 0.5]],
+                    [[53.0, -14.7, -4.1], [-6.0, -25.7, -46.7], [-13.5, -19.4, 4.0], [0.0, 0.0, 0.5]],
+                    [[24.8, -0.4, -48.8], [-13.4, 23.9, -30.6], [-17.4, -15.1, 6.4], [0.0, 0.0, 0.5]],
+                    [[-20.9, 15.3, -77.9], [-51.2, -30.6, 21.1], [7.1, -7.7, 12.2], [0.0, 0.0, 0.5]],
+                    [[-47.6, 33.9, -112.2], [32.6, 30.7, -27.8], [-12.8, -0.5, -1.6], [0.0, 0.0, 0.5]],
+                    [[19.6, 96.0, -167.5], [19.9, 19.1, -18.4], [-12.6, 1.3, -8.1], [0.0, 0.0, 0.5]]])
+        }),
         'Pig 2': ScaffoldPackage(MeshType_1d_path1, {
             'scaffoldSettings': {
                 'Coordinate dimensions': 3,
@@ -231,12 +223,12 @@
             },
             'meshEdits': exnodeStringFromNodeValues(
                 [Node.VALUE_LABEL_VALUE, Node.VALUE_LABEL_D_DS1, Node.VALUE_LABEL_D_DS2, Node.VALUE_LABEL_D2_DS1DS2], [
-                [ [  0.0, 0.0, 0.0 ], [ 30.0, 0.0, 0.0 ], [ 0.0, 1.0, 0.0 ], [ 0.0, 0.0, 0.0 ] ],
-                [ [ 30.0, 0.0, 0.0 ], [ 30.0, 0.0, 0.0 ], [ 0.0, 1.0, 0.0 ], [ 0.0, 0.0, 0.0 ] ],
-                [ [ 60.0, 0.0, 0.0 ], [ 30.0, 0.0, 0.0 ], [ 0.0, 1.0, 0.0 ], [ 0.0, 0.0, 0.0 ] ],
-                [ [ 90.0, 0.0, 0.0 ], [ 30.0, 0.0, 0.0 ], [ 0.0, 1.0, 0.0 ], [ 0.0, 0.0, 0.0 ] ] ] )
-            } ),
-        }
+                    [[0.0, 0.0, 0.0], [30.0, 0.0, 0.0], [0.0, 1.0, 0.0], [0.0, 0.0, 0.0]],
+                    [[30.0, 0.0, 0.0], [30.0, 0.0, 0.0], [0.0, 1.0, 0.0], [0.0, 0.0, 0.0]],
+                    [[60.0, 0.0, 0.0], [30.0, 0.0, 0.0], [0.0, 1.0, 0.0], [0.0, 0.0, 0.0]],
+                    [[90.0, 0.0, 0.0], [30.0, 0.0, 0.0], [0.0, 1.0, 0.0], [0.0, 0.0, 0.0]]])
+        }),
+    }
 
     @staticmethod
     def getName():
@@ -271,16 +263,16 @@
         else:
             centralPathOption = cls.centralPathDefaultScaffoldPackages['Human 1']
         if 'Cattle' in parameterSetName:
-            segmentProfileOption = ScaffoldPackage(MeshType_3d_colonsegment1, defaultParameterSetName = 'Cattle 1')
+            segmentProfileOption = ScaffoldPackage(MeshType_3d_colonsegment1, defaultParameterSetName='Cattle 1')
         elif 'Mouse' in parameterSetName:
-            segmentProfileOption = ScaffoldPackage(MeshType_3d_colonsegment1, defaultParameterSetName = 'Mouse 1')
+            segmentProfileOption = ScaffoldPackage(MeshType_3d_colonsegment1, defaultParameterSetName='Mouse 1')
         elif 'Pig' in parameterSetName:
-            segmentProfileOption = ScaffoldPackage(MeshType_3d_colonsegment1, defaultParameterSetName = 'Pig 1')
+            segmentProfileOption = ScaffoldPackage(MeshType_3d_colonsegment1, defaultParameterSetName='Pig 1')
         else:
-            segmentProfileOption = ScaffoldPackage(MeshType_3d_colonsegment1, defaultParameterSetName = 'Human 1')
+            segmentProfileOption = ScaffoldPackage(MeshType_3d_colonsegment1, defaultParameterSetName='Human 1')
         options = {
-            'Central path' : copy.deepcopy(centralPathOption),
-            'Segment profile' : segmentProfileOption,
+            'Central path': copy.deepcopy(centralPathOption),
+            'Segment profile': segmentProfileOption,
             'Number of segments': 30,
             'Start phase': 0.0,
             'Proximal length': 420.0,
@@ -294,11 +286,11 @@
             'Transverse-distal tenia coli width': 10.0,
             'Distal inner radius': 31.5,
             'Distal tenia coli width': 10.0,
-            'Refine' : False,
-            'Refine number of elements around' : 1,
-            'Refine number of elements along' : 1,
-            'Refine number of elements through wall' : 1
-            }
+            'Refine': False,
+            'Refine number of elements around': 1,
+            'Refine number of elements along': 1,
+            'Refine number of elements through wall': 1
+        }
         if 'Cattle 1' in parameterSetName:
             options['Number of segments'] = 40
             options['Proximal length'] = 900.0
@@ -378,14 +370,14 @@
             'Refine',
             'Refine number of elements around',
             'Refine number of elements along',
-            'Refine number of elements through wall' ]
+            'Refine number of elements through wall']
 
     @classmethod
     def getOptionValidScaffoldTypes(cls, optionName):
         if optionName == 'Central path':
-            return [ MeshType_1d_path1 ]
+            return [MeshType_1d_path1]
         if optionName == 'Segment profile':
-            return [ MeshType_3d_colonsegment1 ]
+            return [MeshType_3d_colonsegment1]
         return []
 
     @classmethod
@@ -414,7 +406,7 @@
         if optionName == 'Segment profile':
             if not parameterSetName:
                 parameterSetName = scaffoldType.getParameterSetNames()[0]
-            return ScaffoldPackage(scaffoldType, defaultParameterSetName = parameterSetName)
+            return ScaffoldPackage(scaffoldType, defaultParameterSetName=parameterSetName)
         assert False, cls.__name__ + '.getOptionScaffoldPackage:  Option ' + optionName + ' is not a scaffold'
 
     @classmethod
@@ -477,7 +469,7 @@
         segmentLengthMidDerivativeFactor = segmentSettings['Segment length mid derivative factor']
         tcCount = segmentSettings['Number of tenia coli']
         tcThickness = segmentSettings['Tenia coli thickness']
-        elementsCountAround = (elementsCountAroundTC + elementsCountAroundHaustrum)*tcCount
+        elementsCountAround = (elementsCountAroundTC + elementsCountAroundHaustrum) * tcCount
 
         elementsCountAlongSegment = segmentSettings['Number of elements along segment']
         elementsCountThroughWall = segmentSettings['Number of elements through wall']
@@ -487,14 +479,14 @@
         circularRelThickness = segmentSettings['Circular muscle layer relative thickness']
         longitudinalRelThickness = segmentSettings['Longitudinal muscle layer relative thickness']
         useCrossDerivatives = segmentSettings['Use cross derivatives']
-        useCubicHermiteThroughWall = not(segmentSettings['Use linear through wall'])
-        elementsCountAlong = int(elementsCountAlongSegment*segmentCount)
+        useCubicHermiteThroughWall = not (segmentSettings['Use linear through wall'])
+        elementsCountAlong = int(elementsCountAlongSegment * segmentCount)
 
         # Colon coordinates
         lengthToDiameterRatio = 24
         wallThicknessToDiameterRatio = 0.1
-        teniaColiThicknessToDiameterRatio = 0.25*wallThicknessToDiameterRatio
-        relativeThicknessListColonCoordinates = [1.0/elementsCountThroughWall for n3 in range(elementsCountThroughWall)]
+        teniaColiThicknessToDiameterRatio = 0.25 * wallThicknessToDiameterRatio
+        relativeThicknessListColonCoordinates = [1.0 / elementsCountThroughWall for n3 in range(elementsCountThroughWall)]
 
         firstNodeIdentifier = 1
         firstElementIdentifier = 1
@@ -512,8 +504,8 @@
         # find arclength of colon
         length = 0.0
         elementsCountIn = len(cx) - 1
-        sd1 = interp.smoothCubicHermiteDerivativesLine(cx, cd1, fixAllDirections = True,
-            magnitudeScalingMode = interp.DerivativeScalingMode.HARMONIC_MEAN)
+        sd1 = interp.smoothCubicHermiteDerivativesLine(cx, cd1, fixAllDirections=True,
+                                                       magnitudeScalingMode=interp.DerivativeScalingMode.HARMONIC_MEAN)
         for e in range(elementsCountIn):
             arcLength = interp.getCubicHermiteArcLength(cx[e], sd1[e], cx[e + 1], sd1[e + 1])
             # print(e+1, arcLength)
@@ -541,16 +533,16 @@
 
         # Account for reduced haustrum appearance in transverse and distal pig colon
         if tcCount == 2:
-            haustrumInnerRadiusFactorList = [haustrumInnerRadiusFactor, haustrumInnerRadiusFactor*0.75,
-                                             haustrumInnerRadiusFactor*0.5, haustrumInnerRadiusFactor*0.2]
+            haustrumInnerRadiusFactorList = [haustrumInnerRadiusFactor, haustrumInnerRadiusFactor * 0.75,
+                                             haustrumInnerRadiusFactor * 0.5, haustrumInnerRadiusFactor * 0.2]
             haustrumInnerRadiusFactorAlongElementList = \
                 interp.sampleParameterAlongLine(lengthList, haustrumInnerRadiusFactorList, elementsCountAlong)[0]
         else:
-            haustrumInnerRadiusFactorAlongElementList = [haustrumInnerRadiusFactor]*(elementsCountAlong+1)
+            haustrumInnerRadiusFactorAlongElementList = [haustrumInnerRadiusFactor] * (elementsCountAlong + 1)
 
         # Create annotation groups for colon sections
-        elementsAlongInProximal = round(proximalLength/elementAlongLength)
-        elementsAlongInTransverse = round(transverseLength/elementAlongLength)
+        elementsAlongInProximal = round(proximalLength / elementAlongLength)
+        elementsAlongInTransverse = round(transverseLength / elementAlongLength)
         elementsAlongInDistal = elementsCountAlong - elementsAlongInProximal - elementsAlongInTransverse
         elementsCountAlongGroups = [elementsAlongInProximal, elementsAlongInTransverse, elementsAlongInDistal]
 
@@ -633,7 +625,7 @@
                 closedProximalEnd=False)
 
             # Store points along length
-            xExtrude +=  xWarpedList if nSegment == 0 else xWarpedList[elementsCountAround:]
+            xExtrude += xWarpedList if nSegment == 0 else xWarpedList[elementsCountAround:]
             d1Extrude += d1WarpedList if nSegment == 0 else d1WarpedList[elementsCountAround:]
             d2Extrude += d2WarpedList if nSegment == 0 else d2WarpedList[elementsCountAround:]
             d3UnitExtrude += d3WarpedUnitList if nSegment == 0 else d3WarpedUnitList[elementsCountAround:]
@@ -643,8 +635,8 @@
 
         # Create coordinates and derivatives
         xList, d1List, d2List, d3List, curvatureList = tubemesh.getCoordinatesFromInner(xExtrude, d1Extrude,
-            d2Extrude, d3UnitExtrude, contractedWallThicknessList, relativeThicknessList,
-            elementsCountAround, elementsCountAlong, elementsCountThroughWall, transitElementList)
+                                                                                        d2Extrude, d3UnitExtrude, contractedWallThicknessList, relativeThicknessList,
+                                                                                        elementsCountAround, elementsCountAlong, elementsCountThroughWall, transitElementList)
 
         relaxedLengthList, xiList = colonSegmentTubeMeshInnerPoints.getRelaxedLengthAndXiList()
 
