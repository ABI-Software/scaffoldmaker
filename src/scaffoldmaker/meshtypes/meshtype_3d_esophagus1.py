--- conflicted
+++ resolved
@@ -7,10 +7,7 @@
 import copy
 import math
 
-<<<<<<< HEAD
 from cmlibs.maths.vectorops import magnitude, normalize
-=======
->>>>>>> 54c26daa
 from cmlibs.utils.zinc.field import findOrCreateFieldGroup, findOrCreateFieldStoredString, \
     findOrCreateFieldStoredMeshLocation
 from cmlibs.zinc.element import Element
@@ -25,12 +22,7 @@
 from scaffoldmaker.utils import geometry
 from scaffoldmaker.utils import interpolation as interp
 from scaffoldmaker.utils import tubemesh
-<<<<<<< HEAD
 from scaffoldmaker.utils.zinc_utils import exnode_string_from_nodeset_field_parameters, \
-=======
-from scaffoldmaker.utils import vector
-from scaffoldmaker.utils.zinc_utils import exnode_string_from_nodeset_field_parameters,\
->>>>>>> 54c26daa
     get_nodeset_path_field_parameters
 
 def getDefaultNetworkLayoutScaffoldPackage(cls, parameterSetName):
@@ -204,268 +196,9 @@
         geometricNetworkLayout = options['Network layout']
         geometricNetworkLayout = EsophagusNetworkLayout(region, geometricNetworkLayout, esophagusTermsAlong)
 
-<<<<<<< HEAD
-        # Sample central path
-        sx, sd1, se, sxi, ssf = interp.sampleCubicHermiteCurves(cx, cd1, elementsCountAlong)
-        sd2, sd12 = interp.interpolateSampleCubicHermite(cd2, cd12, se, sxi, ssf)
-        sd3, sd13 = interp.interpolateSampleCubicHermite(cd3, cd13, se, sxi, ssf)
-
-        centralPathLength = arcLengthOfGroupsAlong[0]
-        elementAlongLength = centralPathLength / elementsCountAlong
-
-        elementsCountAlongGroups = []
-        groupLength = 0.0
-        e = 0
-        elementsCount = 1
-        length = elementAlongLength
-        for i in range(1, len(esophagusTermsAlong)):
-            groupLength += arcLengthOfGroupsAlong[i]
-            if e == elementsCountAlong - 2:
-                elementsCount += 1
-                elementsCountAlongGroups.append(elementsCount)
-            else:
-                while length < groupLength:
-                    elementsCount += 1
-                    e += 1
-                    length += elementAlongLength
-
-                # check which end is grouplength closer to
-                distToUpperEnd = abs(length - groupLength)
-                distToLowerEnd = abs(groupLength - (length - elementsCountAlong))
-                if distToLowerEnd < distToUpperEnd:
-                    elementsCount -= 1
-                    elementsCountAlongGroups.append(elementsCount)
-                    e -= 1
-                    length -= elementAlongLength
-                else:
-                    elementsCountAlongGroups.append(elementsCount)
-            elementsCount = 0
-
-        majorRadiusElementList = sd2
-        minorRadiusElementList = sd3
-
-        # Create annotation groups along esophagus
-        esophagusGroup = AnnotationGroup(region, get_esophagus_term("esophagus"))
-        cervicalGroup = AnnotationGroup(region, get_esophagus_term("cervical part of esophagus"))
-        thoracicGroup = AnnotationGroup(region, get_esophagus_term("thoracic part of esophagus"))
-        abdominalGroup = AnnotationGroup(region, get_esophagus_term("abdominal part of esophagus"))
-
-        annotationGroupAlong = [[esophagusGroup, cervicalGroup],
-                                [esophagusGroup, thoracicGroup],
-                                [esophagusGroup, abdominalGroup]]
-
-        annotationGroupsAlong = []
-        for i in range(len(elementsCountAlongGroups)):
-            elementsCount = elementsCountAlongGroups[i]
-            for n in range(elementsCount):
-                annotationGroupsAlong.append(annotationGroupAlong[i])
-
-        annotationGroupsAround = []
-        for i in range(elementsCountAround):
-            annotationGroupsAround.append([])
-
-        # Groups through wall
-        longitudinalMuscleGroup = AnnotationGroup(region,
-                                                  get_esophagus_term("esophagus smooth muscle longitudinal layer"))
-        circularMuscleGroup = AnnotationGroup(region, get_esophagus_term("esophagus smooth muscle circular layer"))
-        submucosaGroup = AnnotationGroup(region, get_esophagus_term("submucosa of esophagus"))
-        mucosaGroup = AnnotationGroup(region, get_esophagus_term("esophagus mucosa"))
-
-        if elementsCountThroughWall == 1:
-            relativeThicknessList = [1.0]
-            annotationGroupsThroughWall = [[]]
-        else:
-            relativeThicknessList = [mucosaRelThickness, submucosaRelThickness,
-                                     circularRelThickness, longitudinalRelThickness]
-            annotationGroupsThroughWall = [[mucosaGroup],
-                                           [submucosaGroup],
-                                           [circularMuscleGroup],
-                                           [longitudinalMuscleGroup]]
-
-        xToSample = []
-        d1ToSample = []
-        for n2 in range(elementsCountAlong + 1):
-            # Create inner points
-            cx = [0.0, 0.0, elementAlongLength * n2]
-            axis1 = [magnitude(majorRadiusElementList[n2]), 0.0, 0.0]
-            axis2 = [0.0, magnitude(minorRadiusElementList[n2]), 0.0]
-            xInner, d1Inner = geometry.createEllipsePoints(cx, 2 * math.pi, axis1, axis2,
-                                                           elementsCountAround, startRadians=0.0)
-            xToSample += xInner
-            d1ToSample += d1Inner
-
-        d2ToSample = [[0.0, 0.0, elementAlongLength]] * (elementsCountAround * (elementsCountAlong+1))
-
-        # Sample along length
-        xInnerRaw = []
-        d2InnerRaw = []
-        xToWarp = []
-        d1ToWarp = []
-        d2ToWarp = []
-        flatWidthList = []
-        xiList = []
-
-        for n1 in range(elementsCountAround):
-            xForSamplingAlong = []
-            d2ForSamplingAlong = []
-            for n2 in range(elementsCountAlong + 1):
-                idx = n2 * elementsCountAround + n1
-                xForSamplingAlong.append(xToSample[idx])
-                d2ForSamplingAlong.append(d2ToSample[idx])
-            xSampled, d2Sampled = interp.sampleCubicHermiteCurves(xForSamplingAlong, d2ForSamplingAlong,
-                                                                  elementsCountAlong, arcLengthDerivatives=True)[0:2]
-            xInnerRaw.append(xSampled)
-            d2InnerRaw.append(d2Sampled)
-
-        # Re-arrange sample order & calculate dx_ds1 and dx_ds3 from dx_ds2
-        for n2 in range(elementsCountAlong + 1):
-            xAround = []
-            d2Around = []
-
-            for n1 in range(elementsCountAround):
-                x = xInnerRaw[n1][n2]
-                d2 = d2InnerRaw[n1][n2]
-                xAround.append(x)
-                d2Around.append(d2)
-
-            d1Around = []
-            for n1 in range(elementsCountAround):
-                v1 = xAround[n1]
-                v2 = xAround[(n1 + 1) % elementsCountAround]
-                d1 = d2 = [v2[c] - v1[c] for c in range(3)]
-                arcLengthAround = interp.computeCubicHermiteArcLength(v1, d1, v2, d2, True)
-                dx_ds1 = [c * arcLengthAround for c in normalize(d1)]
-                d1Around.append(dx_ds1)
-            d1Smoothed = interp.smoothCubicHermiteDerivativesLoop(xAround, d1Around)
-
-            xToWarp += xAround
-            d1ToWarp += d1Smoothed
-            d2ToWarp += d2Around
-
-            # Flat width and xi
-            flatWidth = 0.0
-            xiFace = []
-            for n1 in range(elementsCountAround):
-                v1 = xAround[n1]
-                d1 = d1Smoothed[n1]
-                v2 = xAround[(n1 + 1) % elementsCountAround]
-                d2 = d1Smoothed[(n1 + 1) % elementsCountAround]
-                flatWidth += interp.getCubicHermiteArcLength(v1, d1, v2, d2)
-            flatWidthList.append(flatWidth)
-
-            for n1 in range(elementsCountAround + 1):
-                xi = 1.0 / elementsCountAround * n1
-                xiFace.append(xi)
-            xiList.append(xiFace)
-
-        # Project reference point for warping onto central path
-        sxRefList, sd1RefList, sd2ProjectedListRef, zRefList = \
-            tubemesh.getPlaneProjectionOnCentralPath(xToWarp, elementsCountAround, elementsCountAlong,
-                                                     centralPathLength, sx, sd1, sd2, sd12)
-
-        # Warp points
-        segmentAxis = [0.0, 0.0, 1.0]
-        closedProximalEnd = False
-
-        innerRadiusAlong = []
-        for n2 in range(elementsCountAlong + 1):
-            firstNodeAlong = xToWarp[n2 * elementsCountAround]
-            midptSegmentAxis = [0.0, 0.0, elementAlongLength * n2]
-            radius = magnitude(firstNodeAlong[c] - midptSegmentAxis[c] for c in range(3))
-            innerRadiusAlong.append(radius)
-
-        xWarpedList, d1WarpedList, d2WarpedList, d3WarpedUnitList = \
-            tubemesh.warpSegmentPoints(xToWarp, d1ToWarp, d2ToWarp, segmentAxis, sxRefList, sd1RefList,
-                                       sd2ProjectedListRef, elementsCountAround, elementsCountAlong,
-                                       zRefList)
-
-        # Create coordinates and derivatives
-        transitElementList = [0]*elementsCountAround
-        xList, d1List, d2List, d3List, curvatureList = \
-            tubemesh.getCoordinatesFromInner(xWarpedList, d1WarpedList, d2WarpedList, d3WarpedUnitList,
-                                             [wallThickness]*(elementsCountAlong+1), relativeThicknessList,
-                                             elementsCountAround, elementsCountAlong, elementsCountThroughWall,
-                                             transitElementList)
-
-        # Create flat coordinates
-        xFlat, d1Flat, d2Flat = tubemesh.createFlatCoordinates(xiList, flatWidthList, length, wallThickness,
-                                                               relativeThicknessList, elementsCountAround,
-                                                               elementsCountAlong, elementsCountThroughWall,
-                                                               transitElementList)
-
-        # Create colon coordinates
-        xEso, d1Eso, d2Eso = \
-            tubemesh.createOrganCoordinates(xiList, relativeThicknessListEsoCoordinates, lengthToDiameterRatio,
-                                            wallThicknessToDiameterRatio, elementsCountAround, elementsCountAlong,
-                                            elementsCountThroughWall, transitElementList)
-
-        # Create nodes and elements
-        nodeIdentifier, elementIdentifier, annotationGroups = \
-            tubemesh.createNodesAndElements(region, xList, d1List, d2List, d3List, xFlat, d1Flat, d2Flat,
-                                            xEso, d1Eso, d2Eso, "esophagus coordinates", elementsCountAround,
-                                            elementsCountAlong, elementsCountThroughWall, annotationGroupsAround,
-                                            annotationGroupsAlong, annotationGroupsThroughWall,
-                                            firstNodeIdentifier, firstElementIdentifier,
-                                            useCubicHermiteThroughWall, useCrossDerivatives, closedProximalEnd)
-
-        # annotation fiducial points
-        fm = region.getFieldmodule()
-        fm.beginChange()
-        mesh = fm.findMeshByDimension(3)
-        cache = fm.createFieldcache()
-
-        markerGroup = findOrCreateFieldGroup(fm, "marker")
-        markerName = findOrCreateFieldStoredString(fm, name="marker_name")
-        markerLocation = findOrCreateFieldStoredMeshLocation(fm, mesh, name="marker_location")
-
-        nodes = fm.findNodesetByFieldDomainType(Field.DOMAIN_TYPE_NODES)
-        markerPoints = markerGroup.getOrCreateNodesetGroup(nodes)
-        markerTemplateInternal = nodes.createNodetemplate()
-        markerTemplateInternal.defineField(markerName)
-        markerTemplateInternal.defineField(markerLocation)
-
-        markerNames = ["proximodorsal midpoint on serosa of upper esophageal sphincter",
-                       "proximoventral midpoint on serosa of upper esophageal sphincter",
-                       "distal point of lower esophageal sphincter serosa on the greater curvature of stomach",
-                       "distal point of lower esophageal sphincter serosa on the lesser curvature of stomach"]
-
-        totalElements = elementIdentifier
-        radPerElementAround = math.pi * 2.0 / elementsCountAround
-        elementAroundHalfPi = int(0.25 * elementsCountAround)
-        xi1HalfPi = (math.pi * 0.5 - radPerElementAround * elementAroundHalfPi)/radPerElementAround
-        elementAroundPi = int(0.5 * elementsCountAround)
-        xi1Pi = (math.pi - radPerElementAround * elementAroundPi)/radPerElementAround
-
-        markerElementIdentifiers = [elementsCountAround * elementsCountThroughWall - elementAroundHalfPi,
-                                    elementAroundHalfPi + 1 + elementsCountAround * (elementsCountThroughWall - 1),
-                                    totalElements - elementsCountAround,
-                                    totalElements - elementsCountAround + elementAroundPi]
-
-        markerXis = [[1.0 - xi1HalfPi, 0.0, 1.0],
-                     [xi1HalfPi, 0.0, 1.0],
-                     [0.0, 1.0, 1.0],
-                     [xi1Pi, 1.0, 1.0]]
-
-        for n in range(len(markerNames)):
-            markerGroup = findOrCreateAnnotationGroupForTerm(annotationGroups, region,
-                                                             get_esophagus_term(markerNames[n]))
-            markerElement = mesh.findElementByIdentifier(markerElementIdentifiers[n])
-            markerXi = markerXis[n]
-            cache.setMeshLocation(markerElement, markerXi)
-            markerPoint = markerPoints.createNode(nodeIdentifier, markerTemplateInternal)
-            nodeIdentifier += 1
-            cache.setNode(markerPoint)
-            markerName.assignString(cache, markerGroup.getName())
-            markerLocation.assignMeshLocation(cache, markerElement, markerXi)
-            for group in [esophagusGroup, markerGroup]:
-                group.getNodesetGroup(nodes).addNode(markerPoint)
-
-        fm.endChange()
-=======
         annotationGroups, nextNodeIdentifier, nextElementIdentifier = \
             createEsophagusMesh3d(region, options, geometricNetworkLayout, nextNodeIdentifier, nextElementIdentifier,
                                   flatCoordinates=True, materialCoordinates=True)[:3]
->>>>>>> 54c26daa
 
         return annotationGroups, None
 
@@ -633,8 +366,8 @@
     for n2 in range(elementsCountAlong + 1):
         # Create inner points
         cx = [0.0, 0.0, elementAlongLength * n2]
-        axis1 = [vector.magnitude(majorRadiusElementList[n2]), 0.0, 0.0]
-        axis2 = [0.0, vector.magnitude(minorRadiusElementList[n2]), 0.0]
+        axis1 = [magnitude(majorRadiusElementList[n2]), 0.0, 0.0]
+        axis2 = [0.0, magnitude(minorRadiusElementList[n2]), 0.0]
         xInner, d1Inner = geometry.createEllipsePoints(cx, 2 * math.pi, axis1, axis2,
                                                        elementsCountAround, startRadians=0.0)
         xToSample += xInner
@@ -680,7 +413,7 @@
             v2 = xAround[(n1 + 1) % elementsCountAround]
             d1 = d2 = [v2[c] - v1[c] for c in range(3)]
             arcLengthAround = interp.computeCubicHermiteArcLength(v1, d1, v2, d2, True)
-            dx_ds1 = [c * arcLengthAround for c in vector.normalise(d1)]
+            dx_ds1 = [c * arcLengthAround for c in normalize(d1)]
             d1Around.append(dx_ds1)
         d1Smoothed = interp.smoothCubicHermiteDerivativesLoop(xAround, d1Around)
 
@@ -717,7 +450,7 @@
     for n2 in range(elementsCountAlong + 1):
         firstNodeAlong = xToWarp[n2 * elementsCountAround]
         midptSegmentAxis = [0.0, 0.0, elementAlongLength * n2]
-        radius = vector.magnitude(firstNodeAlong[c] - midptSegmentAxis[c] for c in range(3))
+        radius = magnitude(firstNodeAlong[c] - midptSegmentAxis[c] for c in range(3))
         innerRadiusAlong.append(radius)
 
     xWarpedList, d1WarpedList, d2WarpedList, d3WarpedUnitList = \
