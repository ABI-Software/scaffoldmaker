--- conflicted
+++ resolved
@@ -7,12 +7,8 @@
 import copy
 import math
 
-<<<<<<< HEAD
-from cmlibs.maths.vectorops import cross, magnitude, normalize, set_magnitude
-=======
 from cmlibs.utils.zinc.field import findOrCreateFieldCoordinates
 from cmlibs.zinc.element import Element
->>>>>>> 54c26daa
 from cmlibs.zinc.field import Field
 from cmlibs.zinc.node import Node
 from scaffoldmaker.annotation.annotationgroup import AnnotationGroup, mergeAnnotationGroups
@@ -27,6 +23,7 @@
 from scaffoldmaker.utils import interpolation as interp
 from scaffoldmaker.utils import matrix
 from scaffoldmaker.utils import tubemesh
+from scaffoldmaker.utils import vector
 from scaffoldmaker.utils.annulusmesh import createAnnulusMesh3d
 from scaffoldmaker.utils.eftfactory_bicubichermitelinear import eftfactory_bicubichermitelinear
 from scaffoldmaker.utils.eftfactory_tricubichermite import eftfactory_tricubichermite
@@ -363,335 +360,6 @@
         :param options: Dict containing options. See getDefaultOptions().
         :return: list of AnnotationGroup, None
         """
-<<<<<<< HEAD
-        cls.updateSubScaffoldOptions(options)
-        centralPath = options['Central path']
-        segmentCount = options['Number of segments']
-        startPhase = 0.0
-        elementsCountAroundTC = options['Number of elements around tenia coli']
-        elementsCountAroundHaustrum = options['Number of elements around haustrum']
-        elementsCountAlongSegment = options['Number of elements along segment']
-        elementsCountThroughWall = options['Number of elements through wall']
-        startInnerRadius = options['Start inner radius']
-        startInnerRadiusDerivative = options['Start inner radius derivative']
-        endInnerRadius = options['End inner radius']
-        endInnerRadiusDerivative = options['End inner radius derivative']
-        cornerInnerRadiusFactor = options['Corner inner radius factor']
-        haustrumInnerRadiusFactor = options['Haustrum inner radius factor']
-        segmentLengthEndDerivativeFactor = options['Segment length end derivative factor']
-        segmentLengthMidDerivativeFactor = options['Segment length mid derivative factor']
-        tcCount = options['Number of tenia coli']
-        startTCWidth = options['Start tenia coli width']
-        startTCWidthDerivative = options['Start tenia coli width derivative']
-        endTCWidth = options['End tenia coli width']
-        endTCWidthDerivative = options['End tenia coli width derivative']
-        tcThickness = options['Tenia coli thickness']
-        wallThickness = options['Wall thickness']
-        useCrossDerivatives = options['Use cross derivatives']
-        useCubicHermiteThroughWall = not(options['Use linear through wall'])
-        elementsCountAlong = int(elementsCountAlongSegment*segmentCount)
-        elementsCountAround = (elementsCountAroundTC + elementsCountAroundHaustrum)*tcCount
-        # Angle between the middle of first tenia coli to ostium location
-        ostiumPositionAngleAround = math.radians(options['Ileocecal junction angular position degrees'])
-        # Factor when scaled with segmentLength will give distance between the
-        # junction and distal end of the cecum
-        ostiumPositionAlongFactor = options['Ileocecal junction position along factor']
-
-        ostiumOptions = options['Ileocecal junction']
-        ostiumSettings = ostiumOptions.getScaffoldSettings()
-        ostiumDiameter = ostiumSettings['Ostium diameter']
-
-        firstNodeIdentifier = 1
-        firstElementIdentifier = 1
-
-        # Central path
-        tmpRegion = region.createRegion()
-        centralPath.generate(tmpRegion)
-        tmpFieldmodule = tmpRegion.getFieldmodule()
-        cx, cd1, cd2, cd12 = get_nodeset_path_field_parameters(
-            tmpFieldmodule.findNodesetByFieldDomainType(Field.DOMAIN_TYPE_NODES),
-            tmpFieldmodule.findFieldByName('coordinates'),
-            [Node.VALUE_LABEL_VALUE, Node.VALUE_LABEL_D_DS1, Node.VALUE_LABEL_D_DS2, Node.VALUE_LABEL_D2_DS1DS2])
-        del tmpFieldmodule
-        del tmpRegion
-
-        # find arclength of cecum
-        cecumLength = 0.0
-        elementsCountIn = len(cx) - 1
-        sd1 = interp.smoothCubicHermiteDerivativesLine(cx, cd1, fixAllDirections=True,
-                                                       magnitudeScalingMode=interp.DerivativeScalingMode.HARMONIC_MEAN)
-        for e in range(elementsCountIn):
-            arcLength = interp.getCubicHermiteArcLength(cx[e], sd1[e], cx[e + 1], sd1[e + 1])
-            # print(e+1, arcLength)
-            cecumLength += arcLength
-
-        # Sample central path
-        smoothd1 = interp.smoothCubicHermiteDerivativesLine(cx, cd1,
-                                                            magnitudeScalingMode = interp.DerivativeScalingMode.HARMONIC_MEAN)
-        sxCecum, sd1Cecum, se, sxi, ssf = interp.sampleCubicHermiteCurves(cx, smoothd1, elementsCountAlong)
-        sd2Cecum, sd12Cecum = interp.interpolateSampleCubicHermite(cd2, cd12, se, sxi, ssf)
-
-        # Calculate segment length
-        segmentLength = cecumLength / segmentCount
-
-        # Generate variation of radius & tc width along length
-        innerRadiusAlongCecum = []
-        dInnerRadiusAlongCecum = []
-        tcWidthAlongCecum = []
-
-        closedProximalEnd = True
-
-        for n2 in range(elementsCountAlongSegment*segmentCount + 1):
-            xi = 1/(elementsCountAlongSegment*segmentCount) * n2
-
-            radius = interp.interpolateCubicHermite([startInnerRadius], [startInnerRadiusDerivative],
-                                                    [endInnerRadius], [endInnerRadiusDerivative], xi)[0]
-            innerRadiusAlongCecum.append(radius)
-            dRadius = interp.interpolateCubicHermiteDerivative([startInnerRadius], [startInnerRadiusDerivative],
-                                                               [endInnerRadius], [endInnerRadiusDerivative], xi)[0]
-            dInnerRadiusAlongCecum.append(dRadius)
-            tcWidth = interp.interpolateCubicHermite([startTCWidth], [startTCWidthDerivative],
-                                                     [endTCWidth], [endTCWidthDerivative], xi)[0]
-            tcWidthAlongCecum.append(tcWidth)
-
-        haustrumInnerRadiusFactorAlongCecum = [haustrumInnerRadiusFactor] * (elementsCountAlong + 1)
-
-        xToSample = []
-        d1ToSample = []
-        d2ToSample = []
-
-        elementsCountAroundHalfHaustrum = int((elementsCountAroundTC + elementsCountAroundHaustrum)*0.5)
-
-        # Create object
-        colonSegmentTubeMeshInnerPoints = ColonSegmentTubeMeshInnerPoints(
-            region, elementsCountAroundTC, elementsCountAroundHaustrum, elementsCountAlongSegment,
-            tcCount, segmentLengthEndDerivativeFactor, segmentLengthMidDerivativeFactor,
-            segmentLength, wallThickness, cornerInnerRadiusFactor, haustrumInnerRadiusFactorAlongCecum,
-            innerRadiusAlongCecum, dInnerRadiusAlongCecum, tcWidthAlongCecum, startPhase)
-
-        # Create annotation
-        cecumGroup = AnnotationGroup(region, get_cecum_term("caecum"))
-        annotationGroupsAlong = []
-        for i in range(elementsCountAlong):
-            annotationGroupsAlong.append([cecumGroup])
-
-        annotationGroupsThroughWall = []
-        for i in range(elementsCountThroughWall):
-            annotationGroupsThroughWall.append([ ])
-
-        for nSegment in range(segmentCount):
-            # Make regular segments
-            xInner, d1Inner, d2Inner, transitElementList, segmentAxis, annotationGroupsAround \
-                = colonSegmentTubeMeshInnerPoints.getColonSegmentTubeMeshInnerPoints(nSegment)
-
-            # Replace first half of first segment with apex and sample along apex and second half of segment
-            if nSegment == 0:
-                xFirstSegmentSampled, d1FirstSegmentSampled, d2FirstSegmentSampled, d1FirstDirectionVector = \
-                    getApexSegmentForCecum(xInner, d1Inner, d2Inner, elementsCountAroundHalfHaustrum,
-                                           elementsCountAroundTC, elementsCountAround, elementsCountAlongSegment,
-                                           tcCount)
-
-                xToSample += xFirstSegmentSampled
-                d1ToSample += d1FirstSegmentSampled
-                d2ToSample += d2FirstSegmentSampled
-            else:
-                xInnerExtrude = []
-                for n in range(len(xInner)):
-                    xInnerExtrude.append([xInner[n][0], xInner[n][1], xInner[n][2] + segmentLength*nSegment])
-                xToSample += xInnerExtrude[elementsCountAround:]
-                d1ToSample += d1Inner[elementsCountAround:]
-                d2ToSample += d2Inner[elementsCountAround:]
-
-        # Sample along length
-        xToWarp, d1ToWarp, d2ToWarp = sampleCecumAlongLength(xToSample, d1ToSample, d2ToSample, d1FirstDirectionVector,
-                                                             elementsCountAroundHalfHaustrum, elementsCountAroundTC,
-                                                             elementsCountAround, elementsCountAlong, tcCount)
-
-        # Ensure cecum starts at z = 0.0
-        minZ = xToWarp[0][2]
-        for n2 in range(elementsCountAlong + 1):
-            zFirstNodeAlong = xToWarp[n2 * elementsCountAround][2]
-            if zFirstNodeAlong < minZ:
-                minZ = zFirstNodeAlong
-
-        for n in range(len(xToWarp)):
-            xToWarp[n][2] = xToWarp[n][2] - minZ
-
-        # Project reference point for warping onto central path
-        sxRefList, sd1RefList, sd2ProjectedListRef, zRefList = \
-            tubemesh.getPlaneProjectionOnCentralPath(xToWarp, elementsCountAround, elementsCountAlong,
-                                                     cecumLength, sxCecum, sd1Cecum, sd2Cecum, sd12Cecum)
-
-        # Warp points
-        xWarpedList, d1WarpedList, d2WarpedList, d3WarpedUnitList = \
-            tubemesh.warpSegmentPoints(xToWarp, d1ToWarp, d2ToWarp, segmentAxis, sxRefList, sd1RefList,
-                                       sd2ProjectedListRef, elementsCountAround, elementsCountAlong,
-                                       zRefList)
-
-        # Create coordinates and derivatives
-        wallThicknessList = [wallThickness] * (elementsCountAlong + 1)
-
-        relativeThicknessList = []
-        xList, d1List, d2List, d3List, curvatureList = tubemesh.getCoordinatesFromInner(xWarpedList, d1WarpedList,
-            d2WarpedList, d3WarpedUnitList, wallThicknessList, relativeThicknessList,
-            elementsCountAround, elementsCountAlong, elementsCountThroughWall, transitElementList)
-
-        # Deal with multiple nodes at end point for closed proximal end
-        xApexInner = xList[0]
-        # arclength between apex point and corresponding point on next face
-        mag = interp.getCubicHermiteArcLength(xList[0], d2List[0], xList[elementsCountAround*2],
-                                              d2List[elementsCountAround*2])
-        d2ApexInner = set_magnitude(sd2Cecum[0], mag)
-        d1ApexInner = cross(sd1Cecum[0], d2ApexInner)
-        d1ApexInner = set_magnitude(d1ApexInner, mag)
-        d3ApexUnit = normalize(cross(normalize(d1ApexInner),
-                                                           normalize(d2ApexInner)))
-        d3ApexInner = [d3ApexUnit[c] * wallThickness/elementsCountThroughWall for c in range(3)]
-
-        xCecum = []
-        d1Cecum = []
-        d2Cecum = []
-        d3Cecum = []
-
-        for n3 in range(elementsCountThroughWall + 1):
-            xApex = [xApexInner[c] + d3ApexUnit[c] * wallThickness/elementsCountThroughWall * n3 for c in range(3)]
-            xCecum.append(xApex)
-            d1Cecum.append(d1ApexInner)
-            d2Cecum.append(d2ApexInner)
-            d3Cecum.append(d3ApexInner)
-
-        xCecum += xList[(elementsCountThroughWall+1)*elementsCountAround:]
-        d1Cecum += d1List[(elementsCountThroughWall + 1) * elementsCountAround:]
-        d2Cecum += d2List[(elementsCountThroughWall + 1) * elementsCountAround:]
-        d3Cecum += d3List[(elementsCountThroughWall + 1) * elementsCountAround:]
-
-        xFlat = d1Flat = d2Flat = []
-        xOrgan = d1Organ = d2Organ = []
-
-        # Create nodes and elements
-        if tcThickness > 0:
-            tubeTCWidthList = colonSegmentTubeMeshInnerPoints.getTubeTCWidthList()
-            xCecum, d1Cecum, d2Cecum, d3Cecum, annotationGroupsAround = getTeniaColi(
-                region, xCecum, d1Cecum, d2Cecum, d3Cecum, curvatureList, tcCount, elementsCountAroundTC,
-                elementsCountAroundHaustrum, elementsCountAlong, elementsCountThroughWall,
-                tubeTCWidthList, tcThickness, sxRefList, annotationGroupsAround, closedProximalEnd)
-
-            nextNodeIdentifier, nextElementIdentifier, annotationGroups = createNodesAndElementsTeniaColi(
-                    region, xCecum, d1Cecum, d2Cecum, d3Cecum, xFlat, d1Flat, d2Flat, xOrgan, d1Organ, d2Organ, None,
-                    elementsCountAroundTC, elementsCountAroundHaustrum, elementsCountAlong, elementsCountThroughWall,
-                    tcCount, annotationGroupsAround, annotationGroupsAlong, annotationGroupsThroughWall,
-                    firstNodeIdentifier, firstElementIdentifier, useCubicHermiteThroughWall, useCrossDerivatives,
-                    closedProximalEnd)
-
-        else:
-            nextNodeIdentifier, nextElementIdentifier, annotationGroups = tubemesh.createNodesAndElements(
-                region, xCecum, d1Cecum, d2Cecum, d3Cecum, xFlat, d1Flat, d2Flat, xOrgan, d1Organ, d2Organ, None,
-                elementsCountAround, elementsCountAlong, elementsCountThroughWall,
-                annotationGroupsAround, annotationGroupsAlong, annotationGroupsThroughWall,
-                firstNodeIdentifier, firstElementIdentifier, useCubicHermiteThroughWall, useCrossDerivatives,
-                closedProximalEnd)
-
-        # Add ostium on track surface between two tenia on the last segment
-        elementsAroundTrackSurface = elementsCountAroundHaustrum
-        elementsAlongTrackSurface = elementsCountAlongSegment
-
-        # Find region where ostium sits
-        sectorIdx = ostiumPositionAngleAround // (2*math.pi/tcCount)
-        startIdxElementsAround = int((elementsCountAroundHaustrum + elementsCountAroundTC)*sectorIdx +
-                                     elementsCountAroundTC*0.5)
-        baseNodesIdx = (elementsCountThroughWall + 1) + \
-                       + (elementsCountAround * (elementsCountThroughWall + 1) +
-                          ((elementsCountAroundTC - 1)*tcCount if tcThickness > 0.0 else 0)) * \
-                       (elementsCountAlongSegment * (segmentCount - 1) - 1) + elementsCountAround
-        xTrackSurface = []
-        d1TrackSurface = []
-        d2TrackSurface = []
-        for n2 in range(elementsCountAlongSegment + 1):
-            for n1 in range(elementsCountAroundHaustrum + 1):
-                idx = baseNodesIdx + \
-                      (elementsCountAround * (elementsCountThroughWall + 1) +
-                       ((elementsCountAroundTC - 1)*tcCount if tcThickness > 0.0 else 0)) * n2 + \
-                      startIdxElementsAround + n1
-                xTrackSurface.append(xCecum[idx])
-                d1TrackSurface.append(d1Cecum[idx])
-                d2TrackSurface.append(d2Cecum[idx])
-
-        trackSurfaceOstium = TrackSurface(elementsAroundTrackSurface, elementsAlongTrackSurface,
-                                          xTrackSurface, d1TrackSurface, d2TrackSurface)
-        # Find centre position
-        v1 = xList[0]
-        v2 = xList[int(elementsCountAroundTC*0.5)]
-        d1 = d1List[0]
-        d2 = d1List[int(elementsCountAroundTC*0.5)]
-        arcLengthTC = interp.getCubicHermiteArcLength(v1, d1, v2, d2)
-        angleToTCEdge = arcLengthTC / startInnerRadius
-        angleOstium = ostiumDiameter / startInnerRadius
-        dAngle = (2 * math.pi / tcCount - 2 * angleToTCEdge) / elementsCountAroundHaustrum
-        angleAroundInSector = ostiumPositionAngleAround % (2 * math.pi / tcCount)
-        assert angleAroundInSector > angleToTCEdge + angleOstium * 0.5 and \
-               angleAroundInSector < (2*math.pi/tcCount) - angleToTCEdge - angleOstium*0.5,\
-               'Ileocecal junction cannot sit on tenia coli'
-
-        ei1Centre = int((angleAroundInSector - angleToTCEdge) // dAngle)
-        xi1 = ((angleAroundInSector - angleToTCEdge) - dAngle * ei1Centre) / dAngle
-
-        ostiumDistanceFromCecumDistal = segmentLength * ostiumPositionAlongFactor
-
-        arcLength = interp.getCubicHermiteArcLength(sxRefList[-1], sd1RefList[-1],
-                                                   sxRefList[-2], sd1RefList[-2])
-        distance = arcLength
-
-        for e in range(len(sxRefList)-2, 0, -1):
-            if ostiumDistanceFromCecumDistal > distance:
-                arcLength = interp.getCubicHermiteArcLength(sxRefList[e - 1], sd1RefList[e - 1],
-                                                            sxRefList[e], sd1RefList[e])
-                distance += arcLength
-            else:
-                ei2Centre = e - elementsCountAlongSegment*(segmentCount-1)
-                xi2 = (distance - ostiumDistanceFromCecumDistal) / arcLength
-                break
-
-        centrePosition = TrackSurfacePosition(ei1Centre, ei2Centre, xi1, xi2)
-        xCentre, d1Centre, d2Centre = trackSurfaceOstium.evaluateCoordinates(centrePosition, derivatives=True)
-        axis1 = d1Centre
-
-        # Find boundary of ostium on tracksurface
-        ei1Left, ei1Right, ei2Bottom, ei2Top = getElementIdxOfOstiumBoundary(centrePosition, trackSurfaceOstium,
-                                                                             ostiumDiameter)
-
-        # Extend boundary
-        ei1Left -= 1
-        ei1Right += 1
-        ei2Bottom -= 1
-        ei2Top += 1
-
-        assert (ei1Left >= 0 and ei1Right < elementsAroundTrackSurface and
-                ei2Bottom >= 0 and ei2Top < elementsAlongTrackSurface), \
-            'cecum1.py: Insufficient elements around ostium on tracksurface to make annulus mesh.'
-
-        nodeStart = int(baseNodesIdx + ei2Bottom * (elementsCountAround * (elementsCountThroughWall + 1) + \
-                        ((elementsCountAroundTC - 1)*tcCount if tcThickness > 0.0 else 0)) + ei1Centre + \
-                        sectorIdx*(elementsCountAroundHaustrum + elementsCountAroundTC) + elementsCountAroundTC*0.5) - \
-                        elementsCountAround + 1 # only for 1 layer through wall
-
-        # Store elements and nodes to be deleted later from tracked surface
-        deleteElementsCountAcross = ei1Right - ei1Left + 1
-        deleteElementsCountAlong = ei2Top - ei2Bottom + 1
-        deleteElementIdxStart = int((elementsCountAround * elementsCountThroughWall +
-                                     (elementsCountAroundTC * tcCount if tcThickness > 0.0 else 0.0)) *
-                                    (elementsCountAlong - elementsCountAlongSegment + ei2Bottom) +
-                                    elementsCountAroundTC * 0.5 +
-                                    (elementsCountAroundTC + elementsCountAroundHaustrum) * sectorIdx + ei1Left + 1)
-
-        deleteElementIdentifier = []
-        for n2 in range(deleteElementsCountAlong):
-            for n1 in range(deleteElementsCountAcross):
-                elementIdx = deleteElementIdxStart + n1 + n2 * (elementsCountAround +
-                                                                (int(elementsCountAroundTC * tcCount)
-                                                                 if tcThickness > 0.0 else 0))
-                deleteElementIdentifier.append(elementIdx)
-=======
->>>>>>> 54c26daa
 
         nextNodeIdentifier = 1
         nextElementIdentifier = 1
@@ -741,15 +409,9 @@
     xFirstSegment = [[0.0, 0.0, 0.0] for c in range(elementsCountAround)]
 
     # Compile nodes and d2 for sampling
-<<<<<<< HEAD
-    xFirstSegment += xInner[elementsCountAround * int(elementsCountAlongSegment * 0.5):] # second half of first regular segment
-    d1FirstDirectionVector = normalize(d1Inner[elementsCountAround]) # Store direction vector of first d1 intra-haustral for later
-    d2Vector = xInner[elementsCountAround * int(elementsCountAlongSegment * 0.5):
-=======
     xFirstSegment += xOuter[elementsCountAround * int(elementsCountAlongSegment * 0.5):] # second half of first regular segment
     d1FirstDirectionVector = vector.normalise(d1Outer[elementsCountAround]) # Store direction vector of first d1 intra-haustral for later
     d2Vector = xOuter[elementsCountAround * int(elementsCountAlongSegment * 0.5):
->>>>>>> 54c26daa
                       elementsCountAround * (int(elementsCountAlongSegment * 0.5) + 1)] # half face of segment - apex
     d2FirstSegment = []
     for c in range(elementsCountAround):
@@ -800,20 +462,20 @@
                 d1 = d1FirstDirectionVector if n1 == 0 else [v2[c] - v1[c] for c in range(3)]
                 d2 = [v2[c] - v1[c] for c in range(3)]
                 arcLengthAround = interp.computeCubicHermiteArcLength(v1, d1, v2, d2, True)
-                dx_ds1 = [c*arcLengthAround for c in normalize(d1)]
+                dx_ds1 = [c*arcLengthAround for c in vector.normalise(d1)]
                 d1Around.append(dx_ds1)
             # Account for d1 of node sitting on half haustrum
-            d1 = normalize(
+            d1 = vector.normalise(
                 [xAround[elementsCountAroundHalfHaustrum][c] - xAround[elementsCountAroundHalfHaustrum - 1][c]
                  for c in range(3)])
             dx_ds1 = [c * arcLengthAround for c in d1]
             d1Around.append(dx_ds1)
 
             d1Smoothed = interp.smoothCubicHermiteDerivativesLine(xAround, d1Around, fixStartDerivative=True)
-            d1TCEdge = set_magnitude(d1Smoothed[int(elementsCountAroundTC * 0.5)],
-                                           magnitude(d1Smoothed[int(elementsCountAroundTC * 0.5 - 1)]))
-            d1Transition = set_magnitude(d1Smoothed[int(elementsCountAroundTC * 0.5 + 1)],
-                                               magnitude(d1Smoothed[int(elementsCountAroundTC * 0.5 + 2)]))
+            d1TCEdge = vector.setMagnitude(d1Smoothed[int(elementsCountAroundTC * 0.5)],
+                                           vector.magnitude(d1Smoothed[int(elementsCountAroundTC * 0.5 - 1)]))
+            d1Transition = vector.setMagnitude(d1Smoothed[int(elementsCountAroundTC * 0.5 + 1)],
+                                               vector.magnitude(d1Smoothed[int(elementsCountAroundTC * 0.5 + 2)]))
             d1Corrected = []
             d1Corrected = d1Corrected + d1Smoothed[:int(elementsCountAroundTC * 0.5)]
             d1Corrected.append(d1TCEdge)
@@ -918,34 +580,20 @@
                 d1 = d1FirstDirectionVector if n1 == 0 else [v2[c] - v1[c] for c in range(3)]
                 d2 = [v2[c] - v1[c] for c in range(3)]
                 arcLengthAround = interp.computeCubicHermiteArcLength(v1, d1, v2, d2, True)
-<<<<<<< HEAD
-                dx_ds1 = [c * arcLengthAround for c in normalize(d1)]
-                d1InnerAroundList.append(dx_ds1)
-=======
                 dx_ds1 = [c * arcLengthAround for c in vector.normalise(d1)]
                 d1OuterAroundList.append(dx_ds1)
->>>>>>> 54c26daa
             # Account for d1 of node sitting on half haustrum
-            d1 = normalize([xAround[elementsCountAroundHalfHaustrum][c] -
+            d1 = vector.normalise([xAround[elementsCountAroundHalfHaustrum][c] -
                                    xAround[elementsCountAroundHalfHaustrum - 1][c] for c in range(3)])
             dx_ds1 = [c * arcLengthAround for c in d1]
             d1OuterAroundList.append(dx_ds1)
 
-<<<<<<< HEAD
-        if d1InnerAroundList:
-            d1Smoothed = interp.smoothCubicHermiteDerivativesLine(xAround, d1InnerAroundList, fixStartDerivative=True)
-            d1TCEdge = set_magnitude(d1Smoothed[int(elementsCountAroundTC * 0.5)],
-                                           magnitude(d1Smoothed[int(elementsCountAroundTC * 0.5 - 1)]))
-            d1Transition = set_magnitude(d1Smoothed[int(elementsCountAroundTC * 0.5 + 1)],
-                                               magnitude(d1Smoothed[int(elementsCountAroundTC * 0.5 + 2)]))
-=======
         if d1OuterAroundList:
             d1Smoothed = interp.smoothCubicHermiteDerivativesLine(xAround, d1OuterAroundList, fixStartDerivative=True)
             d1TCEdge = vector.setMagnitude(d1Smoothed[int(elementsCountAroundTC * 0.5)],
                                            vector.magnitude(d1Smoothed[int(elementsCountAroundTC * 0.5 - 1)]))
             d1Transition = vector.setMagnitude(d1Smoothed[int(elementsCountAroundTC * 0.5 + 1)],
                                                vector.magnitude(d1Smoothed[int(elementsCountAroundTC * 0.5 + 2)]))
->>>>>>> 54c26daa
             d1Corrected = []
             d1Corrected = d1Corrected + d1Smoothed[:int(elementsCountAroundTC * 0.5)]
             d1Corrected.append(d1TCEdge)
