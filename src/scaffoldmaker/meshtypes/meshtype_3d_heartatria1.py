"""
Generates a 3-D heart atria model, suitable for attachment to the
3-D Heart Ventricles with Base 1.
"""

from __future__ import division

import copy
import math

<<<<<<< HEAD
from cmlibs.maths.vectorops import add, cross, dot, magnitude, mult, normalize, set_magnitude, sub
from cmlibs.utils.zinc.field import findOrCreateFieldCoordinates, findOrCreateFieldGroup, \
    findOrCreateFieldStoredMeshLocation, findOrCreateFieldStoredString
from cmlibs.utils.zinc.finiteelement import getMaximumElementIdentifier, getMaximumNodeIdentifier
=======
from cmlibs.maths.vectorops import add, cross, dot, magnitude, mult, normalize, sub
from cmlibs.utils.zinc.field import findOrCreateFieldCoordinates
from cmlibs.utils.zinc.finiteelement import get_maximum_element_identifier, get_maximum_node_identifier
>>>>>>> 54c26daa
from cmlibs.zinc.element import Element, Elementbasis
from cmlibs.zinc.field import Field, FieldGroup
from cmlibs.zinc.node import Node
from cmlibs.zinc.result import RESULT_OK
from scaffoldmaker.annotation.annotationgroup import AnnotationGroup, findAnnotationGroupByName, \
    findOrCreateAnnotationGroupForTerm, getAnnotationGroupForTerm
from scaffoldmaker.annotation.heart_terms import get_heart_term
from scaffoldmaker.meshtypes.meshtype_3d_ostium1 import MeshType_3d_ostium1, generateOstiumMesh
from scaffoldmaker.meshtypes.scaffold_base import Scaffold_base
from scaffoldmaker.scaffoldpackage import ScaffoldPackage
from scaffoldmaker.utils import interpolation as interp
from scaffoldmaker.utils.annulusmesh import createAnnulusMesh3d
from scaffoldmaker.utils.derivativemoothing import DerivativeScalingMode, DerivativeSmoothing
from scaffoldmaker.utils.eft_utils import createEftElementSurfaceLayer, remapEftLocalNodes, remapEftNodeValueLabel, \
    scaleEftNodeValueLabels, setEftScaleFactorIds
from scaffoldmaker.utils.eftfactory_bicubichermitelinear import eftfactory_bicubichermitelinear
from scaffoldmaker.utils.eftfactory_tricubichermite import eftfactory_tricubichermite
from scaffoldmaker.utils.geometry import getApproximateEllipsePerimeter, getCircleProjectionAxes, \
    getEllipseAngleFromVector, getEllipseArcLength, getEllipseRadiansToX, updateEllipseAngleByArcLength, \
    createCirclePoints
from scaffoldmaker.utils.meshrefinement import MeshRefinement
from scaffoldmaker.utils.tracksurface import TrackSurface, calculate_surface_axes


class MeshType_3d_heartatria1(Scaffold_base):
    '''
    3-D heart atria model, suitable for attachment to the 3-D Heart Ventricles with Base 1.
    '''

    lpvOstiumDefaultScaffoldPackages = {
        'LPV Human 1' : ScaffoldPackage(MeshType_3d_ostium1, {
            'scaffoldSettings' : {
                'Number of vessels' : 2,
                'Number of elements across common' : 2,
                'Number of elements around ostium' : 12,
                'Number of elements along' : 1,
                'Number of elements through wall' : 1,
                'Unit scale' : 1.0,
                'Outlet' : False,
                'Ostium diameter' : 0.19,
                'Ostium length' : 0.04,
                'Ostium wall thickness' : 0.02,
                'Ostium inter-vessel distance' : 0.16,
                'Ostium inter-vessel height' : 0.0,
                'Use linear through ostium wall' : False,
                'Vessel end length factor' : 1.0,
                'Vessel inner diameter' : 0.11,
                'Vessel wall thickness' : 0.009,
                'Vessel angle 1 degrees' : 0.0,
                'Vessel angle 1 spread degrees' : 0.0,
                'Vessel angle 2 degrees' : 10.0,
                'Use linear through vessel wall' : True,
                }
            } ),
        'LPV Pig 1' : ScaffoldPackage(MeshType_3d_ostium1, {
            'scaffoldSettings' : {
                'Number of vessels' : 1,
                'Number of elements across common' : 2,
                'Number of elements around ostium' : 12,
                'Number of elements along' : 1,
                'Number of elements through wall' : 1,
                'Unit scale' : 1.0,
                'Outlet' : False,
                'Ostium diameter' : 0.23,
                'Ostium length' : 0.04,
                'Ostium wall thickness' : 0.02,
                'Ostium inter-vessel distance' : 0.16,
                'Ostium inter-vessel height' : 0.0,
                'Use linear through ostium wall' : False,
                'Vessel end length factor' : 1.0,
                'Vessel inner diameter' : 0.16,
                'Vessel wall thickness' : 0.011,
                'Vessel angle 1 degrees' : 0.0,
                'Vessel angle 1 spread degrees' : 0.0,
                'Vessel angle 2 degrees' : 0.0,
                'Use linear through vessel wall' : True,
                }
            } ),
        'LPV Rat 1' : ScaffoldPackage(MeshType_3d_ostium1, {
            'scaffoldSettings' : {
                'Number of vessels' : 3,
                'Number of elements across common' : 2,
                'Number of elements around ostium' : 10,
                'Number of elements along' : 1,
                'Number of elements through wall' : 1,
                'Unit scale' : 1.0,
                'Outlet' : False,
                'Ostium diameter' : 0.16,
                'Ostium length' : 0.08,
                'Ostium wall thickness' : 0.04,
                'Ostium inter-vessel distance' : 0.12,
                'Ostium inter-vessel height' : 0.01,
                'Use linear through ostium wall' : False,
                'Vessel end length factor' : 1.5,
                'Vessel inner diameter' : 0.09,
                'Vessel wall thickness' : 0.01,
                'Vessel angle 1 degrees' : 0.0,
                'Vessel angle 1 spread degrees' : 0.0,
                'Vessel angle 2 degrees' : 0.0,
                'Use linear through vessel wall' : True,
                }
            } ),
        'LPV Rat 2' : ScaffoldPackage(MeshType_3d_ostium1, {
            'scaffoldSettings' : {
                'Number of vessels' : 3,
                'Number of elements across common' : 2,
                'Number of elements around ostium' : 10,
                'Number of elements along' : 2,
                'Number of elements through wall' : 1,
                'Unit scale' : 1.0,
                'Outlet' : False,
                'Ostium diameter' : 0.16,
                'Ostium length' : 0.1,
                'Ostium wall thickness' : 0.04,
                'Ostium inter-vessel distance' : 0.12,
                'Ostium inter-vessel height' : 0.01,
                'Use linear through ostium wall' : False,
                'Vessel end length factor' : 1.5,
                'Vessel inner diameter' : 0.09,
                'Vessel wall thickness' : 0.01,
                'Vessel angle 1 degrees' : 0.0,
                'Vessel angle 1 spread degrees' : 0.0,
                'Vessel angle 2 degrees' : 0.0,
                'Use linear through vessel wall' : True,
                }
            } )
        }

    rpvOstiumDefaultScaffoldPackages = {
        'RPV Human 1' : ScaffoldPackage(MeshType_3d_ostium1, {
            'scaffoldSettings' : {
                'Number of vessels' : 2,
                'Number of elements across common' : 2,
                'Number of elements around ostium' : 12,
                'Number of elements along' : 1,
                'Number of elements through wall' : 1,
                'Unit scale' : 1.0,
                'Outlet' : False,
                'Ostium diameter' : 0.2,
                'Ostium length' : 0.04,
                'Ostium wall thickness' : 0.02,
                'Ostium inter-vessel distance' : 0.2,
                'Ostium inter-vessel height' : 0.0,
                'Use linear through ostium wall' : False,
                'Vessel end length factor' : 1.0,
                'Vessel inner diameter' : 0.12,
                'Vessel wall thickness' : 0.009,
                'Vessel angle 1 degrees' : 0.0,
                'Vessel angle 1 spread degrees' : 0.0,
                'Vessel angle 2 degrees' : -10.0,
                'Use linear through vessel wall' : True,
                }
            } ),
        'RPV Pig 1' : ScaffoldPackage(MeshType_3d_ostium1, {
            'scaffoldSettings' : {
                'Number of vessels' : 1,
                'Number of elements across common' : 2,
                'Number of elements around ostium' : 12,
                'Number of elements along' : 1,
                'Number of elements through wall' : 1,
                'Unit scale' : 1.0,
                'Outlet' : False,
                'Ostium diameter' : 0.26,
                'Ostium length' : 0.04,
                'Ostium wall thickness' : 0.02,
                'Ostium inter-vessel distance' : 0.16,
                'Ostium inter-vessel height' : 0.0,
                'Use linear through ostium wall' : False,
                'Vessel end length factor' : 1.0,
                'Vessel inner diameter' : 0.19,
                'Vessel wall thickness' : 0.013,
                'Vessel angle 1 degrees' : 0.0,
                'Vessel angle 1 spread degrees' : 0.0,
                'Vessel angle 2 degrees' : 0.0,
                'Use linear through vessel wall' : True,
                }
            } )
        }

    @staticmethod
    def getName():
        return '3D Heart Atria 1'

    @staticmethod
    def getParameterSetNames():
        return [
            'Default',
            'Human 1',
            'Mouse 1',
            'Pig 1',
            'Rat 1']

    @classmethod
    def getDefaultOptions(cls, parameterSetName='Default'):
        isHuman = 'Human' in parameterSetName
        isMouse = 'Mouse' in parameterSetName
        isPig = 'Pig' in parameterSetName
        isRat = 'Rat' in parameterSetName
        if isPig:
            lpvOstium = cls.lpvOstiumDefaultScaffoldPackages['LPV Pig 1']
            rpvOstium = cls.rpvOstiumDefaultScaffoldPackages['RPV Pig 1']
        elif isMouse or isRat:
            lpvOstium = cls.lpvOstiumDefaultScaffoldPackages['LPV Rat 1']
            rpvOstium = cls.rpvOstiumDefaultScaffoldPackages['RPV Human 1']
        else:
            lpvOstium = cls.lpvOstiumDefaultScaffoldPackages['LPV Human 1']
            rpvOstium = cls.rpvOstiumDefaultScaffoldPackages['RPV Human 1']
        # to avoid circular include, repeat inter-dependent ventriclesbase options here:
        ventriclesbaseOptions = {}
        if isMouse or isRat:
            ventriclesbaseOptions['LV outlet inner diameter'] = 0.21
            ventriclesbaseOptions['LV outlet wall thickness'] =  0.02
        else:
            ventriclesbaseOptions['LV outlet inner diameter'] = 0.28
            ventriclesbaseOptions['LV outlet wall thickness'] = 0.022
        options = {}
        options['Number of elements along atrial appendages'] = 2
        options['Number of elements along vena cava inlet'] = 3
        options['Number of elements around atrial septum'] = 3
        options['Number of elements around left atrium free wall'] = 8
        options['Number of elements around right atrium free wall'] = 6
        options['Number of elements over atria'] = 8
        options['Number of elements radial pulmonary vein annuli'] = 2
        options['Unit scale'] = 1.0
        options['Atria base inner major axis length'] = 0.47
        options['Atria base inner minor axis length'] = 0.41
        options['Atria major axis rotation degrees'] = 40.0
        options['Atria outer height'] = 0.45
        options['Atrial septum height'] = 0.25
        options['Atrial septum length'] = 0.25
        options['Atrial septum thickness'] = 0.07
        options['Atrial vestibule outer height'] = 0.05
        options['Fossa ovalis height'] = 0.1
        options['Fossa ovalis length'] = 0.14
        options['Fossa ovalis thickness'] = 0.07
        options['Fossa ovalis midpoint height'] = 0.15
        options['Left atrium venous free wall thickness'] = 0.02
        options['Right atrium venous free wall thickness'] = 0.015
        options['Crista terminalis thickness'] = 0.03
        options['Atrial base wall thickness'] = 0.06
        options['Atrial base slope degrees'] = 30.0
        options['Aorta outer plus diameter'] = ventriclesbaseOptions['LV outlet inner diameter'] + 2.0*ventriclesbaseOptions['LV outlet wall thickness']
        options['Atrial base front incline degrees'] = 15.0
        options['Atrial base back incline degrees'] = 20.0
        options['Atrial base side incline degrees'] = 20.0
        options['Atria venous anterior over'] = 0.7
        options['Atria venous midpoint over'] = 0.41
        options['Left atrium venous midpoint left'] = 0.5
        options['Right atrium venous right'] = 0.45
        options['Left atrial appendage angle axial degrees'] = 0.0
        options['Left atrial appendage angle left degrees'] = 20.0
        options['Left atrial appendage angle up degrees'] = -60.0
        options['Left atrial appendage arc length'] = 0.3
        options['Left atrial appendage arc radius'] = 0.15
        options['Left atrial appendage base length'] = 0.3
        options['Left atrial appendage left'] = 0.85
        options['Left atrial appendage midpoint left'] = 0.45
        options['Left atrial appendage midpoint over'] = 0.95
        options['Left atrial appendage wall thickness'] = 0.025
        options['Left atrial appendage wedge angle degrees'] = 60.0
        options['Right atrial appendage angle axial degrees'] = 30.0
        options['Right atrial appendage angle left degrees'] = 40.0
        options['Right atrial appendage angle up degrees'] = -20.0
        options['Right atrial appendage arc length'] = 0.5
        options['Right atrial appendage arc radius'] = 0.17
        options['Right atrial appendage base length'] = 0.3
        options['Right atrial appendage midpoint right'] = 0.47
        options['Right atrial appendage midpoint over'] = 0.92
        options['Right atrial appendage pouch right'] = 0.9
        options['Right atrial appendage wall thickness'] = 0.025
        options['Right atrial appendage wedge angle degrees'] = 90.0
        options['Common left-right pulmonary vein ostium'] = False
        options['Left pulmonary vein ostium'] = copy.deepcopy(lpvOstium)
        options['Left pulmonary vein ostium angle degrees'] = 65.0
        options['Left pulmonary vein ostium position left'] = 0.64
        options['Left pulmonary vein ostium position over'] = 0.47
        options['Right pulmonary vein ostium'] = copy.deepcopy(rpvOstium)
        options['Right pulmonary vein ostium angle degrees'] = 80.0
        options['Right pulmonary vein ostium position left'] = 0.2
        options['Right pulmonary vein ostium position over'] = 0.4
        options['Inferior vena cava inlet position over'] = 0.18
        options['Inferior vena cava inlet position right'] = 0.25
        options['Inferior vena cava inlet angle left degrees'] = 0.0
        options['Inferior vena cava inlet angle over degrees'] = -30.0
        options['Inferior vena cava inlet derivative factor'] = 1.0
        options['Inferior vena cava inlet length'] = 0.1
        options['Inferior vena cava inlet inner diameter'] = 0.22
        options['Inferior vena cava inlet wall thickness'] = 0.015
        options['Superior vena cava inlet position over'] = 0.65
        options['Superior vena cava inlet position right'] = 0.22
        options['Superior vena cava inlet angle left degrees'] = -15.0
        options['Superior vena cava inlet angle over degrees'] = 15.0
        options['Superior vena cava inlet derivative factor'] = 1.0
        options['Superior vena cava inlet length'] = 0.1
        options['Superior vena cava inlet inner diameter'] = 0.18
        options['Superior vena cava inlet wall thickness'] = 0.015
        options['Define epicardium layer'] = False
        options['Epicardium layer minimum thickness'] = 0.01
        options['Refine'] = False
        options['Refine number of elements surface'] = 4
        options['Refine number of elements through wall'] = 1
        options['Refine number of elements through epicardium layer'] = 1
        options['Use cross derivatives'] = False

        if isMouse or isRat:
            options['Atria base inner major axis length'] = 0.32
            options['Atria base inner minor axis length'] = 0.26
            options['Atria major axis rotation degrees'] = 30.0
            options['Atria outer height'] = 0.4
            options['Atria venous anterior over'] = 0.75
            options['Atria venous midpoint over'] = 0.45
            options['Atrial base back incline degrees'] = 0.0
            options['Atrial base front incline degrees'] = 15.0
            options['Atrial base side incline degrees'] = 20.0
            options['Atrial base slope degrees'] = 20.0
            options['Atrial base wall thickness'] = 0.04
            options['Atrial septum height'] = 0.25
            options['Atrial septum length'] = 0.14
            options['Atrial septum thickness'] = 0.05
            options['Atrial vestibule outer height'] = 0.06
            options['Common left-right pulmonary vein ostium'] = True
            options['Crista terminalis thickness'] = 0.03
            options['Fossa ovalis height'] = 0.07
            options['Fossa ovalis length'] = 0.07
            options['Fossa ovalis midpoint height'] = 0.15
            options['Fossa ovalis thickness'] = options['Atrial septum thickness']
            options['Inferior vena cava inlet angle left degrees'] = 0.0
            options['Inferior vena cava inlet angle over degrees'] = -20.0
            options['Inferior vena cava inlet derivative factor'] = 2.0
            options['Inferior vena cava inlet inner diameter'] = 0.16
            options['Inferior vena cava inlet length'] = 0.2
            options['Inferior vena cava inlet position over'] = 0.2
            options['Inferior vena cava inlet position right'] = 0.28
            options['Inferior vena cava inlet wall thickness'] = 0.012
            options['Left atrial appendage angle axial degrees'] = -10.0
            options['Left atrial appendage angle left degrees'] = 0.0
            options['Left atrial appendage angle up degrees'] = -60.0
            options['Left atrial appendage arc length'] = 0.5
            options['Left atrial appendage arc radius'] = 0.35
            options['Left atrial appendage base length'] = 0.35
            options['Left atrial appendage left'] = 0.99
            options['Left atrial appendage midpoint left'] = 0.78
            options['Left atrial appendage midpoint over'] = 1.0
            options['Left atrial appendage wall thickness'] = 0.025
            options['Left atrial appendage wedge angle degrees'] = 80.0
            options['Left atrium venous free wall thickness'] = 0.04
            options['Left atrium venous midpoint left'] = 0.45
            options['Left pulmonary vein ostium angle degrees'] = 50.0
            options['Left pulmonary vein ostium position left'] = 0.3
            options['Left pulmonary vein ostium position over'] = 0.36
            options['Right atrial appendage angle axial degrees'] = 35.0
            options['Right atrial appendage angle left degrees'] = 20.0
            options['Right atrial appendage angle up degrees'] = 0.0
            options['Right atrial appendage arc length'] = 0.6
            options['Right atrial appendage arc radius'] = 0.35
            options['Right atrial appendage base length'] = 0.35
            options['Right atrial appendage midpoint right'] = 0.45
            options['Right atrial appendage midpoint over'] = 0.75
            options['Right atrial appendage pouch right'] = 0.95
            options['Right atrial appendage wall thickness'] = 0.025
            options['Right atrial appendage wedge angle degrees'] = 90.0
            options['Right atrium venous free wall thickness'] = 0.03
            options['Right atrium venous right'] = 0.5
            options['Superior vena cava inlet angle left degrees'] = 0.0
            options['Superior vena cava inlet angle over degrees'] = -5.0
            options['Superior vena cava inlet derivative factor'] = 2.0
            options['Superior vena cava inlet inner diameter'] = 0.15
            options['Superior vena cava inlet length'] = 0.2
            options['Superior vena cava inlet position over'] = 0.62
            options['Superior vena cava inlet position right'] = 0.25
            options['Superior vena cava inlet wall thickness'] = 0.012
        elif isPig:
            options['Atrial base side incline degrees'] = 0.0
            options['Left atrial appendage angle axial degrees'] = -10.0
            options['Left atrial appendage angle left degrees'] = 20.0
            options['Left atrial appendage angle up degrees'] = -60.0
            options['Left atrial appendage arc length'] = 0.4
            options['Left atrial appendage arc radius'] = 0.3
            options['Left atrial appendage base length'] = 0.35
            options['Left atrial appendage left'] = 0.9
            options['Left atrial appendage midpoint left'] = 0.55
            options['Left atrial appendage midpoint over'] = 1.0
            options['Left atrial appendage wedge angle degrees'] = 50.0
            options['Left pulmonary vein ostium angle degrees'] = 65.0
            options['Left pulmonary vein ostium position left'] = 0.67
            options['Left pulmonary vein ostium position over'] = 0.42
            options['Right atrial appendage angle axial degrees'] = 10.0
            options['Right atrial appendage angle left degrees'] = -20.0
            options['Right atrial appendage angle up degrees'] = -10.0
            options['Right atrial appendage arc length'] = 0.5
            options['Right atrial appendage arc radius'] = 0.25
            options['Right atrial appendage base length'] = 0.25
            options['Right atrial appendage midpoint right'] = 0.55
            options['Right atrial appendage wedge angle degrees'] = 60.0
            options['Right pulmonary vein ostium angle degrees'] = 80.0
            options['Right pulmonary vein ostium position left'] = 0.22
            options['Right pulmonary vein ostium position over'] = 0.33
            options['Inferior vena cava inlet position over'] = 0.22
            options['Inferior vena cava inlet position right'] = 0.25
            options['Inferior vena cava inlet angle left degrees'] = 0.0
            options['Inferior vena cava inlet angle over degrees'] = 0.0
            options['Inferior vena cava inlet derivative factor'] = 0.5
            options['Superior vena cava inlet position over'] = 0.6
            options['Superior vena cava inlet position right'] = 0.25
            options['Superior vena cava inlet angle left degrees'] = 0.0
            options['Superior vena cava inlet angle over degrees'] = -10.0
        cls.updateSubScaffoldOptions(options)
        return options

    @staticmethod
    def getOrderedOptionNames():
        return [
            'Number of elements along atrial appendages',
            'Number of elements along vena cava inlet',
            'Number of elements around atrial septum',
            'Number of elements around left atrium free wall',
            'Number of elements around right atrium free wall',
            'Number of elements over atria',
            'Number of elements radial pulmonary vein annuli',
            'Unit scale',
            'Atria base inner major axis length',
            'Atria base inner minor axis length',
            'Atria major axis rotation degrees',
            'Atria outer height',
            'Atrial septum height',
            'Atrial septum length',
            'Atrial septum thickness',
            'Atrial vestibule outer height',
            'Fossa ovalis height',
            'Fossa ovalis length',
            'Fossa ovalis midpoint height',
            'Fossa ovalis thickness',
            'Left atrium venous free wall thickness',
            'Right atrium venous free wall thickness',
            'Crista terminalis thickness',
            'Atrial base wall thickness',
            'Atrial base slope degrees',
            'Aorta outer plus diameter',
            'Atrial base front incline degrees',
            'Atrial base back incline degrees',
            'Atrial base side incline degrees',
            'Atria venous anterior over',
            'Atria venous midpoint over',
            'Left atrium venous midpoint left',
            'Right atrium venous right',
            'Left atrial appendage angle axial degrees',
            'Left atrial appendage angle left degrees',
            'Left atrial appendage angle up degrees',
            'Left atrial appendage arc length',
            'Left atrial appendage arc radius',
            'Left atrial appendage base length',
            'Left atrial appendage left',
            'Left atrial appendage midpoint left',
            'Left atrial appendage midpoint over',
            'Left atrial appendage wall thickness',
            'Left atrial appendage wedge angle degrees',
            'Right atrial appendage angle axial degrees',
            'Right atrial appendage angle left degrees',
            'Right atrial appendage angle up degrees',
            'Right atrial appendage arc length',
            'Right atrial appendage arc radius',
            'Right atrial appendage base length',
            'Right atrial appendage midpoint right',
            'Right atrial appendage midpoint over',
            'Right atrial appendage pouch right',
            'Right atrial appendage wall thickness',
            'Right atrial appendage wedge angle degrees',
            'Common left-right pulmonary vein ostium',
            'Left pulmonary vein ostium',
            'Left pulmonary vein ostium angle degrees',
            'Left pulmonary vein ostium position left',
            'Left pulmonary vein ostium position over',
            'Right pulmonary vein ostium',
            'Right pulmonary vein ostium angle degrees',
            'Right pulmonary vein ostium position left',
            'Right pulmonary vein ostium position over',
            'Inferior vena cava inlet position over',
            'Inferior vena cava inlet position right',
            'Inferior vena cava inlet angle left degrees',
            'Inferior vena cava inlet angle over degrees',
            'Inferior vena cava inlet derivative factor',
            'Inferior vena cava inlet length',
            'Inferior vena cava inlet inner diameter',
            'Inferior vena cava inlet wall thickness',
            'Superior vena cava inlet position over',
            'Superior vena cava inlet position right',
            'Superior vena cava inlet angle left degrees',
            'Superior vena cava inlet angle over degrees',
            'Superior vena cava inlet derivative factor',
            'Superior vena cava inlet length',
            'Superior vena cava inlet inner diameter',
            'Superior vena cava inlet wall thickness',
            'Define epicardium layer',
            'Epicardium layer minimum thickness',
            'Refine',
            'Refine number of elements surface',
            'Refine number of elements through wall',
            'Refine number of elements through epicardium layer'
            #,'Use cross derivatives'
        ]

    @classmethod
    def getOptionValidScaffoldTypes(cls, optionName):
        if optionName in [ 'Left pulmonary vein ostium', 'Right pulmonary vein ostium' ]:
            return [ MeshType_3d_ostium1 ]
        return []

    @classmethod
    def getOptionScaffoldTypeParameterSetNames(cls, optionName, scaffoldType):
        if optionName == 'Left pulmonary vein ostium':
            return list(cls.lpvOstiumDefaultScaffoldPackages.keys())
        if optionName == 'Right pulmonary vein ostium':
            return list(cls.rpvOstiumDefaultScaffoldPackages.keys())
        assert scaffoldType in cls.getOptionValidScaffoldTypes(optionName), cls.__name__ + '.getOptionScaffoldTypeParameterSetNames.  ' + \
            'Invalid option \'' + optionName + '\' scaffold type ' + scaffoldType.getName()
        return scaffoldType.getParameterSetNames()

    @classmethod
    def getOptionScaffoldPackage(cls, optionName, scaffoldType, parameterSetName=None):
        '''
        :param parameterSetName:  Name of valid parameter set for option Scaffold, or None for default.
        :return: ScaffoldPackage.
        '''
        if parameterSetName:
            assert parameterSetName in cls.getOptionScaffoldTypeParameterSetNames(optionName, scaffoldType), \
                'Invalid parameter set ' + str(parameterSetName) + ' for scaffold ' + str(scaffoldType.getName()) + ' in option ' + str(optionName) + ' of scaffold ' + cls.getName()
        if optionName == 'Left pulmonary vein ostium':
            if not parameterSetName:
                parameterSetName = list(cls.lpvOstiumDefaultScaffoldPackages.keys())[0]
            return copy.deepcopy(cls.lpvOstiumDefaultScaffoldPackages[parameterSetName])
        if optionName == 'Right pulmonary vein ostium':
            if not parameterSetName:
                parameterSetName = list(cls.rpvOstiumDefaultScaffoldPackages.keys())[0]
            return copy.deepcopy(cls.rpvOstiumDefaultScaffoldPackages[parameterSetName])
        assert False, cls.__name__ + '.getOptionScaffoldPackage:  Option ' + optionName + ' is not a scaffold'

    @classmethod
    def checkOptions(cls, options):
        '''
        :return:  True if dependent options changed, otherwise False.
        '''
        dependentChanges = False
        for key in  [
            'Number of elements along atrial appendages',
            'Number of elements along vena cava inlet',
            'Number of elements radial pulmonary vein annuli'
            ]:
            if options[key] < 1:
                options[key] = 1
        if options['Number of elements around atrial septum'] < 2:
            options['Number of elements around atrial septum'] = 2
        for key in [
            'Number of elements around left atrium free wall',
            'Number of elements around right atrium free wall']:
            if options[key] < 6:
                options[key] = 6
            elif options[key] > 10:
                options[key] = 10
        for key in ['Number of elements over atria']:
            if options[key] <= 6:
                options[key] = 6
            elif options[key] >= 10:
                options[key] = 10
            else:
                options[key] = 8
        for key in [
            'Unit scale',
            'Atria base inner major axis length',
            'Atria base inner minor axis length',
            'Atria outer height',
            'Atrial septum height',
            'Atrial septum length',
            'Atrial septum thickness',
            'Atrial vestibule outer height',
            'Fossa ovalis height',
            'Fossa ovalis length',
            'Fossa ovalis thickness',
            'Fossa ovalis midpoint height',
            'Left atrium venous free wall thickness',
            'Right atrium venous free wall thickness',
            'Crista terminalis thickness',
            'Atrial base wall thickness',
            'Atrial base slope degrees',
            'Left atrial appendage arc length',
            'Left atrial appendage base length',
            'Left atrial appendage wall thickness',
            'Right atrial appendage arc length',
            'Right atrial appendage base length',
            'Right atrial appendage wall thickness',
            'Inferior vena cava inlet derivative factor',
            'Inferior vena cava inlet length',
            'Inferior vena cava inlet inner diameter',
            'Inferior vena cava inlet wall thickness',
            'Superior vena cava inlet derivative factor',
            'Superior vena cava inlet length',
            'Superior vena cava inlet inner diameter',
            'Superior vena cava inlet wall thickness',
            'Epicardium layer minimum thickness']:
            if options[key] < 0.0:
                options[key] = 0.0
        for key in [
            'Atria venous anterior over',
            'Atria venous midpoint over',
            'Left atrium venous midpoint left',
            'Right atrium venous right',
            'Left atrial appendage left',
            'Left atrial appendage midpoint left',
            'Left atrial appendage midpoint over',
            'Right atrial appendage midpoint right',
            'Right atrial appendage midpoint over',
            'Left pulmonary vein ostium position left',
            'Left pulmonary vein ostium position over',
            'Right pulmonary vein ostium position left',
            'Right pulmonary vein ostium position over',
            'Inferior vena cava inlet position over',
            'Inferior vena cava inlet position right',
            'Superior vena cava inlet position over',
            'Superior vena cava inlet position right']:
            if options[key] < 0.0:
                options[key] = 0.0
            elif options[key] > 1.0:
                options[key] = 1.0
        for key in [
            'Right atrial appendage pouch right']:
            if options[key] < 0.0:
                options[key] = 0.0
            elif options[key] > 2.0:
                options[key] = 2.0
        if options['Aorta outer plus diameter'] < options['Atrial septum thickness']:
            options['Aorta outer plus diameter'] = options['Atrial septum thickness']
        for key in [
            'Atria major axis rotation degrees']:
            if options[key] < -75.0:
                options[key] = -75.0
            elif options[key] > 75.0:
                options[key] = 75.0
        for key in [
            'Left atrial appendage arc radius',
            'Right atrial appendage arc radius']:
            if options[key] < 0.1*math.fabs(options['Atria base inner minor axis length']):
                options[key] = 0.1*math.fabs(options['Atria base inner minor axis length'])
                dependentChanges = True
            elif options[key] > 1000.0*math.fabs(options['Atria base inner major axis length']):
                options[key] = 1000.0*math.fabs(options['Atria base inner major axis length'])
                dependentChanges = True
        for key in [
            'Left atrial appendage wedge angle degrees',
            'Right atrial appendage wedge angle degrees']:
            if options[key] < 5.0:
                options[key] = 5.0
            elif options[key] > 150.0:
                options[key] = 150.0
        for key in [
            'Refine number of elements surface',
            'Refine number of elements through wall']:
            if options[key] < 1:
                options[key] = 1
        cls.updateSubScaffoldOptions(options)
        return dependentChanges

    @classmethod
    def updateSubScaffoldOptions(cls, options):
        '''
        Update lpv, rpv ostium sub-scaffold options which depend on parent options.
        '''
        elementsCountAroundLeftAtriumFreeWall = options['Number of elements around left atrium free wall']
        elementsCountOverAtria = options['Number of elements over atria']
        unitScale = options['Unit scale']
        laVenousFreeWallThickness = options['Left atrium venous free wall thickness']  # not scaled by unitScale
        commonLeftRightPvOstium = options['Common left-right pulmonary vein ostium']
        lpvOstium = options['Left pulmonary vein ostium']
        rpvOstium = options['Right pulmonary vein ostium']
        elementsCountAroundLpvOstium, elementsCountAroundRpvOstium = \
            getLeftAtriumPulmonaryVeinOstiaElementsCounts(elementsCountAroundLeftAtriumFreeWall, elementsCountOverAtria, commonLeftRightPvOstium)
        lpvOstiumSettings = lpvOstium.getScaffoldSettings()
        lpvOstiumSettings['Number of elements around ostium'] = elementsCountAroundLpvOstium
        lpvOstiumSettings['Unit scale'] = unitScale
        lpvOstiumSettings['Ostium wall thickness'] = laVenousFreeWallThickness
        lpvOstiumSettings['Outlet'] = False
        lpvOstiumSettings['Use linear through ostium wall'] = False
        rpvOstiumSettings = rpvOstium.getScaffoldSettings()
        rpvOstiumSettings['Number of elements around ostium'] = elementsCountAroundRpvOstium
        rpvOstiumSettings['Unit scale'] = unitScale
        rpvOstiumSettings['Ostium wall thickness'] = laVenousFreeWallThickness
        rpvOstiumSettings['Outlet'] = False
        rpvOstiumSettings['Use linear through ostium wall'] = False


    @classmethod
    def generateBaseMesh(cls, region, options):
        """
        Generate the base tricubic Hermite mesh.
        :param region: Zinc region to define model in. Must be empty.
        :param options: Dict containing options. See getDefaultOptions().
        :return: list of AnnotationGroup, None
        """
        cls.updateSubScaffoldOptions(options)

        elementsCountAlongAtrialAppendages = options['Number of elements along atrial appendages']
        elementsCountAlongVCInlet = options['Number of elements along vena cava inlet']
        elementsCountAroundAtrialSeptum = options['Number of elements around atrial septum']
        elementsCountAroundLeftAtriumFreeWall = options['Number of elements around left atrium free wall']
        elementsCountAroundLeftAtrium = elementsCountAroundLeftAtriumFreeWall + elementsCountAroundAtrialSeptum
        elementsCountAroundRightAtriumFreeWall = options['Number of elements around right atrium free wall']
        elementsCountOverAtria = options['Number of elements over atria']
        elementsCountRadialPVAnnuli = options['Number of elements radial pulmonary vein annuli']
        unitScale = options['Unit scale']

        aBaseInnerMajorMag = unitScale*0.5*options['Atria base inner major axis length']
        aBaseInnerMinorMag = unitScale*0.5*options['Atria base inner minor axis length']
        aMajorAxisRadians = math.radians(options['Atria major axis rotation degrees'])
        aOuterHeight = unitScale*options['Atria outer height']
        aortaOuterPlusRadius = unitScale*0.5*options['Aorta outer plus diameter']
        aBaseFrontInclineRadians = math.radians(options['Atrial base front incline degrees'])
        aBaseSideInclineRadians = math.radians(options['Atrial base side incline degrees'])
        aBaseBackInclineRadians = math.radians(options['Atrial base back incline degrees'])
        aSeptumHeight = unitScale*options['Atrial septum height']
        aSeptumLength = unitScale*options['Atrial septum length']
        aSeptumThickness = unitScale*options['Atrial septum thickness']
        aVestibuleOuterHeight = unitScale*options['Atrial vestibule outer height']
        foMidpointZ = unitScale*options['Fossa ovalis midpoint height']
        foMagZ = unitScale*0.5*options['Fossa ovalis height']
        foMagY = unitScale*0.5*options['Fossa ovalis length']
        foThickness = unitScale*options['Fossa ovalis thickness']
        laVenousFreeWallThickness = unitScale*options['Left atrium venous free wall thickness']
        raVenousFreeWallThickness = unitScale*options['Right atrium venous free wall thickness']
        cristaTerminalisThickness = unitScale*options['Crista terminalis thickness']
        aBaseWallThickness = unitScale*options['Atrial base wall thickness']
        aBaseSlopeRadians = math.radians(options['Atrial base slope degrees'])
        aVenousAnteriorOver = options['Atria venous anterior over']
        aVenousMidpointOver = options['Atria venous midpoint over']
        laVenousMidpointLeft = options['Left atrium venous midpoint left']
        raVenousRight = options['Right atrium venous right']
        laaAngleAxialRadians = math.radians(options['Left atrial appendage angle axial degrees'])
        laaAngleLeftRadians = math.radians(options['Left atrial appendage angle left degrees'])
        laaAngleUpradians = math.radians(options['Left atrial appendage angle up degrees'])
        laaArcLength = unitScale*options['Left atrial appendage arc length']
        laaArcRadius = unitScale*options['Left atrial appendage arc radius']
        laaBaseLength = unitScale*options['Left atrial appendage base length']
        laaLeft = options['Left atrial appendage left']
        laaMidpointLeft = options['Left atrial appendage midpoint left']
        laaMidpointOver = options['Left atrial appendage midpoint over']
        laaWallThickness = unitScale*options['Left atrial appendage wall thickness']
        laaWedgeAngleRadians = math.radians(options['Left atrial appendage wedge angle degrees'])
        raaAngleAxialRadians = math.radians(options['Right atrial appendage angle axial degrees'])
        raaAngleLeftRadians = math.radians(options['Right atrial appendage angle left degrees'])
        raaAngleUpradians = math.radians(options['Right atrial appendage angle up degrees'])
        raaArcLength = unitScale*options['Right atrial appendage arc length']
        raaArcRadius = unitScale*options['Right atrial appendage arc radius']
        raaBaseLength = unitScale*options['Right atrial appendage base length']
        raaMidpointRight = options['Right atrial appendage midpoint right']
        raaMidpointOver = options['Right atrial appendage midpoint over']
        raaPouchRight = options['Right atrial appendage pouch right']
        raaWallThickness = unitScale*options['Right atrial appendage wall thickness']
        raaWedgeAngleRadians = math.radians(options['Right atrial appendage wedge angle degrees'])
        commonLeftRightPvOstium = options['Common left-right pulmonary vein ostium']
        lpvOstium = options['Left pulmonary vein ostium']
        lpvOstiumAngleRadians = math.radians(options['Left pulmonary vein ostium angle degrees'])
        lpvOstiumPositionLeft = options['Left pulmonary vein ostium position left']
        lpvOstiumPositionOver = options['Left pulmonary vein ostium position over']
        rpvOstium = options['Right pulmonary vein ostium']
        rpvOstiumAngleRadians = math.radians(options['Right pulmonary vein ostium angle degrees'])
        rpvOstiumPositionLeft = options['Right pulmonary vein ostium position left']
        rpvOstiumPositionOver = options['Right pulmonary vein ostium position over']
        ivcPositionOver = options['Inferior vena cava inlet position over']
        ivcPositionRight = options['Inferior vena cava inlet position right']
        ivcAngleLeftRadians = math.radians(options['Inferior vena cava inlet angle left degrees'])
        ivcAngleOverRadians = math.radians(options['Inferior vena cava inlet angle over degrees'])
        ivcDerivativeFactor = options['Inferior vena cava inlet derivative factor']
        ivcLength = unitScale*options['Inferior vena cava inlet length']
        ivcInnerRadius = unitScale*0.5*options['Inferior vena cava inlet inner diameter']
        ivcWallThickness = unitScale*options['Inferior vena cava inlet wall thickness']
        svcPositionOver = options['Superior vena cava inlet position over']
        svcPositionRight = options['Superior vena cava inlet position right']
        svcAngleLeftRadians = math.radians(options['Superior vena cava inlet angle left degrees'])
        svcAngleOverRadians = math.radians(options['Superior vena cava inlet angle over degrees'])
        svcDerivativeFactor = options['Superior vena cava inlet derivative factor']
        svcLength = unitScale*options['Superior vena cava inlet length']
        svcInnerRadius = unitScale*0.5*options['Superior vena cava inlet inner diameter']
        svcWallThickness = unitScale*options['Superior vena cava inlet wall thickness']
        defineEpicardiumLayer = options['Define epicardium layer']
        epicardiumLayerMinimumThickness = unitScale*options['Epicardium layer minimum thickness']
        useCrossDerivatives = options['Use cross derivatives']

        fm = region.getFieldmodule()
        coordinates = findOrCreateFieldCoordinates(fm)
        cache = fm.createFieldcache()

        heartGroup = AnnotationGroup(region, get_heart_term("heart"))
        lamGroup = AnnotationGroup(region, get_heart_term("left atrium myocardium"))
        ramGroup = AnnotationGroup(region, get_heart_term("right atrium myocardium"))
        aSeptumGroup = AnnotationGroup(region, get_heart_term("interatrial septum"))
        fossaGroup = AnnotationGroup(region, get_heart_term("fossa ovalis"))
        laaGroup = AnnotationGroup(region, get_heart_term("left auricle"))
        raaGroup = AnnotationGroup(region, get_heart_term("right auricle"))
        annotationGroups = [heartGroup, lamGroup, ramGroup, aSeptumGroup, fossaGroup, laaGroup, raaGroup]
        if defineEpicardiumLayer:
            epicardiumGroup = AnnotationGroup(region, get_heart_term("epicardium"))
            annotationGroups.append(epicardiumGroup)

        lpvOstiumSettings = lpvOstium.getScaffoldSettings()
        lpvCount = lpvOstiumSettings['Number of vessels']
        if commonLeftRightPvOstium:
            # use only lpv:
            if lpvCount == 1:
                pvGroup = AnnotationGroup(region, get_heart_term("pulmonary vein"))
                lpvGroups = [ pvGroup ]
            else:
                lpvGroup = AnnotationGroup(region, get_heart_term("left pulmonary vein"))
                rpvGroup = AnnotationGroup(region, get_heart_term("right pulmonary vein"))
                if lpvCount == 2:
                    lpvGroups = [ lpvGroup, rpvGroup ]
                else:
                    mpvGroup = AnnotationGroup(region, get_heart_term("middle pulmonary vein"))
                    lpvGroups = [ lpvGroup, mpvGroup, rpvGroup ]
            annotationGroups += lpvGroups
        else:  # separate left and right pulmonary vein ostia
            lpvGroup = AnnotationGroup(region, get_heart_term("left pulmonary vein"))
            lpvGroups = [ lpvGroup ]*lpvCount
            annotationGroups.append(lpvGroup)
            rpvOstiumSettings = rpvOstium.getScaffoldSettings()
            rpvCount = rpvOstiumSettings['Number of vessels']
            rpvGroup = AnnotationGroup(region, get_heart_term("right pulmonary vein" ))
            rpvGroups = [ rpvGroup ]*rpvCount
            annotationGroups.append(rpvGroup)

        ivcInletGroup = AnnotationGroup(region, get_heart_term("inferior vena cava inlet"))
        svcInletGroup = AnnotationGroup(region, get_heart_term("superior vena cava inlet"))
        ivcGroup = AnnotationGroup(region, get_heart_term("inferior vena cava"))
        svcGroup = AnnotationGroup(region, get_heart_term("superior vena cava"))
        laeVenousMidpointGroup =\
            AnnotationGroup(region, get_heart_term("left atrium epicardium venous midpoint"), isMarker=True)
        raeVenousMidpointGroup =\
            AnnotationGroup(region, get_heart_term("right atrium epicardium venous midpoint"), isMarker=True)
        # av boundary nodes are put in left and right fibrous ring groups so they can be found by heart1
        lFibrousRingGroup = AnnotationGroup(region, get_heart_term("left fibrous ring"))
        rFibrousRingGroup = AnnotationGroup(region, get_heart_term("right fibrous ring"))
        annotationGroups += [laeVenousMidpointGroup, ivcGroup, ivcInletGroup, raeVenousMidpointGroup,
                             svcGroup, svcInletGroup, lFibrousRingGroup, rFibrousRingGroup]

        ##############
        # Create nodes
        ##############

        nodes = fm.findNodesetByFieldDomainType(Field.DOMAIN_TYPE_NODES)
        nodetemplate = nodes.createNodetemplate()
        nodetemplate.defineField(coordinates)
        nodetemplate.setValueNumberOfVersions(coordinates, -1, Node.VALUE_LABEL_VALUE, 1)
        nodetemplate.setValueNumberOfVersions(coordinates, -1, Node.VALUE_LABEL_D_DS1, 1)
        nodetemplate.setValueNumberOfVersions(coordinates, -1, Node.VALUE_LABEL_D_DS2, 1)
        nodetemplate.setValueNumberOfVersions(coordinates, -1, Node.VALUE_LABEL_D_DS3, 1)
        # LA/RA inlet elements are linear through the wall, hence their nodes do not have D_DS3 parameters
        nodetemplateLinearS3 = nodes.createNodetemplate()
        nodetemplateLinearS3.defineField(coordinates)
        nodetemplateLinearS3.setValueNumberOfVersions(coordinates, -1, Node.VALUE_LABEL_VALUE, 1)
        nodetemplateLinearS3.setValueNumberOfVersions(coordinates, -1, Node.VALUE_LABEL_D_DS1, 1)
        nodetemplateLinearS3.setValueNumberOfVersions(coordinates, -1, Node.VALUE_LABEL_D_DS2, 1)

        nodeIdentifier = max(1, get_maximum_node_identifier(nodes) + 1)

        mesh = fm.findMeshByDimension(3)
        elementIdentifier = max(1, get_maximum_element_identifier(mesh) + 1)

        heartMeshGroup = heartGroup.getMeshGroup(mesh)
        lamMeshGroup = lamGroup.getMeshGroup(mesh)
        ramMeshGroup = ramGroup.getMeshGroup(mesh)
        aSeptumMeshGroup = aSeptumGroup.getMeshGroup(mesh)
        fossaMeshGroup = fossaGroup.getMeshGroup(mesh)
        laaMeshGroup = laaGroup.getMeshGroup(mesh)
        raaMeshGroup = raaGroup.getMeshGroup(mesh)
        lpvMeshGroups = [ inletGroup.getMeshGroup(mesh) for inletGroup in lpvGroups ]
        if not commonLeftRightPvOstium:
            rpvMeshGroups = [ inletGroup.getMeshGroup(mesh) for inletGroup in rpvGroups ]
        ivcInletMeshGroup = ivcInletGroup.getMeshGroup(mesh)
        svcInletMeshGroup = svcInletGroup.getMeshGroup(mesh)
        ivcMeshGroup = ivcGroup.getMeshGroup(mesh)
        svcMeshGroup = svcGroup.getMeshGroup(mesh)

        # get elements count over atria, around left and right free wall base, and around ostia
        # note elementsCountOverAtriaCoronarySinus is assumed to be 1
        elementsCountOverAtriaCoronarySinus, \
        elementsCountOverLeftAtriumNonVenousAnterior, elementsCountOverLeftAtriumVenous, elementsCountOverLeftAtriumNonVenousPosterior, \
        elementsCountOverRightAtriumNonVenousAnterior, elementsCountOverRightAtriumVenous, elementsCountOverRightAtriumNonVenousPosterior \
            = getOverAtriaElementsCounts(elementsCountOverAtria)
        elementsCountAroundLeftAtriumAorta, elementsCountAroundLeftAtrialAppendageBase, elementsCountAroundLeftAtriumLPV, elementsCountAroundLeftAtriumRPV \
            = getLeftAtriumBaseFreewallElementsCounts(elementsCountAroundLeftAtriumFreeWall)
        elementsCountAroundRightAtriumPosteriorVenous, elementsCountAroundRightAtrialAppendagePlainBase, \
            elementsCountAroundRightAtrialAppendagePouchBase, elementsCountAroundRightAtriumAorta \
            = getRightAtriumBaseFreewallElementsCounts(elementsCountAroundRightAtriumFreeWall)
        elementsCountAroundLpvOstium, elementsCountAroundRpvOstium = \
            getLeftAtriumPulmonaryVeinOstiaElementsCounts(elementsCountAroundLeftAtriumFreeWall, elementsCountOverAtria, commonLeftRightPvOstium)
        if commonLeftRightPvOstium:
            elementsCountOverSideLeftAtriumLPV = elementsCountAroundLeftAtriumLPV + 1
        else:
            elementsCountOverSideLeftAtriumLPV = elementsCountAroundLeftAtriumLPV

        # GRC fudge factors:
        aOuterSeptumHeight = 1.2*aSeptumHeight
        iaGrooveDerivative = 1.0*aSeptumThickness

        aBaseSlopeHeight = aBaseWallThickness*math.sin(aBaseSlopeRadians)
        aBaseSlopeLength = aBaseWallThickness*math.cos(aBaseSlopeRadians)
        aBaseOuterMajorMag = aBaseInnerMajorMag + aBaseSlopeLength
        aBaseOuterMinorMag = aBaseInnerMinorMag + aBaseSlopeLength

        elementsCountAroundTrackSurface = 20  # must be even, twice number of elements along
        elementsCountAcrossTrackSurface = 10
        labx, labd1, labd2, labd3, rabx, rabd1, rabd2, rabd3, ltBaseOuterx, ltBaseOuterd1, ltBaseOuterd2, aSeptumBaseCentre, laCentre, laSeptumRadians, = \
            getAtriumBasePoints(elementsCountAroundAtrialSeptum, elementsCountAroundLeftAtriumFreeWall, elementsCountAroundRightAtriumFreeWall,
                aBaseInnerMajorMag, aBaseInnerMinorMag, aMajorAxisRadians,
                aBaseWallThickness, aBaseSlopeHeight, aBaseSlopeLength, aSeptumLength, aSeptumThickness,
                aortaOuterPlusRadius, aBaseFrontInclineRadians, aBaseSideInclineRadians, aBaseBackInclineRadians,
                laaLeft, laVenousMidpointLeft, raVenousRight, raaPouchRight, elementsCountAroundTrackSurface)

        laTrackSurface = getAtriumTrackSurface(elementsCountAroundTrackSurface, elementsCountAcrossTrackSurface,
            ltBaseOuterx, ltBaseOuterd1, ltBaseOuterd2, aSeptumBaseCentre, aOuterHeight, aOuterSeptumHeight, iaGrooveDerivative)
        raTrackSurface = laTrackSurface.createMirrorX()

        # need to create pulmonary vein ostia early because other derivatives are smoothed to fit them

        # create left pulmonary vein ostium
        lpvOstiumPosition = laTrackSurface.createPositionProportion(lpvOstiumPositionOver, lpvOstiumPositionLeft)
        # get absolute direction on surface corresponding to chosen angle
        cx, cd1, cd2 = laTrackSurface.evaluateCoordinates(lpvOstiumPosition, derivatives = True)
        td1, td2, td3 = calculate_surface_axes(cd1, cd2, [ 0.0, 1.0, 0.0 ])
        zAngleRadians = math.atan2(td1[0], -td2[0])
        #print('zAngleRadians',zAngleRadians)
        cosAngle = math.cos(zAngleRadians + lpvOstiumAngleRadians)
        sinAngle = math.sin(zAngleRadians + lpvOstiumAngleRadians)
        lpvOstiumDirection = [ (cosAngle*-td2[c] + sinAngle*td1[c]) for c in range(3) ]
        nodeIdentifier, elementIdentifier, (lpvox, lpvod1, lpvod2, lpvod3, lpvoNodeId, lpvoPositions) = \
            generateOstiumMesh(region, lpvOstiumSettings, laTrackSurface, lpvOstiumPosition, lpvOstiumDirection, nodeIdentifier, elementIdentifier,
                               vesselMeshGroups=[ [ heartMeshGroup, meshGroup ] for meshGroup in lpvMeshGroups ], ostiumMeshGroups=[ heartMeshGroup, lamMeshGroup ])

        if not commonLeftRightPvOstium:
            # create right pulmonary vein ostium
            rpvOstiumPosition = laTrackSurface.createPositionProportion(rpvOstiumPositionOver, rpvOstiumPositionLeft)
            # get absolute direction on surface corresponding to chosen angle
            cx, cd1, cd2 = laTrackSurface.evaluateCoordinates(rpvOstiumPosition, derivatives = True)
            td1, td2, td3 = calculate_surface_axes(cd1, cd2, [ 0.0, 1.0, 0.0 ])
            zAngleRadians = math.atan2(td1[0], -td2[0])
            #print('zAngleRadians',zAngleRadians)
            cosAngle = math.cos(zAngleRadians + rpvOstiumAngleRadians)
            sinAngle = math.sin(zAngleRadians + rpvOstiumAngleRadians)
            rpvOstiumDirection = [ (cosAngle*-td2[c] + sinAngle*td1[c]) for c in range(3) ]
            nodeIdentifier, elementIdentifier, (rpvox, rpvod1, rpvod2, rpvod3, rpvoNodeId, rpvoPositions) = \
                generateOstiumMesh(region, rpvOstiumSettings, laTrackSurface, rpvOstiumPosition, rpvOstiumDirection, nodeIdentifier, elementIdentifier,
                                   vesselMeshGroups=[ [ heartMeshGroup, meshGroup ] for meshGroup in rpvMeshGroups ], ostiumMeshGroups=[ heartMeshGroup, lamMeshGroup ])

        # get points over interatrial septum on exterior groove
        agn1Mid = elementsCountOverRightAtriumNonVenousAnterior + elementsCountOverRightAtriumVenous//2
        # 1. go up vestibule height on posterior
        nx = laTrackSurface._nx [:laTrackSurface._elementsCount1 + 1]
        nd = laTrackSurface._nd1[:laTrackSurface._elementsCount1 + 1]
        csx, csd2, e, xi = interp.getCubicHermiteCurvesPointAtArcDistance(nx, nd, aVestibuleOuterHeight)
        lagcsProportion = (e + xi)/laTrackSurface._elementsCount1
        agLength = sum(interp.getCubicHermiteArcLength(nx[e], nd[e], nx[e + 1], nd[e + 1]) for e in range(laTrackSurface._elementsCount1))
        agx  = [labx [1][0]]
        agd1 = [labd1[1][0]]
        agd2 = [labd2[1][0]]
        agd3 = [labd3[1][0]]
        # add lengths over groove from anterior to posterior, intersecting aVenousAnteriorOver, aVenousMidpointOver, lagcsProportion
        count1 = elementsCountOverLeftAtriumNonVenousAnterior
        ragProportionLengths1 = [(1.0 - aVenousAnteriorOver) / count1] * count1
        count2 = elementsCountOverLeftAtriumVenous // 2
        ragProportionLengths2 = [(aVenousAnteriorOver - aVenousMidpointOver) / count2] * count2
        count3 = elementsCountOverLeftAtriumVenous // 2 + elementsCountOverLeftAtriumNonVenousPosterior \
                 - elementsCountOverAtriaCoronarySinus
        ragProportionLengths3 = [(aVenousMidpointOver - lagcsProportion) / count3] * count3
        ragProportionLengths = ragProportionLengths1 + ragProportionLengths2 + ragProportionLengths3 + [ lagcsProportion ]
        # get d1 magnitudes over crest at posterior, middle and anterior/aorta
        d1a = magnitude(labd1[1][0])
        d1p = magnitude(labd1[1][elementsCountAroundLeftAtriumFreeWall])
        d1m = 0.25*d1p  # GRC fudge factor - not necessarily used to get trackSurface!
        ragProportion = 0.0
        ragProportions = [ 0.0 ]
        for e in range(elementsCountOverAtria - 1):
            ragProportion += ragProportionLengths[e]
            ragProportions.append(ragProportion)
            trackPosition = raTrackSurface.createPositionProportion(ragProportion, 0.0)
            x, d1t, d2t = raTrackSurface.evaluateCoordinates(trackPosition, derivatives = True)
            agx.append(x)
            if ragProportion < 0.5:
                d1s = d1a
                d1f = d1m
                xid1 = 2.0*ragProportion
            else:
                d1s = d1m
                d1f = d1p
                xid1 = 2.0*(ragProportion - 0.5)
            f1, _, f3, _ = interp.getCubicHermiteBasis(xid1)
            agd2.append(set_magnitude(d1t, agLength*0.5*(ragProportionLengths[e] + ragProportionLengths[e + 1])))
            agd3.append(normalize(cross(d1t, d2t)))
            if e in (0, elementsCountOverAtria - 2):
                # old calculation used for vestibule top
                agd1.append([ -(f1*d1s + f3*d1f), 0.0, 0.0 ])
                for c in range(3):
                    agd3[-1][c] *= raVenousFreeWallThickness  # kludge
            else:
                # deep in interatrial groove
                # make d1 unit tangents on raTrackSurface, normal to d2, scale with d3 later when making septum nodes asd1
                agd1.append(normalize(d2t))
            # store unit normal to raTrackSurface in d3, scale with d1 later
        ragProportions.append(1.0)
        laVenousLimitPosterior = ragProportionLengths[-1] + ragProportionLengths[-2]
        # Get heights of elements on aorta up interatrial groove, for building venous limit curves
        aoHeight1 = ragProportionLengths[0]*agLength
        # fix vestibule top d2 magnitude
        agd2[-1] = set_magnitude(agd2[-1], aVestibuleOuterHeight)
        # smooth d2 up to vestibule top
        agd2 = interp.smoothCubicHermiteDerivativesLine(agx, agd2, fixAllDirections = True, fixEndDerivative = True)  # , magnitudeScalingMode = interp.DerivativeScalingMode.HARMONIC_MEAN)
        # GRC , magnitudeScalingMode = interp.DerivativeScalingMode.HARMONIC_MEAN)
        # reverse derivative on posterior vestibule top
        agd1[-1] = [ -d for d in agd1[-1] ]
        agd2[-1] = [ -d for d in agd2[-1] ]
        # add posterior crux point
        agx .append(labx [1][elementsCountAroundLeftAtriumFreeWall])
        agd1.append(labd1[1][elementsCountAroundLeftAtriumFreeWall])
        agd2.append(set_magnitude(labd2[1][elementsCountAroundLeftAtriumFreeWall], aVestibuleOuterHeight))
        agd3.append(labd3[1][elementsCountAroundLeftAtriumFreeWall])
        # copy derivatives to labd2[1], rabd2[1]
        rabd2[1][elementsCountAroundRightAtriumFreeWall] = labd2[1][0] = agd2[0]
        rabd2[1][0] = labd2[1][elementsCountAroundLeftAtriumFreeWall] = agd2[-1]

        # start getting points on interatrial septum next to vestibule height, then septum "arch"
        # need these to get fossa angles
        halffoThickness = 0.5*foThickness
        halfaSeptumThickness = 0.5*aSeptumThickness
        xia = 0.35  # GRC fudge factor
        coronarySinusHeightAnterior = (1.0 - xia)*aVestibuleOuterHeight + xia*foMidpointZ
        aSeptumPosteriorY = aSeptumBaseCentre[1] - 0.5*aSeptumLength
        aSeptumAnteriorY = aSeptumBaseCentre[1] + 0.5*aSeptumLength
        x1 = [ 0.0, aSeptumPosteriorY, aVestibuleOuterHeight ]
        d1 = [ 0.0, aSeptumLength, 0.0 ]
        x2 = [ 0.0, aSeptumAnteriorY, coronarySinusHeightAnterior ]
        d2 = interp.interpolateHermiteLagrangeDerivative(x1, d1, x2, 1.0)  # GRC was d1
        asx, asd1 = interp.sampleCubicHermiteCurves([ x1, x2 ], [ d1, d2 ], elementsCountAroundAtrialSeptum, arcLengthDerivatives = True)[0:2]

        # get fossa ovalis points at centre and around
        elementsCountAroundFossa = elementsCountOverAtria + elementsCountAroundAtrialSeptum - 2
        fossaPerimeterLength = getApproximateEllipsePerimeter(foMagY, foMagZ)
        estElementSizeAroundFossa = fossaPerimeterLength/elementsCountAroundFossa
        fossaInnerDerivativeRatio = 1.0  # GRC fudge factor
        fossaOuterDerivativeRatio = 2.0 - fossaInnerDerivativeRatio
        foMidpointY = aSeptumBaseCentre[1]
        fossaRadiansAround = []
        fox = []
        fod1 = []
        fod2 = []
        for nf in range(elementsCountAroundFossa):
            if nf <= elementsCountAroundAtrialSeptum:
                y = asx[nf][1]
                z = asx[nf][2]
            else:
                na = nf - elementsCountAroundAtrialSeptum + 1
                y = agx[na][1]
                z = agx[na][2]
            radiansAround = getEllipseAngleFromVector(foMagY, foMagZ, y - foMidpointY, z - foMidpointZ)
            #print('fossa y', y, 'z', z, 'angle', math.degrees(radiansAround))
            fossaRadiansAround.append(radiansAround)
            cosRadiansAround = math.cos(radiansAround)
            sinRadiansAround = math.sin(radiansAround)
            fox .append([ 0.0, foMidpointY + foMagY*cosRadiansAround, foMidpointZ + foMagZ*sinRadiansAround ])
            fod1.append(set_magnitude([ 0.0, -foMagY*sinRadiansAround, foMagZ*cosRadiansAround ], estElementSizeAroundFossa))
            fod2.append([ 0.0, -fossaOuterDerivativeRatio*foMagY*cosRadiansAround, -fossaOuterDerivativeRatio*foMagZ*sinRadiansAround ])
        fod1 = interp.smoothCubicHermiteDerivativesLoop(fox, fod1, fixAllDirections = True)  # GRC was , magnitudeScalingMode = interp.DerivativeScalingMode.HARMONIC_MEAN)
        fossad3const = [ foThickness, 0.0, 0.0 ]
        foCentrex = []
        foCentred1 = []
        foCentred2 = []
        foCentred3 = []
        fox  = [ fox , copy.deepcopy(fox ) ]
        fod1 = [ fod1, copy.deepcopy(fod1) ]
        fod2 = [ fod2, copy.deepcopy(fod2) ]
        fod3 = [ [ fossad3const ]*elementsCountAroundFossa ]*2
        for n3 in range(2):
            fossaX = (-0.5 if (n3 == 0) else + 0.5)*foThickness
            foCentrex.append([ fossaX, foMidpointY, foMidpointZ ])
            foCentred1.append([ 0.0, fossaInnerDerivativeRatio*foMagY, 0.0 ])
            foCentred2.append([ 0.0, 0.0, fossaInnerDerivativeRatio*foMagZ ])
            foCentred3.append(fossad3const)
            for nf in range(elementsCountAroundFossa):
                fox[n3][nf][0] = fossaX

        # complete getting points on interatrial septum at vestibule top, then septum "arch"
        archMagY = 0.5*aSeptumLength
        archMagZ = aSeptumHeight - foMidpointZ
        halfArchEllipsePerimeter = 0.5*getApproximateEllipsePerimeter(archMagY, archMagZ)
        archLength = (2.0*foMidpointZ - aVestibuleOuterHeight - coronarySinusHeightAnterior) + halfArchEllipsePerimeter
        elementsCountOverArch = elementsCountOverAtria - 2
        estArchElementLength = archLength/elementsCountOverArch
        asd2 = [ [ 0.0, 0.0, -estArchElementLength ] ]
        for ns in range(1, elementsCountAroundAtrialSeptum):
            nf = ns
            # make d2 in normal d3, d1
            d2 = interp.interpolateLagrangeHermiteDerivative([ asx[ns][0] - halffoThickness, asx[ns][1], asx[ns][2] ], fox[0][nf], fod2[0][nf], 0.0)
            d2 = set_magnitude([ 0.0, -asd1[ns][2], asd1[ns][1] ], magnitude(d2))
            d2 = interp.smoothCubicHermiteDerivativesLine([ [ asx[ns][0] - halffoThickness, asx[ns][1], asx[ns][2] ], fox[0][nf] ], [ d2, fod2[0][nf] ],
                fixStartDirection = True, fixEndDerivative = True)[0]
            asd2.append(d2)
        asd2.append([ 0.0, 0.0, estArchElementLength ])
        # add points over arch:
        archMagY = 0.5*aSeptumLength
        archMagZ = aSeptumHeight - foMidpointZ
        for na in range(1, elementsCountOverArch):
            nf = elementsCountAroundAtrialSeptum + na
            ng = na + 1
            #print('na', na, 'ng', ng, 'agx', agx[ng])
            if agx[ng][2] > foMidpointZ:
                radiansAround = getEllipseAngleFromVector(archMagY, archMagZ, agx[ng][1] - foMidpointY, agx[ng][2] - foMidpointZ)
                #print('arch y', agx[ng][1], 'z', agx[ng][2], 'angle', math.degrees(radiansAround))
                if radiansAround > 0.0:
                    cosRadiansAround = math.cos(radiansAround)
                    sinRadiansAround = math.sin(radiansAround)
                    x = [ 0.0, foMidpointY + archMagY*cosRadiansAround, foMidpointZ + archMagZ*sinRadiansAround ]
                    d2 = set_magnitude([ 0.0, -archMagY*sinRadiansAround, archMagZ*cosRadiansAround ], estArchElementLength)
            elif agx[ng][1] > foMidpointY:
                xi = (aSeptumAnteriorY - foMidpointY)/(agx[ng][1] - foMidpointY)
                x = [ 0.0, aSeptumAnteriorY, (1.0 - xi)*foMidpointZ + xi*agx[ng][2] ]
                d2 = [ 0.0, 0.0, estArchElementLength ]
            else:  # agx[ng][1] > foMidpointY
                xi = (aSeptumPosteriorY - foMidpointY)/(agx[ng][1] - foMidpointY)
                x = [ 0.0, aSeptumPosteriorY, (1.0 - xi)*foMidpointZ + xi*agx[ng][2] ]
                d2 = [ 0.0, 0.0, -estArchElementLength ]
            # make d1 normal to d2, d3
            d1 = interp.interpolateHermiteLagrangeDerivative([ 0.0, fox[0][nf][1], fox[0][nf][2] ], [ -d for d in fod2[0][nf] ], x, 1.0)
            d1 = set_magnitude([ 0.0, d2[2], -d2[1] ], magnitude(d1))
            d1 = interp.smoothCubicHermiteDerivativesLine([ [ 0.0, fox[0][nf][1], fox[0][nf][2] ], x ], [ [ -d for d in fod2[0][nf] ], d1 ],
                fixStartDerivative = True, fixEndDirection = True)[1]
            asx .append(x )
            asd1.append(d1)
            asd2.append(d2)
            # now calculate interatrial groove d1, d3 to work with the above septum collapsed elements
            # raTrackSurface tangent is currently in agd1[ng]
            asd = [-d for d in add(d1, d2)]
            agd_norm = normalize(cross(cross(agd2[ng], agd1[ng]), agd2[ng]))
            agd = mult(agd_norm, magnitude(asd))
            agd = interp.smoothCubicHermiteDerivativesLine(
                [asx[-1], agx[ng]], [asd, agd], fixStartDerivative=True, fixEndDirection=True)[1]
            mag_agd = magnitude(agd)
            if mag_agd < raVenousFreeWallThickness:
                agd = mult(agd_norm, raVenousFreeWallThickness)
            agd1[ng] = [-agd[0], 0.0, 0.0]
            agd3[ng] = [0.0, agd[1], agd[2]]
            if ng not in (2, elementsCountOverAtria // 2, elementsCountOverArch):
                # add a component of agd2 to agd1 ease building adjacent annuli
                sign = (-1.0 if (ng > (elementsCountOverAtria // 2)) else 1.0)
                scale = sign * magnitude(agd1[ng]) / magnitude(agd2[ng])
                agd1[ng] = add(agd1[ng], mult(agd2[ng], scale))

        asd2s = interp.smoothCubicHermiteDerivativesLine(
            asx[elementsCountAroundAtrialSeptum:], asd2[elementsCountAroundAtrialSeptum:],
            fixAllDirections = True, fixStartDerivative=True, fixEndDerivative=True,
            magnitudeScalingMode = interp.DerivativeScalingMode.HARMONIC_MEAN)
        asd2 = asd2[:elementsCountAroundAtrialSeptum] + asd2s
        #asd2 = interp.smoothCubicHermiteDerivativesLoop(asx, asd2, fixAllDirections = True, magnitudeScalingMode = interp.DerivativeScalingMode.HARMONIC_MEAN)
        # reverse first d2:
        asd2[0] = [ -d for d in asd2[0] ]
        # copy and displace for la, ra
        asx  = [ asx  , copy.deepcopy(asx ) ]
        asd1 = [ asd1 , copy.deepcopy(asd1) ]
        asd2 = [ asd2 , copy.deepcopy(asd2) ]
        septumd3const = [ aSeptumThickness, 0.0, 0.0 ]
        septumd3minus = [ -aSeptumThickness, 0.0, 0.0 ]
        asd3 = [ [ septumd3const ]*elementsCountAroundFossa, [ septumd3minus ]*elementsCountAroundFossa ]
        for ns in range(elementsCountAroundFossa):
            asx [0][ns][0] -= halfaSeptumThickness
            asx [1][ns][0] += halfaSeptumThickness
            asd1[1][ns] = [ -d for d in asd1[1][ns] ]
            asd2[1][ns][0] = -asd2[1][ns][0]
        # fix up derivative 2 on atrial septum base
        for ns in range(elementsCountAroundAtrialSeptum + 1):
            nl = -elementsCountAroundAtrialSeptum + ns
            labd2[0][nl] = interp.interpolateLagrangeHermiteDerivative(labx[0][nl], [ asx[0][ns][0], asx[0][ns][1], asx[0][ns][2] ], asd2[0][ns], 0.0)
            nr = -ns
            rabd2[0][nr] = [ -labd2[0][nl][0], labd2[0][nl][1], labd2[0][nl][2] ]

        # get points on external vestibule top, around entire free wall of both atria
        # not all of these will become nodes, but they are always used to set base derivatives
        # left atrium
        lavtx  = [ agx [1] ]
        lavtd1 = [ agd1[1] ]
        lavtd2 = [ agd2[1] ]
        lavtd3 = [ agd3[1] ]
        lan1Aorta = elementsCountAroundLeftAtriumAorta
        lan1Mid = elementsCountAroundLeftAtriumAorta + elementsCountAroundLeftAtrialAppendageBase
        lan1MidVenous = lan1Mid + elementsCountAroundLeftAtriumLPV
        lavtProportions = [ [ 1.0 - ragProportions[1], 0.0 ] ]
        laApexx = laTrackSurface._nx[-1]
        for n1 in range(1, elementsCountAroundLeftAtriumFreeWall):
            # find position on laTrackSurface corresponding to base outer node
            # avoid point at end of laTrackSurface where derivative 1 is zero
            onEnd = True
            for c in range(3):
                if math.fabs(labx[1][n1][c] - laApexx[c]) > 0.0001:
                    onEnd = False
                    break
            if onEnd:
                startPosition = laTrackSurface.createPositionProportion(0.5, 0.9999)
            else:
                if n1 <= lan1Mid:
                    startProportion1 = 1.0
                    startProportion2 = laaLeft*n1/lan1Mid
                else:
                    startProportion1 = 0.0
                    startProportion2 = (elementsCountAroundLeftAtriumFreeWall - n1)/(elementsCountAroundLeftAtriumFreeWall - lan1Mid)
                startPosition = laTrackSurface.findNearestPosition(labx[1][n1], laTrackSurface.createPositionProportion(startProportion1, startProportion2))
            onAorta = n1 == 1
            direction = [ 0.0, 0.0, 1.0 ] if onAorta else normalize(labd2[1][n1])
            trackDistance1 = aoHeight1 if onAorta else aVestibuleOuterHeight
            position = laTrackSurface.trackVector(startPosition, direction, trackDistance1)
            lavtProportions.append(laTrackSurface.getProportion(position))
            x, d1, d2 = laTrackSurface.evaluateCoordinates(position, derivatives = True)
            ax1, ax2, ax3 = calculate_surface_axes(d1, d2, direction)
            lavtx .append(x)
            lavtd1.append(set_magnitude(ax2, -magnitude(labd1[1][n1])))
            lavtd2.append(set_magnitude(ax1, trackDistance1))
            # if not commonLeftRightPvOstium and \
            #         (n1 == (elementsCountAroundLeftAtriumFreeWall - elementsCountAroundLeftAtriumRPV - 1)):
            #     # derivative needs a tweak for LPV annulus
            #     lavtd2[-1] = sub(lavtd2[-1], set_magnitude(lavtd1[-1], trackDistance1))
            lavtd3.append(set_magnitude(ax3, laVenousFreeWallThickness))
            # fix d2 on outer base
            labd2[1][n1] = set_magnitude(labd2[1][n1], trackDistance1)
        # add end points and smooth d1
        lavtx .append(agx [-2])
        lavtd1.append(agd1[-2])
        lavtd2.append(agd2[-2])
        lavtd3.append(agd3[-2])
        lavtProportions.append( [ 1.0 - ragProportions[-2], 0.0 ] )
        lavtd1 = interp.smoothCubicHermiteDerivativesLine(lavtx, lavtd1, fixAllDirections = True, fixStartDerivative = True, fixEndDerivative = True)
        # get inner points
        lavtx  = [ [agx [0]], lavtx  ]
        lavtd1 = [ [agd1[0]], lavtd1 ]
        lavtd2 = [ [agd2[0]], lavtd2 ]
        lavtd3 = [ [agd3[0]], lavtd3 ]
        for n1 in range(1, elementsCountAroundLeftAtriumFreeWall):
            x, d1, _, d3 = interp.projectHermiteCurvesThroughWall(lavtx[1], lavtd1[1], lavtd2[1], n1, -laVenousFreeWallThickness)
            # do same upwards to get proper value of d2
            nx  = [ labx [1][n1], lavtx [1][n1] ]
            nd1 = [ labd1[1][n1], lavtd1[1][n1] ]
            nd2 = [ labd2[1][n1], lavtd2[1][n1] ]
            _, d2, _, _ = interp.projectHermiteCurvesThroughWall(nx, nd2, [ [ -d for d in d1 ] for d1 in nd1 ], 1, -laVenousFreeWallThickness)
            lavtx [0].append(x)
            lavtd1[0].append(d1)
            lavtd2[0].append(d2)
            lavtd3[0].append(d3)
            # fix d2 on inner base
            labd2[0][n1] = interp.interpolateLagrangeHermiteDerivative(labx[0][n1], x, d2, 0.0)
        lavtx [0].append(agx [-1])
        lavtd1[0].append(agd1[-1])
        lavtd2[0].append(agd2[-1])
        lavtd3[0].append(agd3[-1])
        # right atrium
        ravtx  = [ agx [-2] ]
        ravtd1 = [ agd1[-2] ]
        ravtd2 = [ agd2[-2] ]
        ravtd3 = [ agd3[-2] ]
        ravtProportions = [ [ ragProportions[-2], 0.0 ] ]
        rabProportions = [ [ 1.0, 0.0 ] ]
        ran1Ctp = elementsCountAroundRightAtriumPosteriorVenous
        ran1Aorta = elementsCountAroundRightAtriumFreeWall - elementsCountAroundRightAtriumAorta
        raApexx = raTrackSurface._nx[-1]
        for n1 in range(1, elementsCountAroundRightAtriumFreeWall):
            # find position on raTrackSurface corresponding to base outer node
            # avoid point at end of raTrackSurface where derivative 1 is zero
            onEnd = True
            for c in range(3):
                if math.fabs(rabx[1][n1][c] - raApexx[c]) > 0.0001:
                    onEnd = False
                    break
            if onEnd:
                startPosition = raTrackSurface.createPositionProportion(0.5, 0.9999)
            else:
                startProportion1 = (elementsCountAroundRightAtriumFreeWall - n1)/elementsCountAroundRightAtriumFreeWall
                startPosition = raTrackSurface.findNearestPosition(rabx[1][n1], raTrackSurface.createPositionProportion(startProportion1, 0.5))
            rabProportions.append(raTrackSurface.getProportion(startPosition))
            onAorta = n1 == (elementsCountAroundRightAtriumFreeWall - 1)
            direction = [ 0.0, 0.0, 1.0 ] if onAorta else normalize(rabd2[1][n1])
            trackDistance1 = aoHeight1 if onAorta else aVestibuleOuterHeight
            position = raTrackSurface.trackVector(startPosition, direction, trackDistance1)
            ravtProportions.append(raTrackSurface.getProportion(position))
            x, d1, d2 = raTrackSurface.evaluateCoordinates(position, derivatives = True)
            ax1, ax2, ax3 = calculate_surface_axes(d1, d2, direction)
            ravtx .append(x)
            ravtd1.append(set_magnitude(ax2, -magnitude(rabd1[1][n1])))
            ravtd2.append(set_magnitude(ax1, trackDistance1))
            ravtd3.append(set_magnitude(ax3, raVenousFreeWallThickness))
            # fix d2 on outer base
            rabd2[1][n1] = set_magnitude(rabd2[1][n1], trackDistance1)
        # add end points and smooth d1
        ravtx .append(agx [1])
        ravtd1.append(agd1[1])
        ravtd2.append(agd2[1])
        ravtd3.append(agd3[1])
        ravtProportions.append([ ragProportions[1], 0.0 ])
        rabProportions.append([ 0.0, 0.0 ])
        # get inner points
        ravtx  = [ [agx [-1]], ravtx  ]
        ravtd1 = [ [agd1[-1]], ravtd1 ]
        ravtd2 = [ [agd2[-1]], ravtd2 ]
        ravtd3 = [ [agd3[-1]], ravtd3 ]
        for n1 in range(1, elementsCountAroundRightAtriumFreeWall):
            x, d1, _, d3 = interp.projectHermiteCurvesThroughWall(ravtx[1], ravtd1[1], ravtd2[1], n1,
                -(raVenousFreeWallThickness if (n1 < elementsCountAroundRightAtriumPosteriorVenous) else raaWallThickness))
            # do same upwards to get proper value of d2
            nx  = [ rabx [1][n1], ravtx [1][n1] ]
            nd1 = [ rabd1[1][n1], ravtd1[1][n1] ]
            nd2 = [ rabd2[1][n1], ravtd2[1][n1] ]
            _, d2, _, _ = interp.projectHermiteCurvesThroughWall(nx, nd2, [ [ -d for d in d1 ] for d1 in nd1 ], 1, -raVenousFreeWallThickness)
            ravtx [0].append(x)
            ravtd1[0].append(d1)
            ravtd2[0].append(d2)
            ravtd3[0].append(d3)
            # fix d2 on inner base
            rabd2[0][n1] = interp.interpolateLagrangeHermiteDerivative(rabx[0][n1], x, d2, 0.0)
        ravtx [0].append(agx [0])
        ravtd1[0].append(agd1[0])
        ravtd2[0].append(agd2[0])
        ravtd3[0].append(agd3[0])

        # get points on left atrium over appendage, from aorta to laa end on vestibule top
        endDerivative = [ -d for d in lavtd2[1][lan1Mid] ]
        # for not commonLeftRightPvOstium need a reliable location for laml - sample 3 across and use point 1
        laoax, laoad1, laoad2, laoad3, laoaProportions = laTrackSurface.createHermiteCurvePoints(
            lavtProportions[1][0], lavtProportions[1][1],
            lavtProportions[lan1Mid][0], lavtProportions[lan1Mid][1],
            elementsCount=(elementsCountAroundLeftAtriumRPV + elementsCountOverSideLeftAtriumLPV) if commonLeftRightPvOstium else 3,
            derivativeStart=lavtd2[1][1],
            derivativeEnd=endDerivative)
        if (not commonLeftRightPvOstium) and (elementsCountOverSideLeftAtriumLPV != 2):
            # resample from the laml line and merge
            _laoax, _laoad1, _laoad2, _laoad3, _laoaProportions = laTrackSurface.createHermiteCurvePoints(
                laoaProportions[1][0], laoaProportions[1][1],
                lavtProportions[lan1Mid][0], lavtProportions[lan1Mid][1],
                elementsCount=elementsCountOverSideLeftAtriumLPV,
                derivativeStart=laoad1[1],
                derivativeEnd=endDerivative)
            laoax  = laoax [:1] + _laoax
            laoad1 = laoad1[:1] + _laoad1
            laoad2 = laoad2[:1] + _laoad2
            laoad3 = laoad3[:1] + _laoad3
            laoaProportions = laoaProportions[:1] + _laoaProportions
        # d2 magnitudes are the same as d1 by default; want these to be even instead
        # transition between start and end side derivatives d1
        mag0 = magnitude(lavtd1[1][1])
        magn = magnitude(lavtd1[1][lan1Mid])
        # could blend accurately with arc lengths; try indexes:
        laoaCount = len(laoaProportions)
        for n1 in range(1, laoaCount - 1):
            xi = n1 / laoaCount
            laoad2[n1] = set_magnitude(laoad2[n1], (1.0 - xi)*mag0 + xi*magn)
        # get inner points
        laoax  = [ [ None ], laoax  ]
        laoad1 = [ [ None ], laoad1 ]
        laoad2 = [ [ None ], laoad2 ]
        laoad3 = [ [ None ], laoad3 ]
        for n in range(1, len(laoax[1])):
            x, d1, d2, d3 = interp.projectHermiteCurvesThroughWall(laoax[1], laoad1[1], laoad2[1], n, -laVenousFreeWallThickness)
            laoax [0].append(x)
            laoad1[0].append(d1)
            laoad2[0].append(d2)
            laoad3[0].append(d3)
            laoad3[1][n] = d3
        # substitute known start and end coordinates
        for n3 in range(2):
            laoax [n3][ 0] = lavtx [n3][1]
            laoad1[n3][ 0] = lavtd1[n3][1]
            laoad2[n3][ 0] = lavtd2[n3][1]
            laoad3[n3][ 0] = lavtd3[n3][1]
            laoax [n3][-1] = lavtx [n3][lan1Mid]
            laoad1[n3][-1] = lavtd1[n3][lan1Mid]
            laoad2[n3][-1] = lavtd2[n3][lan1Mid]
            laoad3[n3][-1] = lavtd3[n3][lan1Mid]

        if not commonLeftRightPvOstium:
            # get left atrium venous mid line from 3rd point on laoa to point on lavt at venous midpoint
            # find and pass through midpoint between left and right PVs
            n1lpv = 0
            n1rpv = elementsCountOverLeftAtriumVenous + elementsCountAroundLeftAtriumRPV
            n1End = elementsCountAroundLeftAtriumFreeWall - elementsCountAroundLeftAtriumRPV
            rpvoProportion1, rpvoProportion2 = laTrackSurface.getProportion(rpvoPositions[n1rpv])
            lpvoProportion1, lpvoProportion2 = laTrackSurface.getProportion(lpvoPositions[n1lpv])
            mpx, mpd1, mpd2, _, mpProportions = laTrackSurface.createHermiteCurvePoints(rpvoProportion1, rpvoProportion2, lpvoProportion1, lpvoProportion2,
                elementsCount = 2, derivativeStart = rpvod2[1][n1rpv], derivativeEnd = [ -d for d in lpvod2[1][n1lpv] ])
            # scale mid derivative 2 to be mean of d1 in LPV, RPV
            d2mag = 0.5*magnitude(lpvod1[1][n1lpv]) + 0.5*magnitude(rpvod1[1][n1rpv])
            mpd2[1] = set_magnitude(mpd2[1], d2mag)
            lamlx, lamld2, lamld1, lamld3, lamlProportions = laTrackSurface.createHermiteCurvePoints(
                laoaProportions[1][0], laoaProportions[1][1],
                mpProportions[1][0], mpProportions[1][1],
                elementsCount = elementsCountOverLeftAtriumVenous//2 + 1,
                derivativeStart = laoad2[1][1],
                derivativeEnd = mpd2[1])
            _lamlx, _lamld2, _lamld1, _lamld3, _lamlProportions = laTrackSurface.createHermiteCurvePoints(
                mpProportions[1][0], mpProportions[1][1],
                lavtProportions[n1End][0], lavtProportions[n1End][1],
                elementsCount = elementsCountOverLeftAtriumVenous//2 + 1,
                derivativeStart = mpd2[1],
                derivativeEnd = [ -d for d in lavtd2[0][n1End]])
            lamlx  += _lamlx [1:]
            lamld1 += _lamld1[1:]
            lamld2 += _lamld2 [1:]
            lamld3 += _lamld3 [1:]
            lamlProportions += _lamlProportions[1:]
            # reverse d1
            lamld1 = [ [ -d for d in d1 ] for d1 in lamld1 ]
            # smooth d2
            lamld2 = interp.smoothCubicHermiteDerivativesLine(lamlx, lamld2, fixAllDirections=True, fixStartDerivative=True, fixEndDerivative=True)
            # give d1 the same magnitude as the smoothed d2
            for n in range(1, len(lamld1)):
                lamld1[n] = set_magnitude(lamld1[n], magnitude(lamld2[n]))
            # get inner points
            lamlx  = [ [ None ], lamlx  ]
            lamld1 = [ [ None ], lamld1 ]
            lamld2 = [ [ None ], lamld2 ]
            lamld3 = [ [ None ], lamld3 ]
            lamlProportions += _lamlProportions[1:]
            for n2 in range(1, elementsCountOverLeftAtriumVenous + 3):
                x, d2, d1, d3 = interp.projectHermiteCurvesThroughWall(lamlx[1], lamld2[1], [ [ -d for d in d1 ] for d1 in lamld1[1] ], n2, -laVenousFreeWallThickness)
                lamlx [0].append(x)
                lamld1[0].append([ -d for d in d1 ])
                lamld2[0].append(d2)
                lamld3[0].append(d3)
                lamld3[1][n2] = d3
            # substitute known start and end coordinates
            for n3 in range(2):
                lamlx [n3][ 0] = laoax [n3][1]
                lamld1[n3][ 0] = laoad1[n3][1]
                lamld2[n3][ 0] = laoad2[n3][1]
                lamld3[n3][ 0] = laoad3[n3][1]
                lamlx [n3][-1] = lavtx [n3][n1End]
                lamld1[n3][-1] = lavtd1[n3][n1End]
                lamld2[n3][-1] = lavtd2[n3][n1End]
                lamld3[n3][-1] = lavtd3[n3][n1End]

        if not commonLeftRightPvOstium:
            # get points on row above left atrium venous anterior, from interatrial septum to laml[1]
            # sample points up to venous midpoint, between RPV and laoa
            agn1va = elementsCountOverLeftAtriumNonVenousAnterior
            lavbx  = [ agx [agn1va] ]
            lavbd1 = [ agd1[agn1va] ]
            lavbd2 = [ agd2[agn1va] ]
            lavbd3 = [ agd3[agn1va] ]
            lavbd2inner = [ None ]
            lavbProportions = [ [ aVenousAnteriorOver, 0.0 ] ]
            for n1 in range(elementsCountAroundLeftAtriumRPV - 1):
                n1rpv = -elementsCountOverLeftAtriumVenous//2 - n1 - 1
                rpvoProportion1, rpvoProportion2 = laTrackSurface.getProportion(rpvoPositions[n1rpv])
                startDerivative = [ (1.5*laoad2[1][n1][c] - 0.5*laoad1[1][n1][c]) for c in range(3) ] if (n1 == 0) else laoad2[1][n1]  # GRC fudge factor
                _x, _d2, _d1, _d3, _proportions = laTrackSurface.createHermiteCurvePoints(
                    laoaProportions[n1][0], laoaProportions[n1][1],
                    rpvoProportion1, rpvoProportion2,
                    elementsCount=1 + elementsCountRadialPVAnnuli,
                    derivativeStart=startDerivative,
                    derivativeEnd=[ -d for d in rpvod2[1][n1rpv] ])
                lavbx .append(_x [1])
                lavbd1.append([ -d for d in _d1[1] ])
                lavbd2.append(_d2[1])
                lavbd3.append(_d3[1])
                lavbProportions.append(_proportions[1])
                # get precise inner d2
                _d2inner = interp.projectHermiteCurvesThroughWall(_x, _d2, _d1, 1, -laVenousFreeWallThickness)[1]
                lavbd2inner.append(_d2inner)
            # use end values from laml[1][1], with d1 at 30 degree angle
            cos30 = math.cos(math.pi/6.0)
            sin30 = math.sin(math.pi/6.0)
            lavbx .append(lamlx [1][1])
            lavbd1.append([ (cos30*lamld1[1][1][c] + sin30*lamld2[1][1][c]) for c in range(3) ])
            lavbd2.append(lamld2[1][1])
            lavbd3.append(lamld3[1][1])
            lavbd2inner.append(lamld2[0][1])
            lavbProportions.append(lamlProportions[1])
            # smooth d1:
            lavbd1 = interp.smoothCubicHermiteDerivativesLine(lavbx, lavbd1, fixAllDirections = True,
                fixStartDerivative=True, fixEndDerivative=True, magnitudeScalingMode=interp.DerivativeScalingMode.ARITHMETIC_MEAN)
            # get inner points
            asn1va = elementsCountAroundAtrialSeptum - 1 + elementsCountOverLeftAtriumNonVenousAnterior
            lavbx  = [ [ asx [0][asn1va] ], lavbx  ]
            lavbd1 = [ [ asd1[0][asn1va] ], lavbd1 ]
            lavbd2 = [ [ asd2[0][asn1va] ], lavbd2 ]
            lavbd3 = [ [ asd3[0][asn1va] ], lavbd3 ]
            for n1 in range(1, len(lavbx[1])):
                x, d1, _, d3 = interp.projectHermiteCurvesThroughWall(lavbx[1], lavbd1[1], lavbd2[1], n1, -laVenousFreeWallThickness)
                lavbx [0].append(x)
                lavbd1[0].append(d1)
                lavbd2[0].append(lavbd2inner[n1])
                lavbd3[0].append(d3)
                lavbd3[1][n1] = d3
            # copy end d1 values back to lamld1
            lamld1[0][1] = lavbd1[0][-1]
            lamld1[1][1] = lavbd1[1][-1]

        agn1vp = elementsCountOverLeftAtriumNonVenousAnterior + elementsCountOverLeftAtriumVenous
        if not commonLeftRightPvOstium:
            # get points on row above left atrium venous posterior, from interatrial septum to laml[-2]
            # sample points up to venous midpoint, between RPV and vestibule top
            lavqx  = [ agx [agn1vp] ]
            lavqd1 = [ agd1[agn1vp] ]
            lavqd2 = [ agd2[agn1vp] ]
            lavqd3 = [ agd3[agn1vp] ]
            lavqd2inner = [ None ]
            lavqProportions = [ [ laVenousLimitPosterior, 0.0 ] ]
            for n1 in range(1, elementsCountAroundLeftAtriumRPV):
                n1rpv = elementsCountOverLeftAtriumVenous//2 + n1
                n1cs = elementsCountAroundLeftAtriumFreeWall - n1
                rpvoProportion1, rpvoProportion2 = laTrackSurface.getProportion(rpvoPositions[n1rpv])
                _x, _d2, _d1, _d3, _proportions = laTrackSurface.createHermiteCurvePoints(
                    rpvoProportion1, rpvoProportion2,
                    lavtProportions[n1cs][0], lavtProportions[n1cs][1],
                    elementsCount = 1 + elementsCountRadialPVAnnuli,
                    derivativeStart = rpvod2[1][n1rpv], derivativeEnd = [ -d for d in lavtd2[1][n1cs] ])
                lavqx .append(_x [-2])
                lavqd1.append([ -d for d in _d1[-2] ])
                lavqd2.append(_d2[-2])
                lavqd3.append(_d3[-2])
                lavqProportions.append(_proportions[-2])
                # get precise inner d2
                _d2inner  = interp.projectHermiteCurvesThroughWall(_x, _d2, _d1, len(_x) - 2, -laVenousFreeWallThickness)[1]
                lavqd2inner.append(_d2inner)
            # use end values from laml[1][-2], with d1 at 30 degree angle
            cos30 = math.cos(math.pi/6.0)
            sin30 = math.sin(math.pi/6.0)
            lavqx .append(lamlx [1][-2])
            lavqd1.append([ (cos30*lamld1[1][-2][c] - sin30*lamld2[1][-2][c]) for c in range(3) ])
            lavqd2.append(lamld2[1][-2])
            lavqd3.append(lamld3[1][-2])
            lavqd2inner.append(lamld2[0][-1])
            lavqProportions.append(lamlProportions[-2])
            # smooth d1:
            lavqd1 = interp.smoothCubicHermiteDerivativesLine(lavqx, lavqd1, fixAllDirections = True,
                fixStartDerivative=True, fixEndDerivative=True, magnitudeScalingMode=interp.DerivativeScalingMode.ARITHMETIC_MEAN)
            # get inner points
            asn1vp = -1
            lavqx  = [ [ asx [0][asn1vp] ], lavqx  ]
            lavqd1 = [ [ asd1[0][asn1vp] ], lavqd1 ]
            lavqd2 = [ [ asd2[0][asn1vp] ], lavqd2 ]
            lavqd3 = [ [ asd3[0][asn1vp] ], lavqd3 ]
            for n1 in range(1, len(lavqx[1])):
                x, d1, _, d3 = interp.projectHermiteCurvesThroughWall(lavqx[1], lavqd1[1], lavqd2[1], n1, -laVenousFreeWallThickness)
                lavqx [0].append(x)
                lavqd1[0].append(d1)
                lavqd2[0].append(lavqd2inner[n1])
                lavqd3[0].append(d3)
                lavqd3[1][n1] = d3
            # copy end d1 values back to lamld1
            lamld1[0][-2] = lavqd1[0][-1]
            lamld1[1][-2] = lavqd1[1][-1]

        # get points on right atrium along crista terminalis from aorta to posterior venous limit
        xi = (1.0 - aVenousMidpointOver - ravtProportions[ran1Aorta][0])/(ravtProportions[ran1Ctp][0] - ravtProportions[ran1Aorta][0])
        rctmpProportion1 = 1.0 - aVenousMidpointOver
        rctmpProportion2 = raVenousRight  # GRC was (failing) (1.0 - xi)*ravtProportions[ran1Aorta][1] + xi*ravtProportions[ran1Ctp][1]
        elementsCountOverCristaTerminalisAnterior = elementsCountOverRightAtriumVenous//2 + 1
        elementsCountOverCristaTerminalisPosterior = elementsCountOverRightAtriumVenous//2
        # trick to get lower derivative at midpoint: sample one element higher
        _, _d2 = raTrackSurface.createHermiteCurvePoints(
            rctmpProportion1, rctmpProportion2, ravtProportions[ran1Ctp][0], ravtProportions[ran1Ctp][1],
            elementsCount = elementsCountOverCristaTerminalisPosterior + 1,
            derivativeStart = None,
            derivativeEnd = [ -d for d in ravtd2[1][ran1Ctp] ])[0:2]
        useDerivativeStart = _d2[0]
        _ractx, _ractd2, _ractd1, _ractd3, _ractProportions = raTrackSurface.createHermiteCurvePoints(
            rctmpProportion1, rctmpProportion2, ravtProportions[ran1Ctp][0], ravtProportions[ran1Ctp][1],
            elementsCount = elementsCountOverCristaTerminalisPosterior,
            derivativeStart = useDerivativeStart,
            derivativeEnd = [ -d for d in ravtd2[1][ran1Ctp] ])
        ractx, ractd2, ractd1, ractd3, ractProportions = raTrackSurface.createHermiteCurvePoints(
            ragProportions[1], 0.0,
            rctmpProportion1, rctmpProportion2,
            elementsCount = elementsCountOverCristaTerminalisAnterior,
            derivativeStart = [ -1.5*d for d in agd1[1] ],  # GRC fudge factor
            derivativeEnd = _ractd2[0])
        ractx  += _ractx [1:]
        ractd1 += _ractd1[1:]
        ractd2 += _ractd2[1:]
        ractd3 += _ractd3[1:]
        ractProportions += _ractProportions[1:]
        # get right atrium posterior venous width around vestibule top to crista terminalis, to scale set ct derivative 1 below
        raVenousWidth = sum(interp.getCubicHermiteArcLength(ravtx[1][e], ravtd1[1][e], ravtx[1][e + 1], ravtd1[1][e + 1]) for e in range(elementsCountAroundRightAtriumPosteriorVenous))
        d1mag = -0.2*raVenousWidth  # GRC fudge factor
        ractx  = [ [], ractx  ]
        ractd1 = [ [], [ set_magnitude(d1, d1mag) for d1 in ractd1 ] ]
        ractd2 = [ [], ractd2 ]
        ractd3 = [ [], ractd3 ]
        for n in range(len(ractx[1])):
            x, d2, d1, d3 = interp.projectHermiteCurvesThroughWall(ractx[1], ractd2[1], [ [ -d for d in d1 ] for d1 in ractd1[1] ], n, -cristaTerminalisThickness)
            ractx [0].append(x)
            ractd1[0].append([ -d for d in d1 ])
            ractd2[0].append(d2)
            ractd3[0].append(d3)
            ractd3[1][n] = d3
        for n3 in range(2):
            # overwrite venous right x, d1 on vestibule top
            ravtx [n3][ran1Ctp] = ractx [n3][-1]
            d1mag = min(magnitude(ravtd1[n3][ran1Ctp]), 1.0*magnitude(ractd1[n3][-1]))  # GRC fudge factor
            ravtd1[n3][ran1Ctp] = set_magnitude(ravtd1[n3][ran1Ctp], d1mag)
        # substitute known start and end coordinates
        ractx [0][ 0] = asx [1][elementsCountAroundAtrialSeptum]
        ractd1[0][ 0] = asd1[1][elementsCountAroundAtrialSeptum]
        ractd2[0][ 0] = asd2[1][elementsCountAroundAtrialSeptum]
        ractd3[0][ 0] = asd3[1][elementsCountAroundAtrialSeptum]
        ractx [1][ 0] = agx [1]
        ractd1[1][ 0] = agd1[1]
        ractd2[1][ 0] = agd2[1]
        ractd3[1][ 0] = agd3[1]
        for n3 in range(2):
            ractx [n3][-1] = ravtx [n3][ran1Ctp]
            ractd1[n3][-1] = ravtd1[n3][ran1Ctp]
            ractd2[n3][-1] = ravtd2[n3][ran1Ctp]
            ractd3[n3][-1] = ravtd3[n3][ran1Ctp]

        # get points on right atrium ridge midway between inferior and superior vena cavae from crista terminalis to interatrial groove
        # minimum of 3 points over top of venous component
        elementsCountOverSideRightAtriumVC = max(elementsCountAroundRightAtriumPosteriorVenous, 3)
        ravmx, ravmd1, ravmd2, ravmd3 = raTrackSurface.createHermiteCurvePoints(
            ractProportions[elementsCountOverCristaTerminalisAnterior][0], ractProportions[elementsCountOverCristaTerminalisAnterior][1],
            1.0 - aVenousMidpointOver, 0.0,
            elementsCount = elementsCountOverSideRightAtriumVC,
            derivativeStart = [d for d in ractd1[1][elementsCountOverCristaTerminalisAnterior]],
            derivativeEnd = sub(agd1[agn1Mid], agd3[agn1Mid]))[0:4]
        # get inner points
        ravmx  = [ [], ravmx  ]
        ravmd1 = [ [], ravmd1 ]
        ravmd2 = [ [], ravmd2 ]
        ravmd3 = [ [], ravmd3 ]
        # blend d2 between ends:
        magc = magnitude(ractd2[1][elementsCountOverCristaTerminalisAnterior])
        maga = magnitude(agd2[agn1Mid])
        for n in range(1, elementsCountOverSideRightAtriumVC):
            xi = n/elementsCountOverSideRightAtriumVC
            ravmd2[1][n] = set_magnitude(ravmd2[1][n], (1.0 - xi)*magc + xi*maga)
        for n in range(len(ravmx[1])):
            x, d1, d2, d3 = interp.projectHermiteCurvesThroughWall(ravmx[1], ravmd1[1], ravmd2[1], n, -raVenousFreeWallThickness)
            ravmx [0].append(x)
            ravmd1[0].append(d1)
            ravmd2[0].append(d2)
            ravmd3[0].append(d3)
            ravmd3[1][n] = d3
        # substitute known end coordinates
        for n3 in range(2):
            # copy d1 back to crista terminalis
            ractd1[n3][elementsCountOverCristaTerminalisAnterior] = ravmd1[n3][0]
            ravmd2[n3][0] = ractd2[n3][elementsCountOverCristaTerminalisAnterior]
        asn1Mid = elementsCountAroundAtrialSeptum + agn1Mid - 1
        ravmx [0][-1]  = asx [1][asn1Mid]
        ravmd1[0][-1]  = asd1[1][asn1Mid]
        ravmd2[0][-1]  = asd2[1][asn1Mid]
        ravmd3[0][-1]  = asd3[1][asn1Mid]
        ravmx [1][-1]  = agx [agn1Mid]
        ravmd1[1][-1]  = agd1[agn1Mid]
        ravmd2[1][-1]  = agd2[agn1Mid]
        ravmd3[1][-1]  = agd3[agn1Mid]

        # get points over right atrial appendage from anterior end of crista terminalis to end of pouch on vestibule top
        assert elementsCountAroundRightAtrialAppendagePlainBase == 2
        elementsCountOverSideRightAtriumPouch = elementsCountOverAtria//2 + elementsCountOverCristaTerminalisAnterior - 3
        ran1raap = ran1Ctp + elementsCountAroundRightAtrialAppendagePlainBase
        nc = 2
        raapx, raapd1, raapd2, raapd3, raapProportions = raTrackSurface.createHermiteCurvePoints(
            ractProportions[nc][0], ractProportions[nc][1],
            ravtProportions[ran1raap][0], ravtProportions[ran1raap][1],
            elementsCount = elementsCountOverSideRightAtriumPouch,
            derivativeStart = [ (0.25*ractd2[1][nc][c] - 1.5*ractd1[1][nc][c]) for c in range(3) ],
            #derivativeStart = [ -d for d in ractd1[1][nc] ],
            derivativeEnd = [ -d for d in ravtd2[1][ran1raap] ])
        # get inner points
        raapx  = [ [ None ], raapx  ]
        raapd1 = [ [ None ], raapd1 ]
        raapd2 = [ [ None ], raapd2 ]
        raapd3 = [ [ None ], raapd3 ]
        for n in range(1, len(raapx[1])):
            x, d1, d2, d3 = interp.projectHermiteCurvesThroughWall(raapx[1], raapd1[1], raapd2[1], n, -raaWallThickness)
            raapx [0].append(x)
            raapd1[0].append(d1)
            raapd2[0].append(d2)
            raapd3[0].append(d3)
            raapd3[1][n] = d3
        # substitute known end coordinates
        for n3 in range(2):
            raapx [n3][ 0]  = ractx [n3][nc]
            raapd1[n3][ 0]  = ractd1[n3][nc]
            raapd2[n3][ 0]  = ractd2[n3][nc]
            raapd3[n3][ 0]  = ractd3[n3][nc]
            raapx [n3][-1]  = ravtx [n3][ran1raap]
            raapd1[n3][-1]  = ravtd1[n3][ran1raap]
            raapd2[n3][-1]  = ravtd2[n3][ran1raap]
            raapd3[n3][-1]  = ravtd3[n3][ran1raap]
        # get second row between raap and crista terminalis: raaq
        ran1raaq = ran1Ctp + elementsCountAroundRightAtrialAppendagePlainBase - 1
        nc = 2
        raaqx, raaqd1, raaqd2, raaqd3, raaqProportions = raTrackSurface.createHermiteCurvePoints(
            ractProportions[nc][0], ractProportions[nc][1],
            ravtProportions[ran1raaq][0], ravtProportions[ran1raaq][1],
            elementsCount = elementsCountOverAtria//2 + elementsCountOverCristaTerminalisAnterior - 3,
            #derivativeStart = [ (ractd2[1][nc][c] - 0.5*ractd1[1][nc][c]) for c in range(3) ],
            derivativeStart = [ (0.5*ractd2[1][nc][c] - ractd1[1][nc][c]) for c in range(3) ],
            derivativeEnd = [ -d for d in ravtd2[1][ran1raaq] ])
        # get inner points
        raaqx  = [ [ None ], raaqx  ]
        raaqd1 = [ [ None ], raaqd1 ]
        raaqd2 = [ [ None ], raaqd2 ]
        raaqd3 = [ [ None ], raaqd3 ]
        for n in range(1, len(raaqx[1])):
            x, d1, d2, d3 = interp.projectHermiteCurvesThroughWall(raaqx[1], raaqd1[1], raaqd2[1], n, -raaWallThickness)
            raaqx [0].append(x)
            raaqd1[0].append(d1)
            raaqd2[0].append(d2)
            raaqd3[0].append(d3)
            raaqd3[1][n] = d3
        # substitute known end coordinates
        for n3 in range(2):
            raaqx [n3][ 0]  = ractx [n3][nc]
            raaqd1[n3][ 0]  = ractd1[n3][nc]
            raaqd2[n3][ 0]  = ractd2[n3][nc]
            raaqd3[n3][ 0]  = ractd3[n3][nc]
            raaqx [n3][-1]  = ravtx [n3][ran1raaq]
            raaqd1[n3][-1]  = ravtd1[n3][ran1raaq]
            raaqd2[n3][-1]  = ravtd2[n3][ran1raaq]
            raaqd3[n3][-1]  = ravtd3[n3][ran1raaq]
        # smooth d2 between raap and raaq
        for n1 in range(2, len(raapx[1]) - 1):
            nx  = [ raaqx [1][n1], raapx [1][n1] ]
            nd1 = [ raaqd2[1][n1], raapd2[1][n1] ]
            nd2 = [ [ -d for d in d1 ] for d1 in [ raaqd1[1][n1], raapd1[1][n1] ] ]
            raaqd2[1][n1], raapd2[1][n1] = nd1 = interp.smoothCubicHermiteDerivativesLine(nx, nd1, fixAllDirections = True)
            # get inner derivatives
            _, raaqd2[0][n1], _, _ = interp.projectHermiteCurvesThroughWall(nx, nd1, nd2, 0, -raaWallThickness)
            _, raapd2[0][n1], _, _ = interp.projectHermiteCurvesThroughWall(nx, nd1, nd2, 1, -raaWallThickness)
        # make point in centre of triangle at top of raaq, for 3 quad element junction
        raaqProportions[1] = [ (ractProportions[nc + 1][i] + raapProportions[1][i] + raaqProportions[2][i])/3.0 for i in range(2) ]
        position = raTrackSurface.createPositionProportion(raaqProportions[1][0], raaqProportions[1][1])
        raaqx[1][1], d1, d2 = raTrackSurface.evaluateCoordinates(position, derivatives = True)
        # calculate derivative 1 there to fit nearest point on raaq
        raaqd1[1][1] = interp.interpolateLagrangeHermiteDerivative(raaqx[1][1], raaqx[1][2], raaqd1[1][2], 0.0)
        raaqd1[1][1] = set_magnitude(calculate_surface_axes(d1, d2, raaqd1[1][1])[0], magnitude(raaqd1[1][1]))
        raaqd1[1][1] = interp.smoothCubicHermiteDerivativesLine(raaqx[1][1:3], raaqd1[1][1:3], fixAllDirections = True, fixEndDerivative = True)[0]
        # calculate derivative 2 there and on nearest point on raap
        # raapd2[1][1] magnitude needs to be set to fit distance between nodes:
        d2mag = math.sqrt(sum((raapx[1][1][c] - raaqx[1][1][c])*(raapx[1][1][c] - raaqx[1][1][c]) for c in range(3)))
        raapd2[1][1] = set_magnitude(raapd2[1][1], d2mag)  # must reduce this otherwise smooth will converge wrongly
        raaqd2[1][1] = interp.interpolateLagrangeHermiteDerivative(raaqx[1][1], raapx[1][1], raapd2[1][1], 0.0)
        raaqd2[1][1] = set_magnitude(calculate_surface_axes(d1, d2, raaqd2[1][1])[0], magnitude(raaqd2[1][1]))
        raaqd2[1][1], raapd2[1][1] = interp.smoothCubicHermiteDerivativesLine([ raaqx[1][1], raapx[1][1] ], [ raaqd2[1][1], raapd2[1][1] ], fixAllDirections = True)
        # get inner coordinates and derivatives
        raaqx[0][1], raaqd1[0][1], _, raaqd3[0][1] = interp.projectHermiteCurvesThroughWall(raaqx[1][1:3], raaqd1[1][1:3], raaqd2[1][1:3], 0, -raaWallThickness)
        raaqd3[1][1] = raaqd3[0][1]
        nx  = [ raaqx [1][1], raapx [1][1] ]
        nd1 = [ raaqd2[1][1], raapd2[1][1] ]
        nd2 = [ [ -d for d in d1 ] for d1 in [ raaqd1[1][1], raapd1[1][1] ] ]
        _, raaqd2[0][1], _, _ = interp.projectHermiteCurvesThroughWall(nx, nd1, nd2, 0, -raaWallThickness)
        _, raapd2[0][1], _, _ = interp.projectHermiteCurvesThroughWall(nx, nd1, nd2, 1, -raaWallThickness)

        # create la base nodes, adding to lFibrousRingGroup
        labNodeId = [ [], [] ]
        lFibrousRingNodesetGroup = lFibrousRingGroup.getNodesetGroup(nodes)
        # create ra base nodes, adding to rFibrousRingGroup
        rabNodeId = [ [], [] ]
        nodesetGroup = rFibrousRingGroup.getNodesetGroup(nodes)
        for n3 in range(2):
            for n1 in range(len(labx[n3])):
                if not labx[n3][n1]:
                    continue
                node = nodes.createNode(nodeIdentifier, nodetemplate)
                cache.setNode(node)
                coordinates.setNodeParameters(cache, -1, Node.VALUE_LABEL_VALUE, 1, labx [n3][n1])
                coordinates.setNodeParameters(cache, -1, Node.VALUE_LABEL_D_DS1, 1, labd1[n3][n1])
                coordinates.setNodeParameters(cache, -1, Node.VALUE_LABEL_D_DS2, 1, labd2[n3][n1])
                coordinates.setNodeParameters(cache, -1, Node.VALUE_LABEL_D_DS3, 1, labd3[n3][n1])
                lFibrousRingNodesetGroup.addNode(node)
                labNodeId[n3].append(nodeIdentifier)
                nodeIdentifier += 1

            for n1 in range(len(rabx[n3])):
                if not rabx[n3][n1]:
                    continue
                if n3 == 1:
                    # find common nodes on left atrium base
                    nodeId = None
                    if n1 == 0:  # crux
                        nodeId = labNodeId[1][elementsCountAroundLeftAtriumFreeWall]
                    elif n1 == elementsCountAroundRightAtriumFreeWall:  # cfb
                        nodeId = labNodeId[1][0]
                    if nodeId:
                        rabNodeId[n3].append(nodeId)
                        nodesetGroup.addNode(nodes.findNodeByIdentifier(nodeId))
                        continue
                node = nodes.createNode(nodeIdentifier, nodetemplate)
                cache.setNode(node)
                coordinates.setNodeParameters(cache, -1, Node.VALUE_LABEL_VALUE, 1, rabx [n3][n1])
                coordinates.setNodeParameters(cache, -1, Node.VALUE_LABEL_D_DS1, 1, rabd1[n3][n1])
                coordinates.setNodeParameters(cache, -1, Node.VALUE_LABEL_D_DS2, 1, rabd2[n3][n1])
                coordinates.setNodeParameters(cache, -1, Node.VALUE_LABEL_D_DS3, 1, rabd3[n3][n1])
                nodesetGroup.addNode(node)
                rabNodeId[n3].append(nodeIdentifier)
                nodeIdentifier += 1

        # create interatrial groove nodes:
        # start and end with common nodes at cfb and crux
        agNodeId = [ labNodeId[1][0] ]  # cfb
        for n1 in range(1, len(agx) - 1):
            node = nodes.createNode(nodeIdentifier, nodetemplate)
            cache.setNode(node)
            coordinates.setNodeParameters(cache, -1, Node.VALUE_LABEL_VALUE, 1, agx [n1])
            coordinates.setNodeParameters(cache, -1, Node.VALUE_LABEL_D_DS1, 1, agd1[n1])
            coordinates.setNodeParameters(cache, -1, Node.VALUE_LABEL_D_DS2, 1, agd2[n1])
            coordinates.setNodeParameters(cache, -1, Node.VALUE_LABEL_D_DS3, 1, agd3[n1])
            agNodeId.append(nodeIdentifier)
            nodeIdentifier += 1
        agNodeId.append(rabNodeId[1][0])  # crux

        # create septum nodes, along vestibule top and over arch
        asNodeId = [ [], [] ]
        for n3 in range(2):
            for ns in range(len(asx[n3])):
                node = nodes.createNode(nodeIdentifier, nodetemplate)
                cache.setNode(node)
                coordinates.setNodeParameters(cache, -1, Node.VALUE_LABEL_VALUE, 1, asx [n3][ns])
                coordinates.setNodeParameters(cache, -1, Node.VALUE_LABEL_D_DS1, 1, asd1[n3][ns])
                coordinates.setNodeParameters(cache, -1, Node.VALUE_LABEL_D_DS2, 1, asd2[n3][ns])
                coordinates.setNodeParameters(cache, -1, Node.VALUE_LABEL_D_DS3, 1, asd3[n3][ns])
                asNodeId[n3].append(nodeIdentifier)
                nodeIdentifier += 1

        # create fossa ovalis nodes
        foCentreNodeId = []
        foNodeId = [ [], [] ]
        for n3 in range(2):
            node = nodes.createNode(nodeIdentifier, nodetemplate)
            cache.setNode(node)
            coordinates.setNodeParameters(cache, -1, Node.VALUE_LABEL_VALUE, 1, foCentrex [n3])
            coordinates.setNodeParameters(cache, -1, Node.VALUE_LABEL_D_DS1, 1, foCentred1[n3])
            coordinates.setNodeParameters(cache, -1, Node.VALUE_LABEL_D_DS2, 1, foCentred2[n3])
            coordinates.setNodeParameters(cache, -1, Node.VALUE_LABEL_D_DS3, 1, foCentred3[n3])
            foCentreNodeId.append(nodeIdentifier)
            nodeIdentifier += 1
            for nf in range(elementsCountAroundFossa):
                node = nodes.createNode(nodeIdentifier, nodetemplate)
                cache.setNode(node)
                coordinates.setNodeParameters(cache, -1, Node.VALUE_LABEL_VALUE, 1, fox [n3][nf])
                coordinates.setNodeParameters(cache, -1, Node.VALUE_LABEL_D_DS1, 1, fod1[n3][nf])
                coordinates.setNodeParameters(cache, -1, Node.VALUE_LABEL_D_DS2, 1, fod2[n3][nf])
                coordinates.setNodeParameters(cache, -1, Node.VALUE_LABEL_D_DS3, 1, fod3[n3][nf])
                foNodeId[n3].append(nodeIdentifier)
                nodeIdentifier += 1

        # create left atrium vestibule top nodes
        # start and end with common nodes on interatrial groove or septum arch
        lavtNodeId = [ [ asNodeId[0][elementsCountAroundAtrialSeptum] ], [ agNodeId[1] ] ]
        for n3 in range(2):
            for n1 in range(1, len(lavtx[n3]) - 1):
                if elementsCountAroundLeftAtriumAorta < n1 < lan1Mid:
                    # left atrial appendage
                    lavtNodeId[n3].append(None)
                    continue
                node = nodes.createNode(nodeIdentifier, nodetemplate)
                lavtNodeId[n3].append(nodeIdentifier)
                cache.setNode(node)
                coordinates.setNodeParameters(cache, -1, Node.VALUE_LABEL_VALUE, 1, lavtx [n3][n1])
                coordinates.setNodeParameters(cache, -1, Node.VALUE_LABEL_D_DS1, 1, lavtd1[n3][n1])
                coordinates.setNodeParameters(cache, -1, Node.VALUE_LABEL_D_DS2, 1, lavtd2[n3][n1])
                coordinates.setNodeParameters(cache, -1, Node.VALUE_LABEL_D_DS3, 1, lavtd3[n3][n1])
                nodeIdentifier += 1
        lavtNodeId[0].append(asNodeId[0][0])
        lavtNodeId[1].append(agNodeId[-2])

        # create right atrium vestibule top nodes
        ravtNodeId = [ [ asNodeId[1][0] ], [ agNodeId[-2] ] ]
        for n3 in range(2):
            for n1 in range(1, len(ravtx[n3]) - 1):
                if ran1raap < n1 <= ran1Aorta:
                    # right atrial appendage; aorta substituted from ract later
                    ravtNodeId[n3].append(None)
                    continue
                node = nodes.createNode(nodeIdentifier, nodetemplate)
                ravtNodeId[n3].append(nodeIdentifier)
                cache.setNode(node)
                coordinates.setNodeParameters(cache, -1, Node.VALUE_LABEL_VALUE, 1, ravtx [n3][n1])
                coordinates.setNodeParameters(cache, -1, Node.VALUE_LABEL_D_DS1, 1, ravtd1[n3][n1])
                coordinates.setNodeParameters(cache, -1, Node.VALUE_LABEL_D_DS2, 1, ravtd2[n3][n1])
                coordinates.setNodeParameters(cache, -1, Node.VALUE_LABEL_D_DS3, 1, ravtd3[n3][n1])
                nodeIdentifier += 1
        ravtNodeId[0].append(asNodeId[1][elementsCountAroundAtrialSeptum])
        ravtNodeId[1].append(agNodeId[1])

        # create nodes on left atrium over appendage
        laoaNodeId = [ [ lavtNodeId[0][1] ], [ lavtNodeId[1][1] ] ]
        for n3 in range(2):
            for n1 in range(1, len(laoax[n3]) - 1):
                node = nodes.createNode(nodeIdentifier, nodetemplate)
                cache.setNode(node)
                coordinates.setNodeParameters(cache, -1, Node.VALUE_LABEL_VALUE, 1, laoax [n3][n1])
                coordinates.setNodeParameters(cache, -1, Node.VALUE_LABEL_D_DS1, 1, laoad1[n3][n1])
                coordinates.setNodeParameters(cache, -1, Node.VALUE_LABEL_D_DS2, 1, laoad2[n3][n1])
                coordinates.setNodeParameters(cache, -1, Node.VALUE_LABEL_D_DS3, 1, laoad3[n3][n1])
                laoaNodeId[n3].append(nodeIdentifier)
                nodeIdentifier += 1
            laoaNodeId[n3].append(lavtNodeId[n3][lan1Mid])

        if not commonLeftRightPvOstium:
            # create left atrium venous midline nodes
            lamlNodeId = [ [], [] ]
            for n3 in range(2):
                lamlNodeId[n3].append(laoaNodeId[n3][2])
                for n2 in range(1, len(lamlx[n3]) - 1):
                    node = nodes.createNode(nodeIdentifier, nodetemplate)
                    cache.setNode(node)
                    coordinates.setNodeParameters(cache, -1, Node.VALUE_LABEL_VALUE, 1, lamlx [n3][n2])
                    coordinates.setNodeParameters(cache, -1, Node.VALUE_LABEL_D_DS1, 1, lamld1[n3][n2])
                    coordinates.setNodeParameters(cache, -1, Node.VALUE_LABEL_D_DS2, 1, lamld2[n3][n2])
                    coordinates.setNodeParameters(cache, -1, Node.VALUE_LABEL_D_DS3, 1, lamld3[n3][n2])
                    lamlNodeId[n3].append(nodeIdentifier)
                    nodeIdentifier += 1
                lamlNodeId[n3].append(lavtNodeId[n3][-elementsCountAroundLeftAtriumRPV - 1])

        if not commonLeftRightPvOstium:
            # create nodes on row above left atrium venous anterior to laml[1]
            lavbNodeId = [ [ asNodeId[0][asn1va] ], [ agNodeId[elementsCountOverLeftAtriumNonVenousAnterior] ] ]
            n1lpv = -elementsCountOverLeftAtriumVenous//2
            for n3 in range(2):
                for n1 in range(1, len(lavbx[n3]) - 1):
                    node = nodes.createNode(nodeIdentifier, nodetemplate)
                    cache.setNode(node)
                    coordinates.setNodeParameters(cache, -1, Node.VALUE_LABEL_VALUE, 1, lavbx [n3][n1])
                    coordinates.setNodeParameters(cache, -1, Node.VALUE_LABEL_D_DS1, 1, lavbd1[n3][n1])
                    coordinates.setNodeParameters(cache, -1, Node.VALUE_LABEL_D_DS2, 1, lavbd2[n3][n1])
                    coordinates.setNodeParameters(cache, -1, Node.VALUE_LABEL_D_DS3, 1, lavbd3[n3][n1])
                    lavbNodeId[n3].append(nodeIdentifier)
                    nodeIdentifier += 1
                lavbNodeId[n3].append(lamlNodeId[n3][1])

        # create nodes on row above left atrium venous posterior to laml[-2]
        if not commonLeftRightPvOstium:
            lavqNodeId = [ [ asNodeId[0][-1] ], [ agNodeId[elementsCountOverLeftAtriumNonVenousAnterior + elementsCountOverLeftAtriumVenous ] ] ]
            n1lpv = elementsCountOverLeftAtriumVenous//2
            for n3 in range(2):
                for n1 in range(1, len(lavqx[n3]) - 1):
                    node = nodes.createNode(nodeIdentifier, nodetemplate)
                    cache.setNode(node)
                    coordinates.setNodeParameters(cache, -1, Node.VALUE_LABEL_VALUE, 1, lavqx [n3][n1])
                    coordinates.setNodeParameters(cache, -1, Node.VALUE_LABEL_D_DS1, 1, lavqd1[n3][n1])
                    coordinates.setNodeParameters(cache, -1, Node.VALUE_LABEL_D_DS2, 1, lavqd2[n3][n1])
                    coordinates.setNodeParameters(cache, -1, Node.VALUE_LABEL_D_DS3, 1, lavqd3[n3][n1])
                    lavqNodeId[n3].append(nodeIdentifier)
                    nodeIdentifier += 1
                lavqNodeId[n3].append(lamlNodeId[n3][-2])

        # create right atrium crista terminalis nodes
        ractNodeId = [ [], [] ]
        for n3 in range(2):
            ractNodeId[n3].append(agNodeId[1])
            for n1 in range(1, len(ractx[n3]) - 1):
                node = nodes.createNode(nodeIdentifier, nodetemplate)
                cache.setNode(node)
                coordinates.setNodeParameters(cache, -1, Node.VALUE_LABEL_VALUE, 1, ractx [n3][n1])
                coordinates.setNodeParameters(cache, -1, Node.VALUE_LABEL_D_DS1, 1, ractd1[n3][n1])
                coordinates.setNodeParameters(cache, -1, Node.VALUE_LABEL_D_DS2, 1, ractd2[n3][n1])
                coordinates.setNodeParameters(cache, -1, Node.VALUE_LABEL_D_DS3, 1, ractd3[n3][n1])
                ractNodeId[n3].append(nodeIdentifier)
                nodeIdentifier += 1
            ractNodeId[n3].append(ravtNodeId[n3][ran1Ctp])
            # use second ract node as aorta vestibule top node
            ravtNodeId[n3][ran1Aorta] = ractNodeId[n3][1]

        # create right atrium venous midline nodes
        ravmNodeId = [ [], [] ]
        for n3 in range(2):
            ravmNodeId[n3].append(ractNodeId[n3][elementsCountOverCristaTerminalisAnterior])
            for n1 in range(1, len(ravmx[n3]) - 1):
                node = nodes.createNode(nodeIdentifier, nodetemplate)
                cache.setNode(node)
                coordinates.setNodeParameters(cache, -1, Node.VALUE_LABEL_VALUE, 1, ravmx [n3][n1])
                coordinates.setNodeParameters(cache, -1, Node.VALUE_LABEL_D_DS1, 1, ravmd1[n3][n1])
                coordinates.setNodeParameters(cache, -1, Node.VALUE_LABEL_D_DS2, 1, ravmd2[n3][n1])
                coordinates.setNodeParameters(cache, -1, Node.VALUE_LABEL_D_DS3, 1, ravmd3[n3][n1])
                ravmNodeId[n3].append(nodeIdentifier)
                nodeIdentifier += 1
        ravmNodeId[0].append(asNodeId[1][asn1Mid])
        ravmNodeId[1].append(agNodeId[agn1Mid])

        # create right atrial appendage plain boundary nodes
        raapNodeId = [ [], [] ]
        for n3 in range(2):
            raapNodeId[n3].append(ractNodeId[n3][2])
            for n1 in range(1, len(raapx[n3]) - 1):
                node = nodes.createNode(nodeIdentifier, nodetemplate)
                cache.setNode(node)
                coordinates.setNodeParameters(cache, -1, Node.VALUE_LABEL_VALUE, 1, raapx [n3][n1])
                coordinates.setNodeParameters(cache, -1, Node.VALUE_LABEL_D_DS1, 1, raapd1[n3][n1])
                coordinates.setNodeParameters(cache, -1, Node.VALUE_LABEL_D_DS2, 1, raapd2[n3][n1])
                coordinates.setNodeParameters(cache, -1, Node.VALUE_LABEL_D_DS3, 1, raapd3[n3][n1])
                raapNodeId[n3].append(nodeIdentifier)
                nodeIdentifier += 1
            raapNodeId[n3].append(ravtNodeId[n3][ran1raap])
        # and middle row on plain appendage
        raaqNodeId = [ [], [] ]
        for n3 in range(2):
            raaqNodeId[n3].append(ractNodeId[n3][2])
            for n1 in range(1, len(raaqx[n3]) - 1):
                node = nodes.createNode(nodeIdentifier, nodetemplate)
                cache.setNode(node)
                coordinates.setNodeParameters(cache, -1, Node.VALUE_LABEL_VALUE, 1, raaqx [n3][n1])
                coordinates.setNodeParameters(cache, -1, Node.VALUE_LABEL_D_DS1, 1, raaqd1[n3][n1])
                coordinates.setNodeParameters(cache, -1, Node.VALUE_LABEL_D_DS2, 1, raaqd2[n3][n1])
                coordinates.setNodeParameters(cache, -1, Node.VALUE_LABEL_D_DS3, 1, raaqd3[n3][n1])
                raaqNodeId[n3].append(nodeIdentifier)
                nodeIdentifier += 1
            raaqNodeId[n3].append(ravtNodeId[n3][ran1raaq])

        if False:
            # create lt nodes:
            for n1 in range(len(ltBaseOuterx)):
                node = nodes.createNode(nodeIdentifier, nodetemplate)
                cache.setNode(node)
                coordinates.setNodeParameters(cache, -1, Node.VALUE_LABEL_VALUE, 1, ltBaseOuterx [n1])
                coordinates.setNodeParameters(cache, -1, Node.VALUE_LABEL_D_DS1, 1, ltBaseOuterd1[n1])
                coordinates.setNodeParameters(cache, -1, Node.VALUE_LABEL_D_DS2, 1, ltBaseOuterd2[n1])
                nodeIdentifier += 1

        if defineEpicardiumLayer:
            # epicardial fat pad in RAGP region -- track surface bridging interatrial groove
            fpx = []
            fpd1 = []
            fpd2 = []
            proportionAcross = 0.2
            for i in range(2):
                if i == 0:
                    nx, nd2, nd1, nd3, nProportions = laTrackSurface.createHermiteCurvePoints(
                        0.0, proportionAcross, 1.0, proportionAcross, elementsCountAcrossTrackSurface)
                else:
                    nx, nd2, nd1, nd3 = raTrackSurface.createHermiteCurvePoints(
                        1.0, proportionAcross, 0.0, proportionAcross, elementsCountAcrossTrackSurface)[0:4]
                if nx:
                    nx = [add(nx[i], mult(nd3[i], epicardiumLayerMinimumThickness)) for i in range(len(nx))]
                    nd1 = [[-c for c in d] for d in nd1]
                fpx.append(nx)
                fpd1.append(nd1)
                fpd2.append(nd2)

            # put into single arrays cycling left to right fastest, smoothing each d1 row
            nx = []
            nd1 = []
            nd2 = []
            for n in range(elementsCountAcrossTrackSurface + 1):
                scale = interp.computeCubicHermiteDerivativeScaling(fpx[0][n], fpd1[0][n], fpx[1][n], fpd1[1][n])
                for i in range(2):
                    nx.append(fpx[i][n])
                    fpd1[i][n] = mult(fpd1[i][n], scale)
                    nd1.append(fpd1[i][n])
                    nd2.append(fpd2[i][n])

            fpTrackSurface = TrackSurface(1, elementsCountAcrossTrackSurface, nx, nd1, nd2)

        #################
        # Create elements
        #################

        tricubichermite = eftfactory_tricubichermite(mesh, useCrossDerivatives)
        bicubichermitelinear = eftfactory_bicubichermitelinear(mesh, useCrossDerivatives)

        eft = tricubichermite.createEftBasic()
        elementtemplate = mesh.createElementtemplate()
        elementtemplate.setElementShapeType(Element.SHAPE_TYPE_CUBE)
        elementtemplate.defineField(coordinates, -1, eft)

        elementtemplateX = mesh.createElementtemplate()
        elementtemplateX.setElementShapeType(Element.SHAPE_TYPE_CUBE)

        # left atrium free wall elements to vestibule top, starting at cfb / anterior interatrial sulcus
        eftBaseSulcus = tricubichermite.createEftNoCrossDerivatives()
        setEftScaleFactorIds(eftBaseSulcus, [1], [])
        remapEftNodeValueLabel(eftBaseSulcus, [ 1 ], Node.VALUE_LABEL_D_DS1, [ ( Node.VALUE_LABEL_D_DS1, [] ), ( Node.VALUE_LABEL_D_DS3, [] ) ])
        remapEftNodeValueLabel(eftBaseSulcus, [ 2 ], Node.VALUE_LABEL_D_DS1, [ ( Node.VALUE_LABEL_D_DS1, [] ), ( Node.VALUE_LABEL_D_DS3, [1] ) ])
        remapEftNodeValueLabel(eftBaseSulcus, [ 3 ], Node.VALUE_LABEL_D_DS3, [ ( Node.VALUE_LABEL_D_DS1, [1] ), ( Node.VALUE_LABEL_D_DS3, [] ) ])
        remapEftNodeValueLabel(eftBaseSulcus, [ 3 ], Node.VALUE_LABEL_D_DS1, [ ( Node.VALUE_LABEL_D_DS3, [] ) ])
        remapEftNodeValueLabel(eftBaseSulcus, [ 4 ], Node.VALUE_LABEL_D_DS1, [ ( Node.VALUE_LABEL_D_DS3, [1] ) ])
        remapEftNodeValueLabel(eftBaseSulcus, [ 4 ], Node.VALUE_LABEL_D_DS3, [ ( Node.VALUE_LABEL_D_DS1, [] ), ( Node.VALUE_LABEL_D_DS3, [] ) ])
        remapEftNodeValueLabel(eftBaseSulcus, [ 5, 6, 7, 8 ], Node.VALUE_LABEL_D_DS1, [])
        remapEftNodeValueLabel(eftBaseSulcus, [ 5, 7 ], Node.VALUE_LABEL_D_DS3, [ ( Node.VALUE_LABEL_D_DS1, [] ), ( Node.VALUE_LABEL_D_DS3, []) ])
        remapEftNodeValueLabel(eftBaseSulcus, [ 6, 8 ], Node.VALUE_LABEL_D_DS3, [ ( Node.VALUE_LABEL_D_DS1, [1] ), ( Node.VALUE_LABEL_D_DS3, []) ])
        remapEftNodeValueLabel(eftBaseSulcus, [ 7 ], Node.VALUE_LABEL_D_DS3, [ ( Node.VALUE_LABEL_D_DS1, [1] ), ( Node.VALUE_LABEL_D_DS3, []) ])
        ln_map = [ 1, 2, 3, 4, 5, 5, 6, 6 ]
        remapEftLocalNodes(eftBaseSulcus, 6, ln_map)
        # general linear map d3 adjacent to collapsed cfb/crux
        eftBaseSulcusNext = tricubichermite.createEftNoCrossDerivatives()
        setEftScaleFactorIds(eftBaseSulcusNext, [1], [])
        remapEftNodeValueLabel(eftBaseSulcusNext, [ 3 ], Node.VALUE_LABEL_D_DS3, [ ( Node.VALUE_LABEL_D_DS1, [] ), ( Node.VALUE_LABEL_D_DS3, []) ])
        remapEftNodeValueLabel(eftBaseSulcusNext, [ 5, 7 ], Node.VALUE_LABEL_D_DS3, [ ( Node.VALUE_LABEL_D_DS1, [1] ), ( Node.VALUE_LABEL_D_DS3, []) ])
        # general linear map d3 adjacent to collapsed cfb/crux
        eftBaseSulcusPrev = tricubichermite.createEftNoCrossDerivatives()
        setEftScaleFactorIds(eftBaseSulcusPrev, [1], [])
        remapEftNodeValueLabel(eftBaseSulcusPrev, [ 4 ], Node.VALUE_LABEL_D_DS3, [ ( Node.VALUE_LABEL_D_DS1, [1] ), ( Node.VALUE_LABEL_D_DS3, []) ])
        remapEftNodeValueLabel(eftBaseSulcusPrev, [ 6, 8 ], Node.VALUE_LABEL_D_DS3, [ ( Node.VALUE_LABEL_D_DS1, [] ), ( Node.VALUE_LABEL_D_DS3, []) ])
        for e1 in range(-1, elementsCountAroundLeftAtriumFreeWall):
            eft1 = eft
            elementtemplate1 = elementtemplate
            nids = [
                labNodeId[0][e1], labNodeId[0][e1 + 1], lavtNodeId[0][e1], lavtNodeId[0][e1 + 1],
                labNodeId[1][e1], labNodeId[1][e1 + 1], lavtNodeId[1][e1], lavtNodeId[1][e1 + 1]]
            if None in nids:
                continue  # left atrial appendage
            scalefactors = None
            meshGroups = [ heartMeshGroup, lamMeshGroup ]
            if e1 == -1:
                # cfb/anterior interatrial groove straddles left and right atria, collapsed to 6 node wedge
                nids[0] = rabNodeId[0][-elementsCountAroundAtrialSeptum]
                nids[2] = ravtNodeId[0][-1]
                nids.pop(6)
                nids.pop(4)
                meshGroups += [ ramMeshGroup ]
                eft1 = eftBaseSulcus
                scalefactors = [ -1.0 ]
            elif e1 == 0:
                eft1 = eftBaseSulcusNext
                scalefactors = [ -1.0 ]
            elif e1 == (elementsCountAroundLeftAtriumFreeWall - 1):
                eft1 = eftBaseSulcusPrev
                scalefactors = [ -1.0 ]
            if eft1 is not eft:
                elementtemplateX.defineField(coordinates, -1, eft1)
                elementtemplate1 = elementtemplateX
            element = mesh.createElement(elementIdentifier, elementtemplate1)
            result2 = element.setNodesByIdentifier(eft1, nids)
            if scalefactors:
                result3 = element.setScaleFactors(eft1, scalefactors)
            else:
                result3 = '-'
            #print('create element la', element.isValid(), elementIdentifier, result2, result3, nids)
            elementIdentifier += 1
            for meshGroup in meshGroups:
                meshGroup.addElement(element)
            if len(nids) == 6:
                aSeptumMeshGroup.addElement(element)

        # right atrium free wall elements to vestibule top, starting at crux / posterior interatrial sulcus
        for e1 in range(-1, elementsCountAroundRightAtriumFreeWall):
            eft1 = eft
            elementtemplate1 = elementtemplate
            nids = [
                rabNodeId[0][e1], rabNodeId[0][e1 + 1], ravtNodeId[0][e1], ravtNodeId[0][e1 + 1],
                rabNodeId[1][e1], rabNodeId[1][e1 + 1], ravtNodeId[1][e1], ravtNodeId[1][e1 + 1]]
            if None in nids:
                continue  # right atrial appendage
            scalefactors = None
            meshGroups = [ heartMeshGroup, ramMeshGroup ]
            # Anderson definition of right atrial appendage starts at crista terminalis:
            #if (e1 >= elementsCountAroundRightAtriumPosteriorVenous) and (e1 < elementsCountAroundRightAtriumFreeWall - elementsCountAroundRightAtriumAorta - 1):
            #    meshGroups += [ raaMeshGroup ]
            if e1 == -1:
                # crux/posterior interatrial groove straddles left and right atria, collapsed to 6 node wedge
                nids[0] = labNodeId[0][elementsCountAroundLeftAtriumFreeWall]
                nids[2] = lavtNodeId[0][elementsCountAroundLeftAtriumFreeWall]
                nids.pop(6)
                nids.pop(4)
                meshGroups += [ lamMeshGroup ]
                eft1 = eftBaseSulcus
                scalefactors = [ -1.0 ]
            elif e1 == 0:
                eft1 = eftBaseSulcusNext
                scalefactors = [ -1.0 ]
            elif e1 == (elementsCountAroundRightAtriumFreeWall - 1):
                # similar to eftBaseSulcusPrev, but general linear map node from crista terminalis
                # general linear map d3 adjacent to collapsed cfb/crux
                eft1 = tricubichermite.createEftNoCrossDerivatives()
                setEftScaleFactorIds(eft1, [1], [])
                remapEftNodeValueLabel(eft1, [ 3, 7 ], Node.VALUE_LABEL_D_DS1, [ ( Node.VALUE_LABEL_D_DS2, [1] ) ])
                remapEftNodeValueLabel(eft1, [ 3, 7 ], Node.VALUE_LABEL_D_DS2, [ ( Node.VALUE_LABEL_D_DS1, [] ) ])  # GRC , ( Node.VALUE_LABEL_D_DS2, []) ])
                remapEftNodeValueLabel(eft1, [ 4 ], Node.VALUE_LABEL_D_DS3, [ ( Node.VALUE_LABEL_D_DS1, [1] ), ( Node.VALUE_LABEL_D_DS3, []) ])
                remapEftNodeValueLabel(eft1, [ 6, 8 ], Node.VALUE_LABEL_D_DS3, [ ( Node.VALUE_LABEL_D_DS1, [] ), ( Node.VALUE_LABEL_D_DS3, []) ])
                scalefactors = [ -1.0 ]
            if eft1 is not eft:
                elementtemplateX.defineField(coordinates, -1, eft1)
                elementtemplate1 = elementtemplateX
            element = mesh.createElement(elementIdentifier, elementtemplate1)
            result2 = element.setNodesByIdentifier(eft1, nids)
            if scalefactors:
                result3 = element.setScaleFactors(eft1, scalefactors)
            else:
                result3 = '-'
            #print('create element ra', element.isValid(), elementIdentifier, result2, result3, nids)
            elementIdentifier += 1
            for meshGroup in meshGroups:
                meshGroup.addElement(element)
            if len(nids) == 6:
                aSeptumMeshGroup.addElement(element)

        if commonLeftRightPvOstium:
            # left atrium row above vestibule beside aorta 
            meshGroups = [ heartMeshGroup, lamMeshGroup ]
            for e1 in range(elementsCountAroundLeftAtriumAorta):
                eft1 = eft
                elementtemplate1 = elementtemplate
                nids = [ lavtNodeId[0][e1], lavtNodeId[0][e1 + 1], laoaNodeId[0][e1], laoaNodeId[0][e1 + 1],
                         lavtNodeId[1][e1], lavtNodeId[1][e1 + 1], laoaNodeId[1][e1], laoaNodeId[1][e1 + 1] ]
                scalefactors = None
                if e1 == 0:
                    nids[2] = asNodeId[0][elementsCountAroundAtrialSeptum + 1]
                    nids[6] = agNodeId[2]
                    # general linear map d3 adjacent to interatrial groove
                    eft1 = tricubichermite.createEftNoCrossDerivatives()
                    setEftScaleFactorIds(eft1, [1], [])
                    remapEftNodeValueLabel(eft1, [ 1, 3 ], Node.VALUE_LABEL_D_DS3, [ ( Node.VALUE_LABEL_D_DS1, [] ), ( Node.VALUE_LABEL_D_DS3, []) ])
                    remapEftNodeValueLabel(eft1, [ 5, 7 ], Node.VALUE_LABEL_D_DS3, [ ( Node.VALUE_LABEL_D_DS1, [1] ), ( Node.VALUE_LABEL_D_DS3, []) ])
                    remapEftNodeValueLabel(eft1, [ 4, 8 ], Node.VALUE_LABEL_D_DS1, [ ( Node.VALUE_LABEL_D_DS2, [1] ) ])
                    remapEftNodeValueLabel(eft1, [ 4, 8 ], Node.VALUE_LABEL_D_DS2, [ ( Node.VALUE_LABEL_D_DS1, [] ) ])
                    scalefactors = [ -1.0 ]
                    elementtemplateX.defineField(coordinates, -1, eft1)
                    elementtemplate1 = elementtemplateX
                element = mesh.createElement(elementIdentifier, elementtemplate1)
                result2 = element.setNodesByIdentifier(eft1, nids)
                if scalefactors:
                    result3 = element.setScaleFactors(eft1, scalefactors)
                else:
                    result3 = '-'
                #print('create element laao', element.isValid(), elementIdentifier, result2, result3, nids)
                elementIdentifier += 1
                for meshGroup in meshGroups:
                    meshGroup.addElement(element)
        else:
            # left atrium extra row between appendage and RPV, anterior
            meshGroups = [ heartMeshGroup, lamMeshGroup ]
            for e1 in range(elementsCountAroundLeftAtriumRPV):
                eft1 = eft
                elementtemplate1 = elementtemplate
                nids = [ lavtNodeId[0][0] if (e1 == 0) else laoaNodeId[0][e1 - 1], laoaNodeId[0][e1], lavbNodeId[0][e1], lavbNodeId[0][e1 + 1],
                         lavtNodeId[1][0] if (e1 == 0) else laoaNodeId[1][e1 - 1], laoaNodeId[1][e1], lavbNodeId[1][e1], lavbNodeId[1][e1 + 1] ]
                scalefactors = None
                if e1 == 0:
                    # general linear map d3 adjacent to interatrial groove
                    eft1 = tricubichermite.createEftNoCrossDerivatives()
                    setEftScaleFactorIds(eft1, [1], [])
                    remapEftNodeValueLabel(eft1, [ 2, 6 ], Node.VALUE_LABEL_D_DS2, [ ( Node.VALUE_LABEL_D_DS1, [1] ), ( Node.VALUE_LABEL_D_DS2, []) ])
                    remapEftNodeValueLabel(eft1, [ 1, 3 ], Node.VALUE_LABEL_D_DS3, [ ( Node.VALUE_LABEL_D_DS1, [] ), ( Node.VALUE_LABEL_D_DS3, []) ])
                    remapEftNodeValueLabel(eft1, [ 5, 7 ], Node.VALUE_LABEL_D_DS3, [ ( Node.VALUE_LABEL_D_DS1, [1] ), ( Node.VALUE_LABEL_D_DS3, []) ])
                    scalefactors = [ -1.0 ]
                elif e1 == 1:
                    eft1 = tricubichermite.createEftNoCrossDerivatives()
                    setEftScaleFactorIds(eft1, [1], [])
                    remapEftNodeValueLabel(eft1, [ 1, 5 ], Node.VALUE_LABEL_D_DS2, [ ( Node.VALUE_LABEL_D_DS1, [1] ), ( Node.VALUE_LABEL_D_DS2, []) ])
                    remapEftNodeValueLabel(eft1, [ 1, 5 ], Node.VALUE_LABEL_D_DS1, [ ( Node.VALUE_LABEL_D_DS2, []) ])
                    scalefactors = [ -1.0 ]
                if eft != eft1:
                    elementtemplateX.defineField(coordinates, -1, eft1)
                    elementtemplate1 = elementtemplateX
                element = mesh.createElement(elementIdentifier, elementtemplate1)
                result2 = element.setNodesByIdentifier(eft1, nids)
                if scalefactors:
                    result3 = element.setScaleFactors(eft1, scalefactors)
                else:
                    result3 = '-'
                #print('create element lavb', element.isValid(), elementIdentifier, result2, result3, nids)
                elementIdentifier += 1
                for meshGroup in meshGroups:
                    meshGroup.addElement(element)

        if not commonLeftRightPvOstium:
            # left atrium first row of elements above vestibule, posterior
            meshGroups = [ heartMeshGroup, lamMeshGroup ]
            scalefactors = [ -1.0 ]
            elementsCount = len(lavqx[1]) - 1 if commonLeftRightPvOstium else elementsCountAroundLeftAtriumRPV
            for e1 in range(elementsCount):
                nc = elementsCountAroundLeftAtriumFreeWall - e1
                nids = [ lavqNodeId[0][e1], lavqNodeId[0][e1 + 1], lavtNodeId[0][nc], lavtNodeId[0][nc - 1],
                            lavqNodeId[1][e1], lavqNodeId[1][e1 + 1], lavtNodeId[1][nc], lavtNodeId[1][nc - 1] ]
                eft1 = tricubichermite.createEftNoCrossDerivatives()
                setEftScaleFactorIds(eft1, [1], [])
                scaleEftNodeValueLabels(eft1, [ 3, 4, 7, 8 ], [ Node.VALUE_LABEL_D_DS1 ], [ 1 ])
                scaleEftNodeValueLabels(eft1, [ 3, 4, 7, 8 ], [ Node.VALUE_LABEL_D_DS2 ], [ 1 ])
                if e1 == 0:
                    # general linear map d3 adjacent to collapsed inter-atrial groove
                    remapEftNodeValueLabel(eft1, [ 1, 7 ], Node.VALUE_LABEL_D_DS3, [ ( Node.VALUE_LABEL_D_DS1, [] ), ( Node.VALUE_LABEL_D_DS3, []) ])
                    remapEftNodeValueLabel(eft1, [ 3, 5 ], Node.VALUE_LABEL_D_DS3, [ ( Node.VALUE_LABEL_D_DS1, [1] ), ( Node.VALUE_LABEL_D_DS3, []) ])
                elif commonLeftRightPvOstium and (e1 == (elementsCount - 1)):
                    remapEftNodeValueLabel(eft1, [ 2, 6 ], Node.VALUE_LABEL_D_DS1, [ ( Node.VALUE_LABEL_D_DS2, [1]) ])
                    remapEftNodeValueLabel(eft1, [ 2, 6 ], Node.VALUE_LABEL_D_DS2, [ ( Node.VALUE_LABEL_D_DS1, []) ])
                elementtemplateX.defineField(coordinates, -1, eft1)
                elementtemplate1 = elementtemplateX
                element = mesh.createElement(elementIdentifier, elementtemplate1)
                result2 = element.setNodesByIdentifier(eft1, nids)
                result3 = element.setScaleFactors(eft1, scalefactors)
                #print('create element lavq', element.isValid(), elementIdentifier, result2, result3, nids)
                elementIdentifier += 1
                for meshGroup in meshGroups:
                    meshGroup.addElement(element)

        # create atrial septum base row of elements
        meshGroups = [ heartMeshGroup, lamMeshGroup, ramMeshGroup, aSeptumMeshGroup ]
        for e1 in range(elementsCountAroundAtrialSeptum):
            n1l = elementsCountAroundLeftAtriumFreeWall + e1 - elementsCountAroundLeftAtrium
            n1r = -e1
            nids = [ labNodeId[0][n1l], labNodeId[0][n1l + 1], asNodeId[0][e1], asNodeId[0][e1 + 1], \
                     rabNodeId[0][n1r], rabNodeId[0][n1r - 1], asNodeId[1][e1], asNodeId[1][e1 + 1] ]
            eft1 = tricubichermite.createEftNoCrossDerivatives()
            setEftScaleFactorIds(eft1, [1], [])
            scalefactors = [ -1.0 ]
            scaleEftNodeValueLabels(eft1, [ 5, 6, 7, 8 ], [ Node.VALUE_LABEL_D_DS1 ], [ 1 ])
            if e1 == 0:
                scaleEftNodeValueLabels(eft1, [ 6, 7, 8 ], [ Node.VALUE_LABEL_D_DS3 ], [ 1 ])
                remapEftNodeValueLabel(eft1, [ 1 ], Node.VALUE_LABEL_D_DS3, [ ( Node.VALUE_LABEL_D_DS1, [] ), ( Node.VALUE_LABEL_D_DS3, [] ) ])
                remapEftNodeValueLabel(eft1, [ 5 ], Node.VALUE_LABEL_D_DS3, [ ( Node.VALUE_LABEL_D_DS1, [] ), ( Node.VALUE_LABEL_D_DS3, [1] ) ])
            elif e1 == (elementsCountAroundAtrialSeptum - 1):
                scaleEftNodeValueLabels(eft1, [ 5, 7, 8 ], [ Node.VALUE_LABEL_D_DS3 ], [ 1 ])
                remapEftNodeValueLabel(eft1, [ 2 ], Node.VALUE_LABEL_D_DS3, [ ( Node.VALUE_LABEL_D_DS1, [1] ), ( Node.VALUE_LABEL_D_DS3, [] ) ])
                remapEftNodeValueLabel(eft1, [ 6 ], Node.VALUE_LABEL_D_DS3, [ ( Node.VALUE_LABEL_D_DS1, [1] ), ( Node.VALUE_LABEL_D_DS3, [1] ) ])
            else:
                scaleEftNodeValueLabels(eft1, [ 5, 6, 7, 8 ], [ Node.VALUE_LABEL_D_DS3 ], [ 1 ])
            elementtemplateX.defineField(coordinates, -1, eft1)
            element = mesh.createElement(elementIdentifier, elementtemplateX)
            result2 = element.setNodesByIdentifier(eft1, nids)
            if eft1.getNumberOfLocalScaleFactors() == 1:
                result3 = element.setScaleFactors(eft1, [ -1.0 ])
            #print('create element as base', element.isValid(), elementIdentifier, result2, result3, nids)
            elementIdentifier += 1
            for meshGroup in meshGroups:
                meshGroup.addElement(element)

        # create fossa ovalis elements
        meshGroups = [ heartMeshGroup, lamMeshGroup, ramMeshGroup, aSeptumMeshGroup, fossaMeshGroup ]
        radiansAround0 = fossaRadiansAround[-1]
        if radiansAround0 > fossaRadiansAround[0]:
            radiansAround0 -= 2.0*math.pi
        radiansAround1 = fossaRadiansAround[0]
        radiansAround2 = fossaRadiansAround[1]
        if radiansAround2 < radiansAround1:
            radiansAround2 += 2.0*math.pi
        for e1 in range(elementsCountAroundFossa):
            va = e1
            vb = (e1 + 1)%elementsCountAroundFossa
            eft1 = tricubichermite.createEftShellPoleTop(va*100, vb*100)
            elementtemplateX.defineField(coordinates, -1, eft1)
            element = mesh.createElement(elementIdentifier, elementtemplateX)
            nids = [ foNodeId[0][va], foNodeId[0][vb], foCentreNodeId[0], foNodeId[1][va], foNodeId[1][vb], foCentreNodeId[1] ]
            result2 = element.setNodesByIdentifier(eft1, nids)
            radiansAround3 = fossaRadiansAround[va + 2 - elementsCountAroundFossa]
            if radiansAround3 < radiansAround2:
                radiansAround3 += 2.0*math.pi
            dRadiansAround1 = 0.5*(radiansAround2 - radiansAround0)
            dRadiansAround2 = 0.5*(radiansAround3 - radiansAround1)
            scalefactors = [
                -1.0,
                -math.cos(radiansAround1), -math.sin(radiansAround1), dRadiansAround1,
                -math.cos(radiansAround2), -math.sin(radiansAround2), dRadiansAround2,
                -math.cos(radiansAround1), -math.sin(radiansAround1), dRadiansAround1,
                -math.cos(radiansAround2), -math.sin(radiansAround2), dRadiansAround2
            ]
            result3 = element.setScaleFactors(eft1, scalefactors)
            #print('create element fossa', element.isValid(), elementIdentifier, result2, result3, nids)
            elementIdentifier = elementIdentifier + 1
            for meshGroup in meshGroups:
                meshGroup.addElement(element)
            radiansAround0, radiansAround1, radiansAround2 = radiansAround1, radiansAround2, radiansAround3

        # create atrial septum elements around fossa
        meshGroups = [ heartMeshGroup, lamMeshGroup, ramMeshGroup, aSeptumMeshGroup ]
        for e1 in range(elementsCountAroundFossa):
            e1p = (e1 + 1)%elementsCountAroundFossa
            nids = [ asNodeId[0][e1], asNodeId[0][e1p], foNodeId[0][e1], foNodeId[0][e1p], \
                     asNodeId[1][e1], asNodeId[1][e1p], foNodeId[1][e1], foNodeId[1][e1p] ]
            eft1 = tricubichermite.createEftNoCrossDerivatives()
            setEftScaleFactorIds(eft1, [1], [])
            scalefactors = [ -1.0 ]
            if e1 < elementsCountAroundAtrialSeptum:
                scaleEftNodeValueLabels(eft1, [ 5, 6 ], [ Node.VALUE_LABEL_D_DS1 ], [ 1 ])
                scaleEftNodeValueLabels(eft1, [ 5, 6 ], [ Node.VALUE_LABEL_D_DS3 ], [ 1 ])
                if e1 == 0:
                    remapEftNodeValueLabel(eft1, [ 1 ], Node.VALUE_LABEL_D_DS2, [ ( Node.VALUE_LABEL_D_DS1, [] ), ( Node.VALUE_LABEL_D_DS2, [] ) ])
                    remapEftNodeValueLabel(eft1, [ 5 ], Node.VALUE_LABEL_D_DS2, [ ( Node.VALUE_LABEL_D_DS1, [1] ), ( Node.VALUE_LABEL_D_DS2, [] ) ])
                elif e1 == (elementsCountAroundAtrialSeptum - 1):
                    remapEftNodeValueLabel(eft1, [ 2 ], Node.VALUE_LABEL_D_DS2, [ ( Node.VALUE_LABEL_D_DS1, [1] ), ( Node.VALUE_LABEL_D_DS2, [] ) ])
                    remapEftNodeValueLabel(eft1, [ 6 ], Node.VALUE_LABEL_D_DS2, [ ( Node.VALUE_LABEL_D_DS1, [] ), ( Node.VALUE_LABEL_D_DS2, [] ) ])
            else:
                remapEftNodeValueLabel(eft1, [ 1, 2 ], Node.VALUE_LABEL_D_DS2, [ ( Node.VALUE_LABEL_D2_DS1DS2, [] ) ])  # use temporary to swap later
                remapEftNodeValueLabel(eft1, [ 5, 6 ], Node.VALUE_LABEL_D_DS2, [ ( Node.VALUE_LABEL_D2_DS1DS2, [] ) ])  # use temporary to swap later
                remapEftNodeValueLabel(eft1, [ 1, 2, 5, 6 ], Node.VALUE_LABEL_D_DS1, [ ( Node.VALUE_LABEL_D_DS2, [] ) ])
                remapEftNodeValueLabel(eft1, [ 5, 6 ], Node.VALUE_LABEL_D_DS3, [ ( Node.VALUE_LABEL_D_DS3, [1] ) ])
                if e1 == elementsCountAroundAtrialSeptum:
                    remapEftNodeValueLabel(eft1, [ 1 ], Node.VALUE_LABEL_D2_DS1DS2, [ ( Node.VALUE_LABEL_D_DS1, [1] ), ( Node.VALUE_LABEL_D_DS2, [] ) ])
                    remapEftNodeValueLabel(eft1, [ 2 ], Node.VALUE_LABEL_D2_DS1DS2, [ ( Node.VALUE_LABEL_D_DS1, [1] ) ])
                    remapEftNodeValueLabel(eft1, [ 5 ], Node.VALUE_LABEL_D2_DS1DS2, [ ( Node.VALUE_LABEL_D_DS1, [] ), ( Node.VALUE_LABEL_D_DS2, [] ) ])
                    remapEftNodeValueLabel(eft1, [ 6 ], Node.VALUE_LABEL_D2_DS1DS2, [ ( Node.VALUE_LABEL_D_DS1, [] ) ])
                elif e1 == (elementsCountAroundFossa - 1):
                    remapEftNodeValueLabel(eft1, [ 1 ], Node.VALUE_LABEL_D2_DS1DS2, [ ( Node.VALUE_LABEL_D_DS1, [1] ) ])
                    remapEftNodeValueLabel(eft1, [ 2 ], Node.VALUE_LABEL_D2_DS1DS2, [ ( Node.VALUE_LABEL_D_DS1, [] ), ( Node.VALUE_LABEL_D_DS2, [] ) ])
                    remapEftNodeValueLabel(eft1, [ 5 ], Node.VALUE_LABEL_D2_DS1DS2, [ ( Node.VALUE_LABEL_D_DS1, [] ) ])
                    remapEftNodeValueLabel(eft1, [ 6 ], Node.VALUE_LABEL_D2_DS1DS2, [ ( Node.VALUE_LABEL_D_DS1, [1] ), ( Node.VALUE_LABEL_D_DS2, [] ) ])
                    remapEftNodeValueLabel(eft1, [ 2, 6 ], Node.VALUE_LABEL_D_DS2, [ ( Node.VALUE_LABEL_D_DS2, [1] ) ])  # set again to negate
                else:
                    remapEftNodeValueLabel(eft1, [ 1, 2 ], Node.VALUE_LABEL_D2_DS1DS2, [ ( Node.VALUE_LABEL_D_DS1, [1] ) ])
                    remapEftNodeValueLabel(eft1, [ 5, 6 ], Node.VALUE_LABEL_D2_DS1DS2, [ ( Node.VALUE_LABEL_D_DS1, [] ) ])
            elementtemplateX.defineField(coordinates, -1, eft1)
            element = mesh.createElement(elementIdentifier, elementtemplateX)
            result2 = element.setNodesByIdentifier(eft1, nids)
            if eft1.getNumberOfLocalScaleFactors() == 1:
                result3 = element.setScaleFactors(eft1, [ -1.0 ])
            #print('create element as', element.isValid(), elementIdentifier, result2, result3, nids)
            elementIdentifier += 1
            for meshGroup in meshGroups:
                meshGroup.addElement(element)

        # create elements around septum arch collapsed on interatrial groove

        eftAGroove = tricubichermite.createEftNoCrossDerivatives()
        setEftScaleFactorIds(eftAGroove, [1], [])
        scaleEftNodeValueLabels(eftAGroove, [ 7, 8 ], [ Node.VALUE_LABEL_D_DS3 ], [ 1 ])
        remapEftNodeValueLabel(eftAGroove, [ 1, 2, 7, 8 ], Node.VALUE_LABEL_D_DS2, [ ( Node.VALUE_LABEL_D_DS1, [] ), ( Node.VALUE_LABEL_D_DS3, [1] ) ])
        remapEftNodeValueLabel(eftAGroove, [ 3, 4, 5, 6 ], Node.VALUE_LABEL_D_DS2, [ ( Node.VALUE_LABEL_D_DS1, [1] ), ( Node.VALUE_LABEL_D_DS3, [1] ) ])
        remapEftNodeValueLabel(eftAGroove, [ 1, 2, 5, 6 ], Node.VALUE_LABEL_D_DS3, [])
        remapEftNodeValueLabel(eftAGroove, [ 1, 2, 3, 4, 5, 6, 7, 8 ], Node.VALUE_LABEL_D_DS1, [ ( Node.VALUE_LABEL_D_DS2, [] ) ])
        ln_map = [ 1, 2, 3, 4, 1, 2, 5, 6 ]
        remapEftLocalNodes(eftAGroove, 6, ln_map)
        meshGroups = [ heartMeshGroup, lamMeshGroup, ramMeshGroup, aSeptumMeshGroup ]
        elementsCountOverArch = elementsCountOverAtria - 2
        elementtemplateX.defineField(coordinates, -1, eftAGroove)
        scalefactors = [ -1.0 ]
        for e1 in range(elementsCountOverArch):
            ns = e1 + elementsCountAroundAtrialSeptum - elementsCountAroundFossa
            nids = [ agNodeId[e1 + 1], agNodeId[e1 + 2], asNodeId[0][ns], asNodeId[0][ns + 1], asNodeId[1][ns], asNodeId[1][ns + 1] ]
            eft1 = eftAGroove
            if e1 == (elementsCountOverArch - 1):
                eft1 = tricubichermite.createEftNoCrossDerivatives()
                setEftScaleFactorIds(eft1, [1], [])
                scaleEftNodeValueLabels(eft1, [ 7, 8 ], [ Node.VALUE_LABEL_D_DS3 ], [ 1 ])
                remapEftNodeValueLabel(eft1, [ 1, 4, 6, 7 ], Node.VALUE_LABEL_D_DS2, [ ( Node.VALUE_LABEL_D_DS1, [] ), ( Node.VALUE_LABEL_D_DS3, [1] ) ])
                remapEftNodeValueLabel(eft1, [ 2, 3, 5, 8 ], Node.VALUE_LABEL_D_DS2, [ ( Node.VALUE_LABEL_D_DS1, [1] ), ( Node.VALUE_LABEL_D_DS3, [1] ) ])
                remapEftNodeValueLabel(eft1, [ 1, 2, 5, 6 ], Node.VALUE_LABEL_D_DS3, [])
                remapEftNodeValueLabel(eft1, [ 1, 3, 5, 7 ], Node.VALUE_LABEL_D_DS1, [ ( Node.VALUE_LABEL_D_DS2, [] ) ])
                remapEftNodeValueLabel(eft1, [ 2, 4, 6, 8 ], Node.VALUE_LABEL_D_DS1, [ ( Node.VALUE_LABEL_D_DS2, [1] ) ])
                ln_map = [ 1, 2, 3, 4, 1, 2, 5, 6 ]
                remapEftLocalNodes(eft1, 6, ln_map)
                elementtemplateX.defineField(coordinates, -1, eft1)
            element = mesh.createElement(elementIdentifier, elementtemplateX)
            result2 = element.setNodesByIdentifier(eft1, nids)
            result3 = element.setScaleFactors(eft1, scalefactors)
            #print('create element ag', element.isValid(), elementIdentifier, result2, result3, nids)
            elementIdentifier += 1
            for meshGroup in meshGroups:
                meshGroup.addElement(element)

        # create left pulmonary vein annulus
        lpvax  = [ [ None ]*elementsCountAroundLpvOstium, [ None ]*elementsCountAroundLpvOstium ]
        lpvad1 = [ [ None ]*elementsCountAroundLpvOstium, [ None ]*elementsCountAroundLpvOstium ]
        lpvad2 = [ [ None ]*elementsCountAroundLpvOstium, [ None ]*elementsCountAroundLpvOstium ]
        lpvad3 = [ [ None ]*elementsCountAroundLpvOstium, [ None ]*elementsCountAroundLpvOstium ]
        lpvaNodeId = [ [ None ]*elementsCountAroundLpvOstium, [ None ]*elementsCountAroundLpvOstium ]
        lpvaDerivativesMap = [ [ None ]*elementsCountAroundLpvOstium, [ None ]*elementsCountAroundLpvOstium ]
        if commonLeftRightPvOstium:
            # set points clockwise from interatrial groove at anterior venous limit
            # insert at indexes such that 0 is the midpoint on interatrial groove
            ix = interp.getNearestPointIndex(lpvox[1], agx[agn1Mid]) - elementsCountOverLeftAtriumVenous//2
            if ix > 0:
                ix -= elementsCountAroundLpvOstium
            # down interatrial groove from anterior venous limit, including both corners
            for n1 in range(elementsCountOverLeftAtriumVenous + 2):
                ns = n1 - elementsCountOverLeftAtriumVenous - 1
                ng = elementsCountOverLeftAtriumNonVenousAnterior + n1
                lpvax [0][ix] = asx [0][ns]
                lpvad1[0][ix] = asd1[0][ns]
                lpvad2[0][ix] = asd2[0][ns]
                lpvad3[0][ix] = asd3[0][ns]
                lpvaNodeId[0][ix] = asNodeId[0][ns]
                lpvax [1][ix] = agx [ng]
                lpvad1[1][ix] = agd1[ng]
                lpvad2[1][ix] = agd2[ng]
                lpvad3[1][ix] = agd3[ng]
                lpvaNodeId[1][ix] = agNodeId[ng]
                if n1 == 0:
                    lpvaDerivativesMap[0][ix] = ( (-1, 0, 0), (-1, -1, 0), (1, 0, 1), (0, 1, 0 ) )
                    lpvaDerivativesMap[1][ix] = ( (-1, 0, 0), (-1, -1, 0), (-1, 0, 1), (0, 1, 0 ) )
                elif n1 == elementsCountOverLeftAtriumVenous:
                    lpvaDerivativesMap[0][ix] = ( (0, 1, 0), (-1, 1, 0), (1, 0, 1) )
                    lpvaDerivativesMap[1][ix] = ( (0, 1, 0), (-1, 1, -1), (-1, 0, 1) )
                elif n1 == (elementsCountOverLeftAtriumVenous + 1):
                    lpvaDerivativesMap[0][ix] = ( (0, -1, 0), (1, -1, 0), (1, 0, 1), (-1, 0, 0 ) )
                    lpvaDerivativesMap[1][ix] = ( (0, -1, 0), (1, -1, -1), (-1, 0, 1), (-1, 0, 0 ) )
                else:
                    lpvaDerivativesMap[0][ix] = ( (0, 1, 0), (-1, 0, 0), (1, 0, 1) )
                    lpvaDerivativesMap[1][ix] = ( (0, 1, 0), (-1, 0, -1), (-1, 0, 1) )
                ix += 1
            # left around posterior vestibule top lavt
            for n1 in range(1, elementsCountAroundLeftAtriumRPV + elementsCountAroundLeftAtriumLPV):
                nc = elementsCountAroundLeftAtriumFreeWall - n1
                for n3 in range(2):
                    lpvax [n3][ix] = lavtx [n3][nc]
                    lpvad1[n3][ix] = lavtd1[n3][nc]
                    lpvad2[n3][ix] = lavtd2[n3][nc]
                    lpvad3[n3][ix] = lavtd3[n3][nc]
                    lpvaNodeId[n3][ix] = lavtNodeId[n3][nc]
                    lpvaDerivativesMap[n3][ix] = ( (-1, 0, 0), (0, -1, 0), None )
                ix += 1
            # up left atrium over appendage laoa to interatrial groove
            for n1 in range(laoaCount - 1):
                no = -1 - n1
                for n3 in range(2):
                    lpvax [n3][ix] = laoax [n3][no]
                    lpvad1[n3][ix] = laoad1[n3][no]
                    lpvad2[n3][ix] = laoad2[n3][no]
                    lpvad3[n3][ix] = laoad3[n3][no]
                    lpvaNodeId[n3][ix] = laoaNodeId[n3][no]
                    if n1 == 0:
                        lpvaDerivativesMap[n3][ix] = ( (-1, 0, 0), (-1, -1, 0), None, (0, 1, 0 ) )
                    elif n1 == (laoaCount - 2):
                        lpvaDerivativesMap[n3][ix] = ( (-1, 0, 0), (-1, -1, 0), None, (0, 1, 0 ) )
                    else:
                        lpvaDerivativesMap[n3][ix] = ( (-1, 0, 0), (0, -1, 0), None )
                ix += 1
        else:
            # set points clockwise from venous midpoint at anterior venous limit
            # insert at indexes such that 0 is one past the midpoint on venous midline
            ix = -elementsCountOverLeftAtriumVenous//2
            # down left atrium venous midpoint line
            for n1 in range(1, elementsCountOverLeftAtriumVenous + 2):
                for n3 in range(2):
                    lpvax [n3][ix] = lamlx [n3][n1]
                    lpvad1[n3][ix] = lamld1[n3][n1]
                    lpvad2[n3][ix] = lamld2[n3][n1]
                    lpvad3[n3][ix] = lamld3[n3][n1]
                    lpvaNodeId[n3][ix] = lamlNodeId[n3][n1]
                    lpvaDerivativesMap[n3][ix] = ( (0, 1, 0), (-1, 0, 0), None )
                ix += 1
            # left around left vestibule top, including 2 corners
            for n1 in range(elementsCountAroundLeftAtriumLPV + 1):
                nc = lan1MidVenous - n1
                for n3 in range(2):
                    lpvax [n3][ix] = lavtx [n3][nc]
                    lpvad1[n3][ix] = lavtd1[n3][nc]
                    lpvad2[n3][ix] = lavtd2[n3][nc]
                    lpvad3[n3][ix] = lavtd3[n3][nc]
                    lpvaNodeId[n3][ix] = lavtNodeId[n3][nc]
                    if n1 == 0:
                        lpvaDerivativesMap[n3][ix] = ( (0, -1, 0), (1, -1, 0), None, (-1, 0, 0 ) )
                    elif n1 == elementsCountAroundLeftAtriumLPV:
                        lpvaDerivativesMap[n3][ix] = ( (-1, 0, 0), (-1, -1, 0), None, (0, 1, 0 ) )
                    else:
                        lpvaDerivativesMap[n3][ix] = ( (-1, 0, 0), (0, -1, 0), None )
                ix += 1
            # up left atrium venous side line
            for n1 in range(elementsCountOverSideLeftAtriumLPV):
                no = -2 - n1
                for n3 in range(2):
                    lpvax [n3][ix] = laoax [n3][no]
                    lpvad1[n3][ix] = laoad1[n3][no]
                    lpvad2[n3][ix] = laoad2[n3][no]
                    lpvad3[n3][ix] = laoad3[n3][no]
                    lpvaNodeId[n3][ix] = laoaNodeId[n3][no]
                    if n1 == (elementsCountOverSideLeftAtriumLPV - 1):
                        lpvaDerivativesMap[n3][ix] = ( (-1, 0, 0), (-1, -1, 0), None, (0, 1, 0) )
                    else:
                        lpvaDerivativesMap[n3][ix] = ( (-1, 0, 0), (0, -1, 0), None )
                ix += 1
        #print('lpvaNodeId[0]',lpvaNodeId[0])
        #print('lpvaNodeId[1]',lpvaNodeId[1])
        #print('lpvaDerivativesMap[0]',lpvaDerivativesMap[0])
        #print('lpvaDerivativesMap[1]',lpvaDerivativesMap[1])
            #if commonLeftRightPvOstium:
        lpvoProportions = [ list(laTrackSurface.getProportion(lpvoPositions[i])) for i in range(elementsCountAroundLpvOstium) ]
        lpvaProportions = [ list(laTrackSurface.getProportion(laTrackSurface.findNearestPosition(lpvax[1][i], startPosition=lpvoPositions[i])))
                            for i in range(elementsCountAroundLpvOstium) ]
        nodeIdentifier, elementIdentifier = createAnnulusMesh3d(
            nodes, mesh, nodeIdentifier, elementIdentifier,
            lpvox, lpvod1, lpvod2, lpvod3, lpvoNodeId, None,
            lpvax, lpvad1, lpvad2, lpvad3, lpvaNodeId, lpvaDerivativesMap,
            maxEndThickness=laVenousFreeWallThickness,
            elementsCountRadial = elementsCountRadialPVAnnuli, meshGroups = [ heartMeshGroup, lamMeshGroup ],
            tracksurface=laTrackSurface, startProportions=lpvoProportions, endProportions=lpvaProportions,
            rescaleStartDerivatives=True, rescaleEndDerivatives=True, sampleBlend=0.0, fixMinimumStart=True)

        # left atrium epicardium venous midpoint marker point
        if commonLeftRightPvOstium:
            laevmElementId = elementIdentifier - elementsCountAroundLpvOstium*elementsCountRadialPVAnnuli + (elementsCountAroundLpvOstium // 2);
            if lpvOstiumSettings['Number of vessels'] == 3:
                laevmElementId += 1
            laevmXi = [ 0.0, 0.0, 1.0 ]
        else:
            laevmElementId = elementIdentifier - elementsCountAroundLpvOstium
            laevmXi = [ 0.0, 1.0, 1.0 ]
        laevmElement = mesh.findElementByIdentifier(laevmElementId)
        markerNode = laeVenousMidpointGroup.createMarkerNode(nodeIdentifier, element=laevmElement, xi=laevmXi)
        nodeIdentifier = markerNode.getIdentifier() + 1
        for group in [ heartGroup, lamGroup ]:
            group.getNodesetGroup(nodes).addNode(markerNode)

        if not commonLeftRightPvOstium:
            # create right pulmonary vein annulus
            rpvax  = [ [ None ]*elementsCountAroundRpvOstium, [ None ]*elementsCountAroundRpvOstium ]
            rpvad1 = [ [ None ]*elementsCountAroundRpvOstium, [ None ]*elementsCountAroundRpvOstium ]
            rpvad2 = [ [ None ]*elementsCountAroundRpvOstium, [ None ]*elementsCountAroundRpvOstium ]
            rpvad3 = [ [ None ]*elementsCountAroundRpvOstium, [ None ]*elementsCountAroundRpvOstium ]
            rpvaNodeId = [ [ None ]*elementsCountAroundRpvOstium, [ None ]*elementsCountAroundRpvOstium ]
            rpvaDerivativesMap = [ [ None ]*elementsCountAroundRpvOstium, [ None ]*elementsCountAroundRpvOstium ]
            # set points clockwise from interatrial groove at anterior venous limit
            # insert at indexes such that 0 is the midpoint on interatrial groove
            ix = -elementsCountOverLeftAtriumVenous//2
            # down interatrial groove from anterior venous limit, including both corners
            for n1 in range(elementsCountOverLeftAtriumVenous + 1):
                ns = n1 - elementsCountOverLeftAtriumVenous - 1
                ng = elementsCountOverLeftAtriumNonVenousAnterior + n1
                rpvax [0][ix] = asx [0][ns]
                rpvad1[0][ix] = asd1[0][ns]
                rpvad2[0][ix] = asd2[0][ns]
                rpvad3[0][ix] = asd3[0][ns]
                rpvaNodeId[0][ix] = asNodeId[0][ns]
                rpvax [1][ix] = agx [ng]
                rpvad1[1][ix] = agd1[ng]
                rpvad2[1][ix] = agd2[ng]
                rpvad3[1][ix] = agd3[ng]
                rpvaNodeId[1][ix] = agNodeId[ng]
                if n1 == 0:
                    rpvaDerivativesMap[0][ix] = ( (-1, 0, 0), (-1, -1, 0), (1, 0, 1), (0, 1, 0 ) )
                    rpvaDerivativesMap[1][ix] = ( (-1, 0, 0), (-1, -1, -1), (-1, 0, 1), (0, 1, 0 ) )
                elif n1 == elementsCountOverLeftAtriumVenous:
                    rpvaDerivativesMap[0][ix] = ( (0, 1, 0), (-1, 1, 0), (1, 0, 1), (1, 0, 0 ) )
                    rpvaDerivativesMap[1][ix] = ( (0, 1, 0), (-1, 1, -1), (-1, 0, 1), (1, 0, 0 ) )
                else:
                    rpvaDerivativesMap[0][ix] = ( (0, 1, 0), (-1, 0, 0), (1, 0, 1) )
                    rpvaDerivativesMap[1][ix] = ( (0, 1, 0), (-1, 0, -1), (-1, 0, 1) )
                ix += 1
            # left over posterior venous limit
            for n1 in range(1, elementsCountAroundLeftAtriumRPV):
                for n3 in range(2):
                    rpvax [n3][ix] = lavqx [n3][n1]
                    rpvad1[n3][ix] = lavqd1[n3][n1]
                    rpvad2[n3][ix] = lavqd2[n3][n1]
                    rpvad3[n3][ix] = lavqd3[n3][n1]
                    rpvaNodeId[n3][ix] = lavqNodeId[n3][n1]
                    rpvaDerivativesMap[n3][ix] = ( None, None, None )
                ix += 1
            # up left atrium venous midline, including both corners
            for n1 in range(elementsCountOverLeftAtriumVenous + 1):
                nm = elementsCountOverLeftAtriumVenous + 1 - n1
                for n3 in range(2):
                    rpvax [n3][ix] = lamlx [n3][nm]
                    rpvad1[n3][ix] = lamld1[n3][nm]
                    rpvad2[n3][ix] = lamld2[n3][nm]
                    rpvad3[n3][ix] = lamld3[n3][nm]
                    rpvaNodeId[n3][ix] = lamlNodeId[n3][nm]
                    if n1 == 0:
                        rpvaDerivativesMap[n3][ix] = ( (1, 0, 0), (1, 1, 0), None, (0, -1, 0) )
                    elif n1 == elementsCountOverLeftAtriumVenous:
                        rpvaDerivativesMap[n3][ix] = ( (0, -1, 0), (1, -1, 0), None, (-1, 0, 0) )
                    else:
                        rpvaDerivativesMap[n3][ix] = ( (0, -1, 0), (1, 0, 0), None )
                ix += 1
            # right over anterior venous limit
            for n1 in range(1, elementsCountAroundLeftAtriumRPV):
                na = elementsCountAroundLeftAtriumRPV - n1
                for n3 in range(2):
                    rpvax [n3][ix] = lavbx [n3][na]
                    rpvad1[n3][ix] = lavbd1[n3][na]
                    rpvad2[n3][ix] = lavbd2[n3][na]
                    rpvad3[n3][ix] = lavbd3[n3][na]
                    rpvaNodeId[n3][ix] = lavbNodeId[n3][na]
                    rpvaDerivativesMap[n3][ix] = ( (-1, 0, 0), (0, -1, 0), None )
                ix += 1
            #print('rpvaNodeId[0]',rpvaNodeId[0])
            #print('rpvaNodeId[1]',rpvaNodeId[1])
            #print('rpvaDerivativesMap[0]',rpvaDerivativesMap[0])
            #print('rpvaDerivativesMap[1]',rpvaDerivativesMap[1])
            rpvoProportions = [ list(laTrackSurface.getProportion(rpvoPositions[i])) for i in range(elementsCountAroundRpvOstium) ]
            rpvaProportions = [ list(laTrackSurface.getProportion(laTrackSurface.findNearestPosition(rpvax[1][i], startPosition=rpvoPositions[i])))
                                for i in range(elementsCountAroundRpvOstium) ]
            nodeIdentifier, elementIdentifier = createAnnulusMesh3d(
                nodes, mesh, nodeIdentifier, elementIdentifier,
                rpvox, rpvod1, rpvod2, rpvod3, rpvoNodeId, None,
                rpvax, rpvad1, rpvad2, rpvad3, rpvaNodeId, rpvaDerivativesMap,
                maxEndThickness=laVenousFreeWallThickness,
                elementsCountRadial = elementsCountRadialPVAnnuli, meshGroups = [ heartMeshGroup, lamMeshGroup ],
                tracksurface=laTrackSurface, startProportions=rpvoProportions, endProportions=rpvaProportions,
                rescaleStartDerivatives=True, rescaleEndDerivatives=True, sampleBlend=0.0)

        # create inferior and superior vena cavae inlets
        for v in range(2):
            if v == 0:
                proportion1 = 1.0 - ivcPositionOver
                proportion2 = ivcPositionRight
                vcAngle1Radians = -ivcAngleOverRadians
                vcAngle2Radians = -ivcAngleLeftRadians
                vcDerivativeFactor = ivcDerivativeFactor
                vcLength = ivcLength
                vcInnerRadius = ivcInnerRadius
                vcWallThickness = ivcWallThickness
                elementsCountAroundVC = elementsCountAroundRightAtriumPosteriorVenous + elementsCountOverSideRightAtriumVC + elementsCountOverRightAtriumVenous
                startRadians = math.pi*elementsCountAroundRightAtriumPosteriorVenous/elementsCountAroundVC
            else:
                proportion1 = 1.0 - svcPositionOver
                proportion2 = svcPositionRight
                vcAngle1Radians = -svcAngleOverRadians
                vcAngle2Radians = -svcAngleLeftRadians
                vcDerivativeFactor = svcDerivativeFactor
                vcLength = svcLength
                vcInnerRadius = svcInnerRadius
                vcWallThickness = svcWallThickness
                elementsCountAroundVC = elementsCountOverRightAtriumVenous//2 + elementsCountOverCristaTerminalisAnterior + elementsCountOverSideRightAtriumVC
                startRadians = math.pi*elementsCountOverSideRightAtriumVC/elementsCountAroundVC
            # vessel
            vcOuterRadius = vcInnerRadius + vcWallThickness
            vcEndDerivative = vcDerivativeFactor*vcLength/elementsCountAlongVCInlet
            ocxPosition = raTrackSurface.createPositionProportion(proportion1, proportion2)
            ocx, d1, d2 = raTrackSurface.evaluateCoordinates(ocxPosition, derivatives = True)
            ocd1, ocd2, ocd3 = calculate_surface_axes(d1, d2, normalize(d1))
            vcx, vd1, vd2, vd3 = getCircleProjectionAxes(ocx, ocd1, ocd2, ocd3, vcLength, vcAngle1Radians, vcAngle2Radians)
            vcd1 = vd1
            vcd2 = [ -d for d in vd2 ]
            vcd3 = [ -vcEndDerivative*d for d in vd3 ]
            vcvx  = [ None, None ]
            vcvd1 = [ None, None ]
            vcvd2 = [ None, None ]
            for n3 in range(2):
                radius = vcInnerRadius if (n3 == 0) else vcOuterRadius
                px, pd1 = createCirclePoints(vcx, set_magnitude(vcd1, radius), set_magnitude(vcd2, radius), elementsCountAroundVC, startRadians)
                vcvx [n3] = px
                vcvd1[n3] = pd1
                vcvd2[n3] = [ vcd3 ]*elementsCountAroundVC
            # vc annuli
            vcax  = [ [ None ]*elementsCountAroundVC, [ None ]*elementsCountAroundVC ]
            vcad1 = [ [ None ]*elementsCountAroundVC, [ None ]*elementsCountAroundVC ]
            vcad2 = [ [ None ]*elementsCountAroundVC, [ None ]*elementsCountAroundVC ]
            vcad3 = [ [ None ]*elementsCountAroundVC, [ None ]*elementsCountAroundVC ]
            vcaNodeId = [ [ None ]*elementsCountAroundVC, [ None ]*elementsCountAroundVC ]
            vcaDerivativesMap = [ [ None ]*elementsCountAroundVC, [ None ]*elementsCountAroundVC ]
            if v == 0:  # ivc
                # set points clockwise starting above crux of heart
                ix = 0
                # up interatrial groove to venous midpoint, including both corners
                for n1 in range(elementsCountOverRightAtriumVenous//2, -1, -1):
                    ns = (elementsCountAroundAtrialSeptum - 1 + elementsCountOverRightAtriumNonVenousAnterior + elementsCountOverRightAtriumVenous//2 + n1) % elementsCountAroundFossa
                    ng = elementsCountOverRightAtriumNonVenousAnterior + elementsCountOverRightAtriumVenous//2 + n1
                    #print('v',v,'ix', ix, 'n1', n1, 'ns', ns, 'ng', ng)
                    vcax [0][ix] = asx [1][ns]
                    vcad1[0][ix] = asd1[1][ns]
                    vcad2[0][ix] = asd2[1][ns]
                    vcad3[0][ix] = asd3[1][ns]
                    vcaNodeId[0][ix] = asNodeId[1][ns]
                    vcax [1][ix] = agx [ng]
                    vcad1[1][ix] = agd1[ng]
                    vcad2[1][ix] = agd2[ng]
                    vcad3[1][ix] = agd3[ng]
                    vcaNodeId[1][ix] = agNodeId[ng]
                    if n1 == (elementsCountOverRightAtriumVenous//2):
                        # on vestibule top, d1 and d2 are reversed
                        vcaDerivativesMap[0][ix] = ( (-1, 0, 0), (-1, -1, 0), (1, 0, 1), (0, 1, 0 ) )
                        vcaDerivativesMap[1][ix] = ( (-1, 0, 0), (-1, -1, 0), (-1, 0, 1), (0, 1, 0 ) )
                    elif n1 == 0:
                        vcaDerivativesMap[0][ix] = ( (0, -1, 0), (1, -1, 0), (-1, 0, 1), (-1, 0, 0 ) )
                        vcaDerivativesMap[1][ix] = ( (0, -1, 0), (1, -1, -1), (1, 0, 1), (-1, 0, 1 ) )
                    else:
                        vcaDerivativesMap[0][ix] = ( (0, -1, 0), (1, 0, 0), (-1, 0, 1) )
                        vcaDerivativesMap[1][ix] = ( (0, -1, 0), (1, 0, -1), (1, 0, 1) )
                    ix += 1
                # right over venous midline to crista terminalis, excluding corners
                for n1 in range(1, elementsCountOverSideRightAtriumVC):
                    nm = elementsCountOverSideRightAtriumVC - n1
                    #print('v',v,'ix', ix, 'n1', n1, 'nm', nm)
                    for n3 in range(2):
                        vcax [n3][ix] = ravmx [n3][nm]
                        vcad1[n3][ix] = ravmd1[n3][nm]
                        vcad2[n3][ix] = ravmd2[n3][nm]
                        vcad3[n3][ix] = ravmd3[n3][nm]
                        vcaNodeId[n3][ix] = ravmNodeId[n3][nm]
                        vcaDerivativesMap[n3][ix] = ( (-1, 0, 0), (0, -1, 0), None )
                    ix += 1
                # back over crista terminalis to vestibule top including corners
                for n1 in range(elementsCountOverCristaTerminalisPosterior + 1):
                    nc = elementsCountOverCristaTerminalisAnterior + n1
                    #print('v',v,'ix', ix, 'n1', n1, 'nc', nc)
                    for n3 in range(2):
                        vcax [n3][ix] = ractx [n3][nc]
                        vcad1[n3][ix] = ractd1[n3][nc]
                        vcad2[n3][ix] = ractd2[n3][nc]
                        vcad3[n3][ix] = ractd3[n3][nc]
                        vcaNodeId[n3][ix] = ractNodeId[n3][nc]
                        if n1 == 0:
                            vcaDerivativesMap[n3][ix] = ( (-1, 0, 0), (-1, -1, 0), None, (0, 1, 0) )
                        elif n1 == elementsCountOverCristaTerminalisPosterior:
                            # on vestibule top, d1 and d2 are reversed
                            vcaDerivativesMap[n3][ix] = ( (0, -1, 0), (1, -1, 0), None, (-1, 0, 0) )
                        else:
                            vcaDerivativesMap[n3][ix] = ( (0, 1, 0), (-1, 0, 0), None )
                    ix += 1
                # left around vestibule top on venous posterior
                for n1 in range(1, elementsCountAroundRightAtriumPosteriorVenous):
                    nc = elementsCountAroundRightAtriumPosteriorVenous - n1
                    #print('v',v,'ix', ix, 'n1', n1, 'nc', nc)
                    for n3 in range(2):
                        vcax [n3][ix] = ravtx [n3][nc]
                        vcad1[n3][ix] = ravtd1[n3][nc]
                        vcad2[n3][ix] = ravtd2[n3][nc]
                        vcad3[n3][ix] = ravtd3[n3][nc]
                        vcaNodeId[n3][ix] = ravtNodeId[n3][nc]
                        vcaDerivativesMap[n3][ix] = ( (-1, 0, 0), (0, -1, 0), None )
                    ix += 1
            else:  # svc
                # set points clockwise from interatrial groove at venous limit posterior
                ix = 0
                # over interatrial groove from venous midpoint to anterior, including both corners
                for n1 in range(elementsCountOverRightAtriumVenous//2, -1, -1):
                    ns = elementsCountAroundAtrialSeptum - 1 + elementsCountOverRightAtriumNonVenousAnterior + n1
                    ng = elementsCountOverRightAtriumNonVenousAnterior + n1
                    #print('v',v,'ix', ix, 'n1', n1, 'ns', ns, 'ng', ng)
                    vcax [0][ix] = asx [1][ns]
                    vcad1[0][ix] = asd1[1][ns]
                    vcad2[0][ix] = asd2[1][ns]
                    vcad3[0][ix] = asd3[1][ns]
                    vcaNodeId[0][ix] = asNodeId[1][ns]
                    vcax [1][ix] = agx [ng]
                    vcad1[1][ix] = agd1[ng]
                    vcad2[1][ix] = agd2[ng]
                    vcad3[1][ix] = agd3[ng]
                    vcaNodeId[1][ix] = agNodeId[ng]
                    if n1 == (elementsCountOverRightAtriumVenous//2):
                        vcaDerivativesMap[0][ix] = ( (1, 0, 0), (1, 1, 0), (-1, 0, 1), (0, -1, 0 ) )
                        vcaDerivativesMap[1][ix] = ( (1, 0, -1), (1, 1, -1), (1, 0, 1), (0, -1, 0 ) )
                    elif n1 == 0:
                        vcaDerivativesMap[0][ix] = ( (0, -1, 0), (1, -1, 0), (-1, 0, 1), (-1, 0, 0 ) )
                        vcaDerivativesMap[1][ix] = ( (0, -1, 0), (1, -1, 0), (1, 0, 1), (-1, 0, 0 ) )
                    else:
                        vcaDerivativesMap[0][ix] = ( (0, -1, 0), (1, 0, 0), (-1, 0, 1) )
                        vcaDerivativesMap[1][ix] = ( (0, -1, 0), (1, 0, -1), (1, 0, 1) )
                    ix += 1
                # back over crista terminalis to vestibule top including corners
                for n1 in range(1, elementsCountOverCristaTerminalisAnterior + 1):
                    nc = n1
                    #print('v',v,'ix', ix, 'n1', n1, 'nc', nc)
                    for n3 in range(2):
                        vcax [n3][ix] = ractx [n3][nc]
                        vcad1[n3][ix] = ractd1[n3][nc]
                        vcad2[n3][ix] = ractd2[n3][nc]
                        vcad3[n3][ix] = ractd3[n3][nc]
                        vcaNodeId[n3][ix] = ractNodeId[n3][nc]
                        if n1 == 0:
                            vcaDerivativesMap[n3][ix] = ( (-1, 0, 0), (-1, -1, 0), None, (0, 1, 0) )
                        elif n1 == elementsCountOverCristaTerminalisAnterior:
                            vcaDerivativesMap[n3][ix] = ( (0, 1, 0), (-1, 1, 0), None, (1, 0, 0) )
                        else:
                            vcaDerivativesMap[n3][ix] = ( (0, 1, 0), (-1, 0, 0), None )
                    ix += 1
                # left over venous midline to interatrial groove, excluding corners
                for n1 in range(1, elementsCountOverSideRightAtriumVC):
                    nm = n1
                    #print('v',v,'ix', ix, 'n1', n1, 'nm', nm)
                    for n3 in range(2):
                        vcax [n3][ix] = ravmx [n3][nm]
                        vcad1[n3][ix] = ravmd1[n3][nm]
                        vcad2[n3][ix] = ravmd2[n3][nm]
                        vcad3[n3][ix] = ravmd3[n3][nm]
                        vcaNodeId[n3][ix] = ravmNodeId[n3][nm]
                        vcaDerivativesMap[n3][ix] = ( None, None, None )
                    ix += 1
            #print('vcaNodeId[0]',vcaNodeId[0])
            #print('vcaNodeId[1]',vcaNodeId[1])
            #print('vcaDerivativesMap[0]',vcaDerivativesMap[0])
            #print('vcaDerivativesMap[1]',vcaDerivativesMap[1])

            # add rows of VC inlets to appropriate mesh groups
            rowMeshGroups = []
            vcMeshGroup = ivcMeshGroup if (v == 0) else svcMeshGroup
            vcInletMeshGroup = ivcInletMeshGroup if (v == 0) else svcInletMeshGroup
            if elementsCountAlongVCInlet == 1:
                rowMeshGroups = [ [ heartMeshGroup, vcMeshGroup, vcInletMeshGroup, ramMeshGroup] ]
            else:
                rowMeshGroups = []
                for i in range(elementsCountAlongVCInlet):
                    xi = (i + 1)/elementsCountAlongVCInlet
                    meshGroups = [ heartMeshGroup ]
                    if xi < 0.67:
                        meshGroups +=  [ vcMeshGroup ]
                    if xi > 0.51:
                        meshGroups +=  [ vcInletMeshGroup, ramMeshGroup ]
                    rowMeshGroups.append(meshGroups)
            nodeIdentifier, elementIdentifier = createAnnulusMesh3d(
                nodes, mesh, nodeIdentifier, elementIdentifier,
                vcvx, vcvd1, vcvd2, None, None, None,
                vcax, vcad1, vcad2, vcad3, vcaNodeId, vcaDerivativesMap,
                maxEndThickness = 1.5*raVenousFreeWallThickness,
                elementsCountRadial = elementsCountAlongVCInlet,
                meshGroups = rowMeshGroups, rescaleEndDerivatives=True, fixMinimumStart=True)

            if v == 0:  # ivc
                # right atrium epicardium venous midpoint marker point
                raevmElementId = elementIdentifier - elementsCountAroundVC + elementsCountOverRightAtriumVenous//2 + elementsCountOverSideRightAtriumVC//2
                raevmXi = [ 0.5 if (elementsCountOverSideRightAtriumVC % 2) else 0.0, 1.0, 1.0 ]
                raevmElement = mesh.findElementByIdentifier(raevmElementId)
                markerNode = raeVenousMidpointGroup.createMarkerNode(nodeIdentifier, element=raevmElement, xi=raevmXi)
                nodeIdentifier = markerNode.getIdentifier() + 1
                for group in [heartGroup, ramGroup]:
                    group.getNodesetGroup(nodes).addNode(markerNode)

        # create left atrial appendage
        position = laTrackSurface.createPositionProportion(laaMidpointOver, laaMidpointLeft)
        laamx, d1, d2 = laTrackSurface.evaluateCoordinates(position, derivatives = True)
        # force d2 to be vertical, d3, d1 to be horizontal
        laamd2 = [ 0.0, 0.0, 1.0 ]
        laamd3 = normalize(cross(d2, laamd2))
        laamd1 = cross(laamd2, laamd3)
        if False:
            node = nodes.createNode(nodeIdentifier, nodetemplate)
            cache.setNode(node)
            coordinates.setNodeParameters(cache, -1, Node.VALUE_LABEL_VALUE, 1, laamx )
            coordinates.setNodeParameters(cache, -1, Node.VALUE_LABEL_D_DS1, 1, laamd1)
            coordinates.setNodeParameters(cache, -1, Node.VALUE_LABEL_D_DS2, 1, laamd2)
            coordinates.setNodeParameters(cache, -1, Node.VALUE_LABEL_D_DS3, 1, laamd3)
            nodeIdentifier += 1
        elementsCountAroundLaa = elementsCountAroundLeftAtrialAppendageBase + len(laoaProportions) + 1
        # get start points, nodes, derivative maps
        laasx  = [ [ None ]*elementsCountAroundLaa, [ None ]*elementsCountAroundLaa ]
        laasd1 = [ [ None ]*elementsCountAroundLaa, [ None ]*elementsCountAroundLaa ]
        laasd2 = [ [ None ]*elementsCountAroundLaa, [ None ]*elementsCountAroundLaa ]
        laasd3 = [ [ None ]*elementsCountAroundLaa, [ None ]*elementsCountAroundLaa ]
        laasNodeId = [ [ None ]*elementsCountAroundLaa, [ None ]*elementsCountAroundLaa ]
        laasDerivativesMap = [ [ None ]*elementsCountAroundLaa, [ None ]*elementsCountAroundLaa ]
        # set points anticlockwise around base first, starting at aorta
        ixStart = 1 + elementsCountAroundLaa%2  # position in final array for aorta base
        ixRotation = round(elementsCountAroundLaa*0.5*laaAngleAxialRadians/math.pi)  # rotate indexes to align with axial angle
        ix = (ixStart - ixRotation) % elementsCountAroundLaa - elementsCountAroundLaa  # works for negative values as modulo is always non-negative in python
        #print('laa ixStart',ixStart,'ixRotation',ixRotation,'ix',ix)
        if commonLeftRightPvOstium:
            nv = 1
            for n3 in range(2):
                laasx [n3][ix] = lavtx [n3][nv]
                laasd1[n3][ix] = lavtd1[n3][nv]
                laasd2[n3][ix] = lavtd2[n3][nv]
                laasd3[n3][ix] = lavtd3[n3][nv]
                laasNodeId[n3][ix] = lavtNodeId[n3][nv]
                laasDerivativesMap[n3][ix] = ( (0, -1, 0), (1, 0, 0), None)
            ix += 1
        # left along base
        for n1 in range(elementsCountAroundLeftAtrialAppendageBase + 1):
            nb = n1 + elementsCountAroundLeftAtriumAorta
            for n3 in range(2):
                laasx [n3][ix] = labx [n3][nb]
                laasd1[n3][ix] = labd1[n3][nb]
                laasd2[n3][ix] = labd2[n3][nb]
                laasd3[n3][ix] = labd3[n3][nb]
                laasNodeId[n3][ix] = labNodeId[n3][nb]
                if n1 == 0:
                    laasDerivativesMap[n3][ix] = ( (0, -1, 0), (1, 1, 0), None, None )
                elif n1 == elementsCountAroundLeftAtrialAppendageBase:
                    laasDerivativesMap[n3][ix] = ( None, (-1, 1, 0), None, (0, 1, 0 ) )
                else:
                    laasDerivativesMap[n3][ix] = ( None, None, None )
            ix += 1
        # left over appendage laoa
        for n1 in range(laoaCount):
            no = -1 - n1
            for n3 in range(2):
                laasx [n3][ix] = laoax [n3][no]
                laasd1[n3][ix] = laoad1[n3][no]
                laasd2[n3][ix] = laoad2[n3][no]
                laasd3[n3][ix] = laoad3[n3][no]
                laasNodeId[n3][ix] = laoaNodeId[n3][no]
                if n1 == 0:
                    laasDerivativesMap[n3][ix] = ( (0, 1, 0), (-1, 0, 0), None )
                elif n1 == (laoaCount - 1):
                    laasDerivativesMap[n3][ix] = ( (0, -1, 0), (1, 0, 0), None )
                else:
                    laasDerivativesMap[n3][ix] = ( (-1, 0, 0), (0, -1, 0), None )
            ix += 1
        #print('laasNodeId[0]',laasNodeId[0])
        #print('laasNodeId[1]',laasNodeId[1])
        #print('laasDerivativesMap[0]',laasDerivativesMap[0])
        #print('laasDerivativesMap[1]',laasDerivativesMap[1])
        # get end points, nodes, derivative maps, expanding from wedge
        laawx, laawd1, laawd2, laawd3, elementsCountAcrossLaaWedge, laawPointsMap, laaeDerivativesMap = \
            getAtrialAppendageWedgePoints(laamx, laamd1, laamd2, laamd3, laaAngleLeftRadians, laaAngleUpradians, laaAngleAxialRadians, laaBaseLength,
                elementsCountAroundLaa, elementsCountAlongAtrialAppendages, laaArcLength, laaArcRadius, laaWallThickness, laaWedgeAngleRadians)
        # create laa wedge nodes:
        laawNodeId = [ [], [] ]
        for n3 in range(2):
            for n1 in range(len(laawx[n3])):
                node = nodes.createNode(nodeIdentifier, nodetemplate)
                cache.setNode(node)
                coordinates.setNodeParameters(cache, -1, Node.VALUE_LABEL_VALUE, 1, laawx [n3][n1])
                coordinates.setNodeParameters(cache, -1, Node.VALUE_LABEL_D_DS1, 1, laawd1[n3][n1])
                coordinates.setNodeParameters(cache, -1, Node.VALUE_LABEL_D_DS2, 1, laawd2[n3][n1])
                coordinates.setNodeParameters(cache, -1, Node.VALUE_LABEL_D_DS3, 1, laawd3[n3][n1])
                laawNodeId[n3].append(nodeIdentifier)
                nodeIdentifier += 1
        laaex  = [ [ None ]*elementsCountAroundLaa, [ None ]*elementsCountAroundLaa ]
        laaed1 = [ [ None ]*elementsCountAroundLaa, [ None ]*elementsCountAroundLaa ]
        laaed2 = [ [ None ]*elementsCountAroundLaa, [ None ]*elementsCountAroundLaa ]
        laaed3 = [ [ None ]*elementsCountAroundLaa, [ None ]*elementsCountAroundLaa ]
        laaeNodeId = [ [ None ]*elementsCountAroundLaa, [ None ]*elementsCountAroundLaa ]
        for n1 in range(elementsCountAroundLaa):
            nw = laawPointsMap[n1]
            for n3 in range(2):
                laaex [n3][n1] = laawx [n3][nw]
                laaed1[n3][n1] = laawd1[n3][nw]
                laaed2[n3][n1] = laawd2[n3][nw]
                laaed3[n3][n1] = laawd3[n3][nw]
                laaeNodeId[n3][n1] = laawNodeId[n3][nw]
        #print('laaeNodeId[0]',laaeNodeId[0])
        #print('laaeNodeId[1]',laaeNodeId[1])
        #print('laaeDerivativesMap[0]',laaeDerivativesMap[0])
        #print('laaeDerivativesMap[1]',laaeDerivativesMap[1])
        nodeIdentifier, elementIdentifier = createAnnulusMesh3d(
            nodes, mesh, nodeIdentifier, elementIdentifier,
            laasx, laasd1, laasd2, laasd3, laasNodeId, laasDerivativesMap,
            laaex, laaed1, laaed2, laaed3, laaeNodeId, laaeDerivativesMap,
            forceMidLinearXi3 = True, forceEndLinearXi3 = True,
            maxStartThickness = laaWallThickness,
            elementsCountRadial = elementsCountAlongAtrialAppendages,
            meshGroups = [ heartMeshGroup, lamMeshGroup, laaMeshGroup ])

        # create right atrium plain elements
        # Anderson considers these part of the right atrial appendage:
        #meshGroups = [ ramMeshGroup, raaMeshGroup ]
        meshGroups = [ heartMeshGroup, ramMeshGroup ]
        for e2 in range(2):
            for e1 in range(elementsCountOverSideRightAtriumPouch):
                eft1 = eft
                elementtemplate1 = elementtemplate
                scalefactors = None

                nc = 2 + e1
                if e2 == 0:
                    nids = [ ractNodeId[0][nc], ractNodeId[0][nc + 1], raaqNodeId[0][e1], raaqNodeId[0][e1 + 1],
                             ractNodeId[1][nc], ractNodeId[1][nc + 1], raaqNodeId[1][e1], raaqNodeId[1][e1 + 1] ]
                else:
                    nids = [ raaqNodeId[0][e1], raaqNodeId[0][e1 + 1], raapNodeId[0][e1], raapNodeId[0][e1 + 1],
                             raaqNodeId[1][e1], raaqNodeId[1][e1 + 1], raapNodeId[1][e1], raapNodeId[1][e1 + 1] ]
                if e1 == 0:
                    if e2 == 0:
                        continue
                    nids[0] = ractNodeId[0][nc + 1]
                    nids[4] = ractNodeId[1][nc + 1]
                    eft1 = tricubichermite.createEftNoCrossDerivatives()
                    setEftScaleFactorIds(eft1, [1], [])
                    scalefactors = [ -1.0 ]
                    remapEftNodeValueLabel(eft1, [ 1, 5 ], Node.VALUE_LABEL_D_DS1, [ ( Node.VALUE_LABEL_D_DS1, [1] ) ])
                    remapEftNodeValueLabel(eft1, [ 1, 5 ], Node.VALUE_LABEL_D_DS2, [ ( Node.VALUE_LABEL_D_DS2, [1] ) ])
                    remapEftNodeValueLabel(eft1, [ 2, 6 ], Node.VALUE_LABEL_D_DS1, [ ( Node.VALUE_LABEL_D_DS1, [] ), ( Node.VALUE_LABEL_D_DS2, [] ) ])
                    #remapEftNodeValueLabel(eft1, [ 3, 7 ], Node.VALUE_LABEL_D_DS1, [ ( Node.VALUE_LABEL_D_DS1, [1] ), ( Node.VALUE_LABEL_D_DS2, [] ) ])
                    remapEftNodeValueLabel(eft1, [ 3, 7 ], Node.VALUE_LABEL_D_DS1, [ ( Node.VALUE_LABEL_D_DS1, [1] ) ])
                    remapEftNodeValueLabel(eft1, [ 3, 7 ], Node.VALUE_LABEL_D_DS2, [ ( Node.VALUE_LABEL_D_DS2, [1] ) ])
                elif (e2 == 1) and (e1 < (elementsCountOverSideRightAtriumPouch - 1)):
                    pass  # regular elements
                else:
                    eft1 = tricubichermite.createEftNoCrossDerivatives()
                    setEftScaleFactorIds(eft1, [1], [])
                    scalefactors = [ -1.0 ]
                    if e1 < (elementsCountOverSideRightAtriumPouch - 1):
                        if e2 == 0:
                            remapEftNodeValueLabel(eft1, [ 1, 2, 5, 6 ], Node.VALUE_LABEL_D_DS2, [ ( Node.VALUE_LABEL_D_DS1, [1] ) ])
                            remapEftNodeValueLabel(eft1, [ 1, 2, 5, 6 ], Node.VALUE_LABEL_D_DS1, [ ( Node.VALUE_LABEL_D_DS2, [] ) ])
                            if e1 == 1:
                                remapEftNodeValueLabel(eft1, [ 3, 7 ], Node.VALUE_LABEL_D_DS2, [ ( Node.VALUE_LABEL_D_DS1, [] ), ( Node.VALUE_LABEL_D_DS2, [] ) ])
                    else:
                        if e2 == 0:
                            remapEftNodeValueLabel(eft1, [ 1, 5 ], Node.VALUE_LABEL_D_DS2, [ ( Node.VALUE_LABEL_D_DS1, [1] ) ])
                            remapEftNodeValueLabel(eft1, [ 1, 5 ], Node.VALUE_LABEL_D_DS1, [ ( Node.VALUE_LABEL_D_DS2, [] ) ])
                        remapEftNodeValueLabel(eft1, [ 2, 4, 6, 8 ], Node.VALUE_LABEL_D_DS1, [ ( Node.VALUE_LABEL_D_DS2, [1] ) ])
                        remapEftNodeValueLabel(eft1, [ 2, 4, 6, 8 ], Node.VALUE_LABEL_D_DS2, [ ( Node.VALUE_LABEL_D_DS1, [] ) ])
                if eft1 is not eft:
                    elementtemplateX.defineField(coordinates, -1, eft1)
                    elementtemplate1 = elementtemplateX
                element = mesh.createElement(elementIdentifier, elementtemplate1)
                result2 = element.setNodesByIdentifier(eft1, nids)
                if scalefactors:
                    result3 = element.setScaleFactors(eft1, scalefactors)
                else:
                    result3 = '-'
                #print('create element raa plain', element.isValid(), elementIdentifier, result2, result3, nids)
                elementIdentifier += 1

                for meshGroup in meshGroups:
                    meshGroup.addElement(element)

        # create right atrial appendage 'pouch'
        position = raTrackSurface.createPositionProportion(1.0 - raaMidpointOver, raaMidpointRight)
        raamx, d1, d2 = raTrackSurface.evaluateCoordinates(position, derivatives = True)
        # force d2 to be vertical, d3, d1 to be horizontal
        raamd2 = [ 0.0, 0.0, 1.0 ]
        raamd3 = normalize(cross(raamd2, d2))
        raamd1 = cross(raamd2, raamd3)
        if False:
            node = nodes.createNode(nodeIdentifier, nodetemplate)
            cache.setNode(node)
            coordinates.setNodeParameters(cache, -1, Node.VALUE_LABEL_VALUE, 1, raamx )
            coordinates.setNodeParameters(cache, -1, Node.VALUE_LABEL_D_DS1, 1, raamd1)
            coordinates.setNodeParameters(cache, -1, Node.VALUE_LABEL_D_DS2, 1, raamd2)
            coordinates.setNodeParameters(cache, -1, Node.VALUE_LABEL_D_DS3, 1, raamd3)
            nodeIdentifier += 1
        elementsCountAroundRaa = elementsCountAroundRightAtrialAppendagePlainBase + elementsCountAroundRightAtrialAppendagePouchBase + elementsCountOverAtria - 2
        #print('elementsCountAroundRaa', elementsCountAroundRaa)
        # get start points, nodes, derivative maps
        raasx  = [ [ None ]*elementsCountAroundRaa, [ None ]*elementsCountAroundRaa ]
        raasd1 = [ [ None ]*elementsCountAroundRaa, [ None ]*elementsCountAroundRaa ]
        raasd2 = [ [ None ]*elementsCountAroundRaa, [ None ]*elementsCountAroundRaa ]
        raasd3 = [ [ None ]*elementsCountAroundRaa, [ None ]*elementsCountAroundRaa ]
        raasNodeId = [ [ None ]*elementsCountAroundRaa, [ None ]*elementsCountAroundRaa ]
        raasDerivativesMap = [ [ None ]*elementsCountAroundRaa, [ None ]*elementsCountAroundRaa ]
        # set points anticlockwise around base first from aorta
        ixStart = 2 + elementsCountAroundRaa % 2  # position in final array for first base on raap
        ixRotation = round(elementsCountAroundRaa*0.5*raaAngleAxialRadians/math.pi)  # rotate indexes to align with axial angle
        ix = (ixStart - ixRotation) % elementsCountAroundRaa - elementsCountAroundRaa  # works for negative values as modulo is always non-negative in python
        #print('raa ixStart',ixStart,'ixRotation',ixRotation,'ix',ix)
        # left/anticlockwise along base
        for n1 in range(elementsCountAroundRightAtrialAppendagePouchBase + 1):
            nb = elementsCountAroundRightAtriumPosteriorVenous + elementsCountAroundRightAtrialAppendagePlainBase + n1
            for n3 in range(2):
                raasx [n3][ix] = rabx [n3][nb]
                raasd1[n3][ix] = rabd1[n3][nb]
                raasd2[n3][ix] = rabd2[n3][nb]
                raasd3[n3][ix] = rabd3[n3][nb]
                raasNodeId[n3][ix] = rabNodeId[n3][nb]
                if n1 == 0:
                    raasDerivativesMap[n3][ix] = ( (0, -1, 0), (1, 1, 0), None, None )
                elif n1 == elementsCountAroundRightAtrialAppendagePouchBase:
                    raasDerivativesMap[n3][ix] = ( None, (-1, 1, 0), None, (0, 1, 0 ) )
                else:
                    raasDerivativesMap[n3][ix] = ( None, None, None )
            ix += 1
        # back over crista terminalis ract
        for n1 in range(2):
            nc = 1 + n1
            for n3 in range(2):
                raasx [n3][ix] = ractx [n3][nc]
                raasd1[n3][ix] = ractd1[n3][nc]
                raasd2[n3][ix] = ractd2[n3][nc]
                raasd3[n3][ix] = ractd3[n3][nc]
                raasNodeId[n3][ix] = ractNodeId[n3][nc]
                if n1 == 0:
                    raasDerivativesMap[n3][ix] = ( None, (-1, 0, 0), None, (0, 1, 0) )  # compare ( None, (-1, 1, 0), None, (0, 1, 0) )
                else: # n1 == 1:
                    #raasDerivativesMap[n3][ix] = ( (0, 1, 0), (-1, -1, 0), None, (-1, 1, 0) )  # compare ( (0, 1, 0), (-1, 0, 0), None, (-1, 1, 0) )
                    raasDerivativesMap[n3][ix] = ( (0, 1, 0), (-1, -1, 0), None, (-1, 0, 0) )
            ix += 1
        # down right atrial appendage pouch limit, raap
        n1Last = len(raapx[1]) - 1
        for n1 in range(1, n1Last + 1):
            for n3 in range(2):
                raasx [n3][ix] = raapx [n3][n1]
                raasd1[n3][ix] = raapd1[n3][n1]
                raasd2[n3][ix] = raapd2[n3][n1]
                raasd3[n3][ix] = raapd3[n3][n1]
                raasNodeId[n3][ix] = raapNodeId[n3][n1]
                if n1 == n1Last:
                    raasDerivativesMap[n3][ix] = ( (0, -1, 0), (1, 0, 0), None )
                else:
                    raasDerivativesMap[n3][ix] = ( (1, 0, 0), (0, 1, 0), None )
            ix += 1
        #print('raasNodeId[0]',raasNodeId[0])
        #print('raasNodeId[1]',raasNodeId[1])
        #print('raasDerivativesMap[0]',raasDerivativesMap[0])
        #print('raasDerivativesMap[1]',raasDerivativesMap[1])
        # get end points, nodes, derivative maps, expanding from wedge
        raawx, raawd1, raawd2, raawd3, elementsCountAcrossRaaWedge, raawPointsMap, raaeDerivativesMap = \
            getAtrialAppendageWedgePoints(raamx, raamd1, raamd2, raamd3, raaAngleLeftRadians, raaAngleUpradians, raaAngleAxialRadians, raaBaseLength,
                elementsCountAroundRaa, elementsCountAlongAtrialAppendages, raaArcLength, raaArcRadius, raaWallThickness, raaWedgeAngleRadians)
        # create raa wedge nodes:
        raawNodeId = [ [], [] ]
        for n3 in range(2):
            for n1 in range(len(raawx[n3])):
                node = nodes.createNode(nodeIdentifier, nodetemplate)
                cache.setNode(node)
                coordinates.setNodeParameters(cache, -1, Node.VALUE_LABEL_VALUE, 1, raawx [n3][n1])
                coordinates.setNodeParameters(cache, -1, Node.VALUE_LABEL_D_DS1, 1, raawd1[n3][n1])
                coordinates.setNodeParameters(cache, -1, Node.VALUE_LABEL_D_DS2, 1, raawd2[n3][n1])
                coordinates.setNodeParameters(cache, -1, Node.VALUE_LABEL_D_DS3, 1, raawd3[n3][n1])
                raawNodeId[n3].append(nodeIdentifier)
                nodeIdentifier += 1
        raaex  = [ [ None ]*elementsCountAroundRaa, [ None ]*elementsCountAroundRaa ]
        raaed1 = [ [ None ]*elementsCountAroundRaa, [ None ]*elementsCountAroundRaa ]
        raaed2 = [ [ None ]*elementsCountAroundRaa, [ None ]*elementsCountAroundRaa ]
        raaed3 = [ [ None ]*elementsCountAroundRaa, [ None ]*elementsCountAroundRaa ]
        raaeNodeId = [ [ None ]*elementsCountAroundRaa, [ None ]*elementsCountAroundRaa ]
        for n1 in range(elementsCountAroundRaa):
            nw = raawPointsMap[n1]
            for n3 in range(2):
                raaex [n3][n1] = raawx [n3][nw]
                raaed1[n3][n1] = raawd1[n3][nw]
                raaed2[n3][n1] = raawd2[n3][nw]
                raaed3[n3][n1] = raawd3[n3][nw]
                raaeNodeId[n3][n1] = raawNodeId[n3][nw]
        #print('raaeNodeId[0]',raaeNodeId[0])
        #print('raaeNodeId[1]',raaeNodeId[1])
        #print('raaeDerivativesMap[0]',raaeDerivativesMap[0])
        #print('raaeDerivativesMap[1]',raaeDerivativesMap[1])
        nodeIdentifier, elementIdentifier = createAnnulusMesh3d(
            nodes, mesh, nodeIdentifier, elementIdentifier,
            raasx, raasd1, raasd2, raasd3, raasNodeId, raasDerivativesMap,
            raaex, raaed1, raaed2, raaed3, raaeNodeId, raaeDerivativesMap,
            forceMidLinearXi3 = True, forceEndLinearXi3 = True,
            maxStartThickness = raaWallThickness,
            elementsCountRadial = elementsCountAlongAtrialAppendages,
            meshGroups = [ heartMeshGroup, ramMeshGroup, raaMeshGroup ])

        if defineEpicardiumLayer:
            # project epicardial points over atria to build fat pad
            epiGroup = fm.createFieldGroup()
            epiMesh = epiGroup.createMeshGroup(mesh)
            is_a = fm.createFieldOr(lamGroup.getGroup(), ramGroup.getGroup())
            is_aa = fm.createFieldOr(laaGroup.getGroup(), raaGroup.getGroup())
            is_not_epi = fm.createFieldNot(fm.createFieldOr(is_aa, aSeptumGroup.getGroup()))
            is_a_epi = fm.createFieldAnd(is_a, is_not_epi)
            epiMesh.addElementsConditional(is_a_epi)
            # print("epiMesh.getSize()", epiMesh.getSize())
            epiNodes = epiGroup.createNodesetGroup(nodes)
            # add nodes on xi3=1 of epiMesh to epiNodes
            epiElementIdentifiers = []
            elementIterator = epiMesh.createElementiterator()
            epiElement = elementIterator.next()
            while epiElement.isValid():
                epiElementIdentifier = epiElement.getIdentifier()
                epiEft = epiElement.getElementfieldtemplate(coordinates, -1)
                # only implemented for regular cube elements
                nodeCount = epiEft.getNumberOfLocalNodes()
                if nodeCount == 8:
                    for ln in range(5, nodeCount + 1):
                        epiNode = epiElement.getNode(epiEft, ln)
                        epiNodes.addNode(epiNode)
                    epiElementIdentifiers.append(epiElementIdentifier)
                else:
                    print("Non-cube element ID on epicardium", epiElementIdentifier, "#nodes", nodeCount)
                epiElement = elementIterator.next()
            # print("epiNodes.getSize()", epiNodes.getSize())
            # project nodes above epicardial surface or nearest point on fatpad tracksurface if further away
            epiFatPadNodeIdentifiersMap = {}
            # make blank map first since can't iterate over nodes while creating them
            nodeIterator = epiNodes.createNodeiterator()
            epiNode = nodeIterator.next()
            while epiNode.isValid():
                epiNodeIdentifier = epiNode.getIdentifier()
                epiFatPadNodeIdentifiersMap[epiNodeIdentifier] = epiNodeIdentifier
                epiNode = nodeIterator.next()
            fpGroup = fm.createFieldGroup()
            fpGroup.setName("fp")
            fpNodes = fpGroup.createNodesetGroup(nodes)
            bridgeGroup = fm.createFieldGroup()
            bridgeGroup.setName("ia_bridge")
            bridgeNodes = bridgeGroup.createNodesetGroup(nodes)
            bridgeNodeTangents = {}

            # parameters for shifting centre of fatpad to spread elements around PV, VC inlets
            # have ivcPositionOver, svcPositionOver
            rpvPositionOver = lpvOstiumPositionOver if commonLeftRightPvOstium else rpvOstiumPositionOver
            # GRC fudge factors
            svcSpread = ivcSpread = ivcPositionOver
            rpvSpread = ivcSpread
            ivcMag = 0.15
            svcMag = 0.0
            rpvMag = 0.15

            for n in range(elementsCountAcrossTrackSurface + 1):
                xi_ivc = max(1.0, math.fabs(ivcPositionOver - nProportions[n][1]))
                xi_svc = max(1.0, math.fabs(ivcPositionOver - nProportions[n][1]))

            for epiNodeIdentifier in epiFatPadNodeIdentifiersMap.keys():
                epiNode = nodes.findNodeByIdentifier(epiNodeIdentifier)
                cache.setNode(epiNode)
                result, epix = coordinates.getNodeParameters(cache, -1, Node.VALUE_LABEL_VALUE, 1, 3)
                result, epid1 = coordinates.getNodeParameters(cache, -1, Node.VALUE_LABEL_D_DS1, 1, 3)
                result, epid2 = coordinates.getNodeParameters(cache, -1, Node.VALUE_LABEL_D_DS2, 1, 3)
                result, epid3 = coordinates.getNodeParameters(cache, -1, Node.VALUE_LABEL_D_DS3, 1, 3)
                if result != RESULT_OK:
                    epid3 = cross(epid1, epid2)
                fatx = add(epix, set_magnitude(epid3, epicardiumLayerMinimumThickness))
                epifx = None

                epifPosition = fpTrackSurface.findNearestPosition(epix, startPosition=None)
                if not (((epifPosition.e1 == 0) and (epifPosition.xi1 < 0.0001)) or
                        ((epifPosition.e1 == (fpTrackSurface._elementsCount1 - 1)) and (0.9999 < epifPosition.xi1))):
                    # shift proportion 1 around inlet
                    xi_centre = 1.0 - (2.0 * math.fabs(0.5 - epifPosition.xi1))
                    proportion1, proportion2 = fpTrackSurface.getProportion(epifPosition)
                    # scale to spread out centre
                    # proportion1Scaled = interp.interpolateCubicHermite([0.0], [0.5], [0.5], [0.6], xi_centre)[0]
                    # if proportion1 < 0.5:
                    #     proportion1 = proportion1Scaled
                    # else:
                    #     proportion1 = 1.0 - proportion1Scaled
                    proportion1Shift = 0.0
                    xi_ivc = math.fabs((ivcPositionOver - proportion2) / ivcSpread)
                    if xi_ivc < 1.0:
                        proportion1Shift -= interp.interpolateCubicHermite([ivcMag], [0.0], [0.0], [0.0], xi_ivc)[0]
                    xi_svc = math.fabs((svcPositionOver - proportion2) / svcSpread)
                    if xi_svc < 1.0:
                        proportion1Shift -= interp.interpolateCubicHermite([svcMag], [0.0], [0.0], [0.0], xi_svc)[0]
                    xi_rpv = math.fabs((rpvPositionOver - proportion2) / rpvSpread)
                    if xi_rpv < 1.0:
                        proportion1Shift += interp.interpolateCubicHermite([rpvMag], [0.0], [0.0], [0.0], xi_rpv)[0]
                    proportion1Shift *= xi_centre
                    # proportion1Shift = interp.interpolateCubicHermite(
                    #     [0.0], [0.0], [proportion1Shift], [0.0], xi_centre)[0]
                    proportion1 += proportion1Shift

                    # convert shifted proportions to shifted position on fpTrackSurface
                    epifPosition2 = fpTrackSurface.createPositionProportion(proportion1, proportion2)
                    epifx, epifd1, epifd2 = fpTrackSurface.evaluateCoordinates(epifPosition2, derivatives=True)
                    delta_epi = sub(epifx, epix)
                    # epifx must be above the epicardium surface
                    # and at least epicardiumLayerMinimumThickness away from epix
                    if (dot(delta_epi, epid3) > 0.0) and (magnitude(delta_epi) >= epicardiumLayerMinimumThickness):
                        epifNormal = normalize(cross(epifd1, epifd2))
                        # epix must be under the fatpad
                        if dot(delta_epi, epifNormal) > 0.0:
                            fatx = epifx

                node = nodes.createNode(nodeIdentifier, nodetemplateLinearS3)
                cache.setNode(node)
                coordinates.setNodeParameters(cache, -1, Node.VALUE_LABEL_VALUE, 1, fatx)
                coordinates.setNodeParameters(cache, -1, Node.VALUE_LABEL_D_DS1, 1, epid1)
                coordinates.setNodeParameters(cache, -1, Node.VALUE_LABEL_D_DS2, 1, epid2)
                # interatrial groove nodes at crux and vestibule top need to keep their original values
                if epiNodeIdentifier not in agNodeId[-2:] + [ractNodeId[1][-1]]:
                    fpNodes.addNode(node)
                    if fatx is epifx:
                        bridgeNodes.addNode(node)
                        bridgeNodeTangents[nodeIdentifier] = (epifd1, epifd2, epifNormal)
                epiFatPadNodeIdentifiersMap[epiNodeIdentifier] = nodeIdentifier
                nodeIdentifier += 1

            # create fatpad elements
            fatEft = bicubichermitelinear.createEftNoCrossDerivatives()
            fatElementtemplate = mesh.createElementtemplate()
            fatElementtemplate.setElementShapeType(Element.SHAPE_TYPE_CUBE)
            fatElementtemplate.defineField(coordinates, -1, fatEft)
            elementtemplateX = mesh.createElementtemplate()
            elementtemplateX.setElementShapeType(Element.SHAPE_TYPE_CUBE)

            epicardiumMeshGroup = epicardiumGroup.getMeshGroup(mesh)
            meshGroups = [heartMeshGroup, epicardiumMeshGroup]
            elementtemplate = mesh.createElementtemplate()
            # iterate over list of identifiers since can't iterate over mesh while modifying it
            for epiElementIdentifier in epiElementIdentifiers:
                epiElement = mesh.findElementByIdentifier(epiElementIdentifier)
                epiEft = epiElement.getElementfieldtemplate(coordinates, -1)
                elementtemplate1 = fatElementtemplate
                eft1, scalefactors = createEftElementSurfaceLayer(epiElement, epiEft, bicubichermitelinear, fatEft,
                                                                  removeNodeValueLabel=Node.VALUE_LABEL_D_DS3)
                nids = []
                for ln in range(5, nodeCount + 1):
                    epiNode = epiElement.getNode(epiEft, ln)
                    nids.append(epiNode.getIdentifier())
                nids += [epiFatPadNodeIdentifiersMap[nid] for nid in nids]
                if eft1 is not fatEft:
                    elementtemplateX.defineField(coordinates, -1, eft1)
                    elementtemplate1 = elementtemplateX
                element = mesh.createElement(elementIdentifier, elementtemplate1)
                result2 = element.setNodesByIdentifier(eft1, nids)
                if scalefactors:
                    result3 = element.setScaleFactors(eft1, scalefactors)
                else:
                    result3 = '-'
                # print('create element fat', element.isValid(), elementIdentifier, result2, result3, nids)
                elementIdentifier += 1

                for meshGroup in meshGroups:
                    meshGroup.addElement(element)

            # smooth bridge nodes
            smoothing = DerivativeSmoothing(region, coordinates, selectionGroupName="ia_bridge",
                                            scalingMode=DerivativeScalingMode.HARMONIC_MEAN)
            smoothing.smooth(updateDirections=True)
            #project derivatives onto fpTrackSurface
            for nid, tangents in bridgeNodeTangents.items():
                sd1, sd2, sd3 = tangents
                node = nodes.findNodeByIdentifier(nid)
                cache.setNode(node)
                result, d1 = coordinates.getNodeParameters(cache, -1, Node.VALUE_LABEL_D_DS1, 1, 3)
                result, d2 = coordinates.getNodeParameters(cache, -1, Node.VALUE_LABEL_D_DS2, 1, 3)
                newd1 = sub(d1, mult(sd3, dot(d1, sd3)))
                newd2 = sub(d2, mult(sd3, dot(d2, sd3)))
                coordinates.setNodeParameters(cache, -1, Node.VALUE_LABEL_D_DS1, 1, newd1)
                coordinates.setNodeParameters(cache, -1, Node.VALUE_LABEL_D_DS2, 1, newd2)
            # smooth over all new nodes without changing directions
            smoothing = DerivativeSmoothing(region, coordinates, selectionGroupName="fp",
                                            scalingMode=DerivativeScalingMode.HARMONIC_MEAN)
            smoothing.smooth(updateDirections=False)

        mesh2d = fm.findMeshByDimension(2)
        elementIdentifier2D = max(get_maximum_element_identifier(mesh2d), 0) + 1
        drawLaTrackSurface = False
        if drawLaTrackSurface:
            nodeIdentifier, elementIdentifier2D = \
                laTrackSurface.generateMesh(region, nodeIdentifier, elementIdentifier2D)
        drawRaTrackSurface = False
        if drawRaTrackSurface:
            nodeIdentifier, elementIdentifier2D = \
                raTrackSurface.generateMesh(region, nodeIdentifier, elementIdentifier2D)
        drawFpTrackSurface = False
        if drawFpTrackSurface:
            nodeIdentifier, elementIdentifier2D = \
                fpTrackSurface.generateMesh(region, nodeIdentifier, elementIdentifier2D)

        return annotationGroups, None


    @classmethod
    def refineMesh(cls, meshrefinement, options):
        """
        Refine source mesh into separate region, with change of basis.
        :param meshrefinement: MeshRefinement, which knows source and target region.
        :param options: Dict containing options. See getDefaultOptions().
        """
        assert isinstance(meshrefinement, MeshRefinement)
        elementsCountAroundAtrialSeptum = options['Number of elements around atrial septum']
        elementsCountAroundLeftAtriumFreeWall = options['Number of elements around left atrium free wall']
        elementsCountAroundRightAtriumFreeWall = options['Number of elements around right atrium free wall']
        refineElementsCountSurface = options['Refine number of elements surface']
        refineElementsCountThroughWall = options['Refine number of elements through wall']
        refineElementsCountThroughEpicardiumLayer =\
            options['Refine number of elements through epicardium layer']
        defineEpicardiumLayer = options['Define epicardium layer']

        sourceFm = meshrefinement._sourceFm
        annotationGroups = meshrefinement._sourceAnnotationGroups
        # laGroup = getAnnotationGroupForTerm(annotationGroups, get_heart_term("left atrium myocardium"))
        # laElementGroupField = laGroup.getGroup()
        # raGroup = getAnnotationGroupForTerm(annotationGroups, get_heart_term("right atrium myocardium"))
        # raElementGroupField = raGroup.getGroup()
        aSeptumGroup = getAnnotationGroupForTerm(annotationGroups, get_heart_term("interatrial septum"))
        aSeptumMeshGroup = aSeptumGroup.getMeshGroup(meshrefinement._sourceMesh)
        epicardiumGroup = None
        epicardiumMeshGroup = None
        if defineEpicardiumLayer:
            epicardiumGroup = getAnnotationGroupForTerm(annotationGroups, get_heart_term("epicardium"))
            epicardiumMeshGroup = epicardiumGroup.getMeshGroup(meshrefinement._sourceMesh)
        coordinates = findOrCreateFieldCoordinates(meshrefinement._sourceFm)

        # last atria element is last element in following group:
        lastGroup = epicardiumGroup
        if not lastGroup:
            lastGroup = getAnnotationGroupForTerm(annotationGroups, get_heart_term("right auricle"))
        lastMeshGroup = lastGroup.getMeshGroup(meshrefinement._sourceMesh)
        lastElementIdentifier = -1
        elementIter = lastMeshGroup.createElementiterator()
        element = elementIter.next()
        while element.isValid():
            lastElementIdentifier = element.getIdentifier()
            element = elementIter.next()

        cache = sourceFm.createFieldcache()
        element = meshrefinement._sourceElementiterator.next()
        wedgeElementCount = 0
        while element.isValid():
            elementIdentifier = element.getIdentifier()
            refineElements1 = refineElementsCountSurface
            refineElements2 = refineElementsCountSurface
            refineElements3 = refineElementsCountThroughWall
            cache.setElement(element)
            if aSeptumMeshGroup.containsElement(element):
                eft = element.getElementfieldtemplate(coordinates, 1)
                if eft.getNumberOfLocalNodes() == 6:
                    wedgeElementCount += 1
                    # the first two around the base are collapsed on 1-3, remainder on 2-3
                    if wedgeElementCount <= 2:
                        refineElements1 = refineElementsCountThroughWall
                    else:
                        refineElements2 = refineElementsCountThroughWall
            elif epicardiumGroup and epicardiumMeshGroup.containsElement(element):
                refineElements3 = refineElementsCountThroughEpicardiumLayer
            meshrefinement.refineElementCubeStandard3d(element, refineElements1, refineElements2, refineElements3)
            if elementIdentifier == lastElementIdentifier:
                return  # finish on last so can continue elsewhere
            element = meshrefinement._sourceElementiterator.next()


    @classmethod
    def defineFaceAnnotations(cls, region, options, annotationGroups):
        """
        Add face annotation groups from the highest dimension mesh.
        Must have defined faces and added subelements for highest dimension groups.
        :param region: Zinc region containing model.
        :param options: Dict containing options. See getDefaultOptions().
        :param annotationGroups: List of annotation groups for top-level elements.
        New face annotation groups are appended to this list.
        """
        # create endocardium and epicardium groups
        defineEpicardiumLayer = options['Define epicardium layer']
        fm = region.getFieldmodule()
        lamGroup = getAnnotationGroupForTerm(annotationGroups, get_heart_term("left atrium myocardium"))
        ramGroup = getAnnotationGroupForTerm(annotationGroups, get_heart_term("right atrium myocardium"))
        aSeptumGroup = getAnnotationGroupForTerm(annotationGroups, get_heart_term("interatrial septum"))
        laaGroup = getAnnotationGroupForTerm(annotationGroups, get_heart_term("left auricle"))
        raaGroup = getAnnotationGroupForTerm(annotationGroups, get_heart_term("right auricle"))
        lpvGroup = getAnnotationGroupForTerm(annotationGroups, get_heart_term("left pulmonary vein"))
        # middle pulmonary vein is only present in rodents:
        mpvGroup = findAnnotationGroupByName(annotationGroups, "middle pulmonary vein")
        rpvGroup = getAnnotationGroupForTerm(annotationGroups, get_heart_term("right pulmonary vein"))
        ivcGroup = getAnnotationGroupForTerm(annotationGroups, get_heart_term("inferior vena cava"))
        svcGroup = getAnnotationGroupForTerm(annotationGroups, get_heart_term("superior vena cava"))
        # following will already be defined if defineEpicardiumLayer is true
        epiGroup = findOrCreateAnnotationGroupForTerm(annotationGroups, region, get_heart_term("epicardium"))

        mesh2d = fm.findMeshByDimension(2)
        is_exterior = fm.createFieldIsExterior()
        is_exterior_face_xi3_0 = fm.createFieldAnd(is_exterior, fm.createFieldIsOnFace(Element.FACE_TYPE_XI3_0))
        is_exterior_face_xi3_1 = fm.createFieldAnd(is_exterior, fm.createFieldIsOnFace(Element.FACE_TYPE_XI3_1))
        is_lam = lamGroup.getGroup()
        is_ram = ramGroup.getGroup()
        is_lam_endo = fm.createFieldAnd(is_lam, is_exterior_face_xi3_0)
        is_ram_endo = fm.createFieldOr(fm.createFieldAnd(fm.createFieldAnd(is_ram, is_exterior_face_xi3_0),
                                                        fm.createFieldNot(is_lam_endo)),
                                      fm.createFieldAnd(aSeptumGroup.getGroup(),
                                                        is_exterior_face_xi3_1))
        is_laa = laaGroup.getGroup()
        is_raa = raaGroup.getGroup()
        is_laa_endo = fm.createFieldAnd(is_laa, is_exterior_face_xi3_0)
        is_raa_endo = fm.createFieldAnd(is_raa, is_exterior_face_xi3_0)
        is_laa_epi = fm.createFieldAnd(laaGroup.getGroup(), is_exterior_face_xi3_1)
        is_raa_epi = fm.createFieldAnd(raaGroup.getGroup(), is_exterior_face_xi3_1)
        is_ext_xi3_1_and_not_septum = fm.createFieldAnd(
            is_exterior_face_xi3_1, fm.createFieldNot(aSeptumGroup.getGroup()))
        is_os_lam = fm.createFieldAnd(is_lam, is_ext_xi3_1_and_not_septum)
        is_os_ram = fm.createFieldAnd(is_ram, is_ext_xi3_1_and_not_septum)
        is_epi = epiGroup.getGroup()

        # luminal surfaces of endocardium of left/right atrium
        lslaEndoGroup = findOrCreateAnnotationGroupForTerm(
            annotationGroups, region, get_heart_term("luminal surface of left atrium"))
        lslaEndoGroup.getMeshGroup(mesh2d).addElementsConditional(is_lam_endo)
        lsraEndoGroup = findOrCreateAnnotationGroupForTerm(
            annotationGroups, region, get_heart_term("luminal surface of right atrium"))
        lsraEndoGroup.getMeshGroup(mesh2d).addElementsConditional(is_ram_endo)
        # endocardium groups are defined identically to luminal surfaces at scaffold scale
        laEndoGroup = findOrCreateAnnotationGroupForTerm(
            annotationGroups, region, get_heart_term("left atrium endocardium"))
        laEndoGroup.getMeshGroup(mesh2d).addElementsConditional(lslaEndoGroup.getGroup())
        raEndoGroup = findOrCreateAnnotationGroupForTerm(
            annotationGroups, region, get_heart_term("right atrium endocardium"))
        raEndoGroup.getMeshGroup(mesh2d).addElementsConditional(lsraEndoGroup.getGroup())

        laaEndoGroup = findOrCreateAnnotationGroupForTerm(
            annotationGroups, region, get_heart_term("endocardium of left auricle"))
        laaEndoGroup.getMeshGroup(mesh2d).addElementsConditional(is_laa_endo)
        raaEndoGroup = findOrCreateAnnotationGroupForTerm(
            annotationGroups, region, get_heart_term("endocardium of right auricle"))
        raaEndoGroup.getMeshGroup(mesh2d).addElementsConditional(is_raa_endo)
        laaEpiGroup = findOrCreateAnnotationGroupForTerm(
            annotationGroups, region, get_heart_term("epicardium of left auricle"))
        laaEpiGroup.getMeshGroup(mesh2d).addElementsConditional(is_laa_epi)
        raaEpiGroup = findOrCreateAnnotationGroupForTerm(
            annotationGroups, region, get_heart_term("epicardium of right auricle"))
        raaEpiGroup.getMeshGroup(mesh2d).addElementsConditional(is_raa_epi)

        oslamGroup = findOrCreateAnnotationGroupForTerm(
            annotationGroups, region, get_heart_term("outer surface of myocardium of left atrium"))
        oslamGroup.getMeshGroup(mesh2d).addElementsConditional(is_os_lam)
        osramGroup = findOrCreateAnnotationGroupForTerm(
            annotationGroups, region, get_heart_term("outer surface of myocardium of right atrium"))
        osramGroup.getMeshGroup(mesh2d).addElementsConditional(is_os_ram)
        if defineEpicardiumLayer:
            oslamGroup.getMeshGroup(mesh2d).addElementsConditional(fm.createFieldAnd(is_lam, is_epi))
            osramGroup.getMeshGroup(mesh2d).addElementsConditional(fm.createFieldAnd(is_ram, is_epi))
        osmGroup = findOrCreateAnnotationGroupForTerm(
            annotationGroups, region, get_heart_term("outer surface of myocardium"))
        osmGroup.getMeshGroup(mesh2d).addElementsConditional(oslamGroup.getGroup())
        osmGroup.getMeshGroup(mesh2d).addElementsConditional(osramGroup.getGroup())
        if defineEpicardiumLayer:
            # future: limit to atria once ventricles have epicardium layer
            is_os_epi = fm.createFieldAnd(is_epi, is_exterior_face_xi3_1)
            osEpiGroup = findOrCreateAnnotationGroupForTerm(
                annotationGroups, region,get_heart_term("outer surface of epicardium"))
            osEpiGroup.getMeshGroup(mesh2d).addElementsConditional(is_os_epi)
            # note: epiGroup only contains 3-D elements in this case
        else:
            # if no volumetric epicardium group, add outer surface of atrial myocardium
            epiGroup.getMeshGroup(mesh2d).addElementsConditional(oslamGroup.getGroup())
            epiGroup.getMeshGroup(mesh2d).addElementsConditional(osramGroup.getGroup())

        lslpvGroup = findOrCreateAnnotationGroupForTerm(
            annotationGroups, region, get_heart_term("luminal surface of left pulmonary vein"))
        lsrpvGroup = findOrCreateAnnotationGroupForTerm(
            annotationGroups, region, get_heart_term("luminal surface of right pulmonary vein"))
        is_lpv = lpvGroup.getGroup()
        is_mpv = mpvGroup.getGroup() if mpvGroup else None
        is_rpv = rpvGroup.getGroup()
        lslpvGroup.getMeshGroup(mesh2d).addElementsConditional(
            fm.createFieldAnd(is_exterior_face_xi3_0, is_lpv))
        if mpvGroup:
            lsmpvGroup = findOrCreateAnnotationGroupForTerm(
                annotationGroups, region, get_heart_term("luminal surface of middle pulmonary vein"))
            lsmpvGroup.getMeshGroup(mesh2d).addElementsConditional(
                fm.createFieldAnd(is_exterior_face_xi3_0, is_mpv))
        lsrpvGroup.getMeshGroup(mesh2d).addElementsConditional(
            fm.createFieldAnd(is_exterior_face_xi3_0, is_rpv))

        lsivcGroup = findOrCreateAnnotationGroupForTerm(
            annotationGroups, region, get_heart_term("luminal surface of inferior vena cava"))
        lssvcGroup = findOrCreateAnnotationGroupForTerm(
            annotationGroups, region, get_heart_term("luminal surface of superior vena cava"))
        is_ivc = ivcGroup.getGroup()
        is_svc = svcGroup.getGroup()
        lsivcGroup.getMeshGroup(mesh2d).addElementsConditional(
            fm.createFieldAnd(is_exterior_face_xi3_0, is_ivc))
        lssvcGroup.getMeshGroup(mesh2d).addElementsConditional(
            fm.createFieldAnd(is_exterior_face_xi3_0, is_svc))

        lFibrousRingGroup = getAnnotationGroupForTerm(annotationGroups, get_heart_term("left fibrous ring"))
        rFibrousRingGroup = getAnnotationGroupForTerm(annotationGroups, get_heart_term("right fibrous ring"))
        if (lFibrousRingGroup.getDimension() <= 0) or (rFibrousRingGroup.getDimension() <= 0):
            is_exterior_face_xi2_0 = fm.createFieldAnd(is_exterior, fm.createFieldIsOnFace(Element.FACE_TYPE_XI2_0))
            is_pv = fm.createFieldOr(is_lpv, is_rpv)
            if mpvGroup:
                is_pv = fm.createFieldOr(is_pv, is_mpv)
            lFibrousRingGroup.getMeshGroup(mesh2d).addElementsConditional(
                fm.createFieldAnd(is_lam, fm.createFieldAnd(is_exterior_face_xi2_0, fm.createFieldNot(is_pv))))
            is_vc = fm.createFieldOr(is_ivc, is_svc)
            rFibrousRingGroup.getMeshGroup(mesh2d).addElementsConditional(
                fm.createFieldAnd(is_ram, fm.createFieldAnd(is_exterior_face_xi2_0, fm.createFieldNot(is_vc))))

def getLeftAtriumPulmonaryVeinOstiaElementsCounts(elementsCountAroundLeftAtriumFreeWall, elementsCountOverAtria, commonLeftRightPvOstium):
    '''
    Return numbers of elements around left and right pulmonary vein ostia.
    If commonLeftRightPvOstium, value is returned in elementsCountAroundLpvOstium.
    :return: elementsCountAroundLpvOstium, elementsCountAroundRpvOstium
    '''
    elementsCountOverAtriaCoronarySinus, \
    elementsCountOverLeftAtriumNonVenousAnterior, elementsCountOverLeftAtriumVenous, elementsCountOverLeftAtriumNonVenousPosterior, \
    elementsCountOverRightAtriumNonVenousAnterior, elementsCountOverRightAtriumVenous, elementsCountOverRightAtriumNonVenousPosterior \
        = getOverAtriaElementsCounts(elementsCountOverAtria)
    elementsCountAroundLeftAtriumAorta, elementsCountAroundLeftAtrialAppendageBase, elementsCountAroundLeftAtriumLPV, elementsCountAroundLeftAtriumRPV \
        = getLeftAtriumBaseFreewallElementsCounts(elementsCountAroundLeftAtriumFreeWall)
    elementsCountAroundRpvOstium = 2*(elementsCountOverLeftAtriumVenous + elementsCountAroundLeftAtriumRPV)
    if commonLeftRightPvOstium:
        elementsCountAroundLpvOstium = elementsCountOverLeftAtriumVenous + 2*(elementsCountAroundLeftAtriumLPV + elementsCountAroundLeftAtriumRPV) + 2
    else:
        elementsCountAroundLpvOstium = elementsCountOverLeftAtriumVenous + 2 + 2*elementsCountAroundLeftAtriumLPV
    return elementsCountAroundLpvOstium, elementsCountAroundRpvOstium


def getLeftAtriumBaseFreewallElementsCounts(elementsCountAroundLeftAtriumFreeWall):
    '''
    Get the number of elements in each section of the left atrium free wall.
    :param elementsCountAroundLeftAtriumFreeWall: Valid range 6-10.
    :return: elementsCountAroundLeftAtriumAorta, elementsCountAroundLeftAtrialAppendageBase,
        elementsCountAroundLeftAtriumLPV, elementsCountAroundLeftAtriumRPV
    '''
    assert 6 <= elementsCountAroundLeftAtriumFreeWall <= 10, \
        'getLeftAtriumBaseFreewallElementsCounts: elements count out of range: ' + str(elementsCountAroundLeftAtriumFreeWall)
    elementsCountAroundLeftAtriumAorta = 1
    elementsCountAroundLeftAtriumVP = (elementsCountAroundLeftAtriumFreeWall + 1)//2
    elementsCountAroundLeftAtrialAppendageBase = elementsCountAroundLeftAtriumFreeWall - elementsCountAroundLeftAtriumVP - elementsCountAroundLeftAtriumAorta
    elementsCountAroundLeftAtriumRPV = elementsCountAroundLeftAtriumVP//2
    elementsCountAroundLeftAtriumLPV = elementsCountAroundLeftAtriumVP - elementsCountAroundLeftAtriumRPV
    return elementsCountAroundLeftAtriumAorta, elementsCountAroundLeftAtrialAppendageBase, \
        elementsCountAroundLeftAtriumLPV, elementsCountAroundLeftAtriumRPV


def getRightAtriumBaseFreewallElementsCounts(elementsCountAroundRightAtriumFreeWall):
    '''
    Get the number of elements in each section of the right atrium free wall.
    :param elementsCountAroundRightAtriumFreeWall: Valid range 6-10.
    :return: elementsCountAroundRightAtriumPosteriorVenous, elementsCountAroundRightAtrialAppendagePlainBase
        elementsCountAroundRightAtrialAppendagePouchBase, elementsCountAroundRightAtriumAorta
    '''
    assert 6 <= elementsCountAroundRightAtriumFreeWall <= 10, \
        'getRightAtriumBaseFreewallElementsCounts: elements count out of range: ' + str(elementsCountAroundRightAtriumFreeWall)
    elementsCountAroundRightAtriumAorta = 1
    elementsCountAroundRightAtriumPosteriorVenous = elementsCountAroundRightAtriumFreeWall//4
    elementsCountAroundRightAtrialAppendagePlainBase = 2
    elementsCountAroundRightAtrialAppendagePouchBase = (elementsCountAroundRightAtriumFreeWall - elementsCountAroundRightAtrialAppendagePlainBase
        - elementsCountAroundRightAtriumPosteriorVenous - elementsCountAroundRightAtriumAorta)
    return elementsCountAroundRightAtriumPosteriorVenous, elementsCountAroundRightAtrialAppendagePlainBase, \
        elementsCountAroundRightAtrialAppendagePouchBase, elementsCountAroundRightAtriumAorta


def getOverAtriaElementsCounts(elementsCountOverAtria):
    '''
    Get the number of elements in each section over the atria, at the outer
    interatrial groove.
    :param elementsCountOverAtria: Valid values 6 or 8.
    :return: elementsCountOverAtriaCoronarySinus,
        elementsCountOverLeftAtriumNonVenousAnterior, elementsCountOverLeftAtriumVenous, elementsCountOverLeftAtriumNonVenousPosterior,
        elementsCountOverRightAtriumNonVenousAnterior, elementsCountOverRightAtriumVenous, elementsCountOverRightAtriumNonVenousPosterior
    '''
    assert elementsCountOverAtria in [ 6, 8, 10 ], \
        'getOverAtriaElementsCounts: elements count not 6, 8 or 10: ' + str(elementsCountOverAtria)
    elementsCountOverAtriaCoronarySinus = 1
    elementsCountOverLeftAtriumNonVenousAnterior = 2
    elementsCountOverLeftAtriumNonVenousPosterior = 2
    elementsCountOverLeftAtriumVenous = elementsCountOverAtria - elementsCountOverLeftAtriumNonVenousPosterior - elementsCountOverLeftAtriumNonVenousAnterior
    elementsCountOverRightAtriumNonVenousAnterior = 1
    elementsCountOverRightAtriumNonVenousPosterior = 1
    elementsCountOverRightAtriumVenous = elementsCountOverAtria - elementsCountOverRightAtriumNonVenousPosterior - elementsCountOverRightAtriumNonVenousAnterior
    return elementsCountOverAtriaCoronarySinus, \
        elementsCountOverLeftAtriumNonVenousAnterior, elementsCountOverLeftAtriumVenous, elementsCountOverLeftAtriumNonVenousPosterior, \
        elementsCountOverRightAtriumNonVenousAnterior, elementsCountOverRightAtriumVenous, elementsCountOverRightAtriumNonVenousPosterior

def getAtriumBasePoints(elementsCountAroundAtrialSeptum, elementsCountAroundLeftAtriumFreeWall, elementsCountAroundRightAtriumFreeWall,
    aBaseInnerMajorMag, aBaseInnerMinorMag, aMajorAxisRadians,
    aBaseWallThickness, aBaseSlopeHeight, aBaseSlopeLength, aSeptumLength, aSeptumThickness,
    aortaOuterPlusRadius, aBaseFrontInclineRadians, aBaseSideInclineRadians, aBaseBackInclineRadians,
    laaLeft, laVenousMidpointLeft, raVenousRight, raaPouchRight, elementsCountAroundTrackSurface):
    """
    Get points around left and right atria based on an ellipse.
    Left atria points start from central fibrous body and wind anticlockwise.
    Right atria points start from crux and wind anticlockwise.
    around LA. Both the cfb and crux are collapsed at the septum.
    Also return la free wall sample outer points used in construction and for defining track surface.
    :return: laBasex[n3], laBased1[n3], laBased2[n3], laBased3[n3],
             raBasex[n3], raBased1[n3], raBased2[n3], raBased3[n3],
             ltBaseOuterx, ltBaseOuterd1, ltBaseOuterd2,
             aSeptumBaseCentre, laCentre, laSeptumRadians
    """
    lvOutletFrontInclineRadians = aBaseFrontInclineRadians  # for now

    aBaseOuterMajorMag = aBaseInnerMajorMag + aBaseSlopeLength
    aBaseOuterMinorMag = aBaseInnerMinorMag + aBaseSlopeLength

    # following are angles in radians around LA ellipse from major axis
    axInner = aBaseInnerMajorMag*math.cos(aMajorAxisRadians)
    ayInner = -aBaseInnerMajorMag*math.sin(aMajorAxisRadians)
    bxInner = aBaseInnerMinorMag*math.sin(aMajorAxisRadians)
    byInner = aBaseInnerMinorMag*math.cos(aMajorAxisRadians)
    laSeptumRadians = math.atan2(bxInner, axInner)
    laCentreX = -0.5*aSeptumThickness - axInner*math.cos(laSeptumRadians) - bxInner*math.sin(laSeptumRadians)
    axOuter = aBaseOuterMajorMag*math.cos(aMajorAxisRadians)
    ayOuter = -aBaseOuterMajorMag*math.sin(aMajorAxisRadians)
    bxOuter = aBaseOuterMinorMag*math.sin(aMajorAxisRadians)
    byOuter = aBaseOuterMinorMag*math.cos(aMajorAxisRadians)

    # get points on central fibrous body centre and cfbLeft (60 degrees clockwise around aorta)
    # rotates about centre of aorta by lvOutletFrontInclineRadians
    cosFrontInclineRadians = math.cos(lvOutletFrontInclineRadians)
    sinFrontInclineRadians = math.sin(lvOutletFrontInclineRadians)
    pi_3 = math.pi/3.0
    cosPi_3 = math.cos(pi_3)
    sinPi_3 = math.sin(pi_3)
    cfbSideOffset = aortaOuterPlusRadius*sinPi_3
    rLeft = aortaOuterPlusRadius*cosPi_3
    cfbLeftX = -cfbSideOffset
    cfbLeftY = -rLeft*cosFrontInclineRadians
    cfbLeftZ = rLeft*sinFrontInclineRadians
    cfbX = 0.0
    cfbY = -aortaOuterPlusRadius*cosFrontInclineRadians
    cfbZ = aortaOuterPlusRadius*sinFrontInclineRadians
    lvOutletDerivativeAround = aortaOuterPlusRadius*pi_3
    laCfbLeftRadians = getEllipseRadiansToX(axOuter, bxOuter, cfbLeftX - laCentreX, 0.5*math.pi)
    aBaseOuterMinorMagPlus = aBaseOuterMinorMag + 0.5*aBaseSlopeLength  # GRC fudge factor
    laCentreY = cfbLeftY - math.cos(laCfbLeftRadians)*aBaseOuterMajorMag*math.sin(-aMajorAxisRadians) \
                         - math.sin(laCfbLeftRadians)*aBaseOuterMinorMagPlus*math.cos(-aMajorAxisRadians)
    laCentreZ = 0.0

    # Convert aSeptumLength to arc angles each side of septum centre
    aSeptumBaseCentreX = -0.5*aSeptumThickness
    aSeptumBaseCentreY = laCentreY + ayInner*math.cos(laSeptumRadians) + byInner*math.sin(laSeptumRadians)
    #print('aSeptumBaseCentreY',aSeptumBaseCentreY,'radians',laSeptumRadians)
    aSeptumBaseCentreZ = -aBaseSlopeHeight
    # GRC ensure aSeptumLength < min(innerminormag, innermajormag)
    aSeptumAnteriorY = aSeptumBaseCentreY + 0.5*aSeptumLength
    #print('ayInner',ayInner)
    #print('byInner',byInner)
    #print('0.5*aSeptumLength', 0.5*aSeptumLength)
    #print('aSeptumBaseCentreY', aSeptumBaseCentreY)
    #print('aSeptumAnteriorY', aSeptumAnteriorY)
    #print('aSeptumAnteriorY - laCentreY', aSeptumAnteriorY - laCentreY)
    laSeptumAnteriorRadians = getEllipseRadiansToX(ayInner, byInner, aSeptumAnteriorY - laCentreY, 0.5*(laSeptumRadians + laCfbLeftRadians))
    #print('aSeptumAnteriorY', aSeptumAnteriorY, 'laSeptumAnteriorRadians', laSeptumAnteriorRadians, 'y',
    #      laCentreY + ayInner*math.cos(laSeptumAnteriorRadians) + byInner*math.sin(laSeptumAnteriorRadians))
    aSeptumPosteriorY = aSeptumBaseCentreY - 0.5*aSeptumLength
    laSeptumPosteriorRadians = getEllipseRadiansToX(ayInner, byInner, aSeptumPosteriorY - laCentreY, 1.5*laSeptumRadians - 0.5*laCfbLeftRadians)
    #print('aSeptumPosteriorY', aSeptumPosteriorY, 'laSeptumPosteriorRadians', laSeptumPosteriorRadians, 'y',
    #      laCentreY + ayInner*math.cos(laSeptumPosteriorRadians) + byInner*math.sin(laSeptumPosteriorRadians))

    # compute common lengths around outer
    atrialPerimeterLength = getApproximateEllipsePerimeter(aBaseOuterMajorMag, aBaseOuterMinorMag)
    atrialSeptumInnerElementLength = getEllipseArcLength(aBaseInnerMajorMag, aBaseInnerMinorMag, laSeptumPosteriorRadians, laSeptumAnteriorRadians)/elementsCountAroundAtrialSeptum
    atrialSeptumOuterElementLength = getEllipseArcLength(aBaseOuterMajorMag, aBaseOuterMinorMag, laSeptumPosteriorRadians, laSeptumAnteriorRadians)/elementsCountAroundAtrialSeptum
    aSeptumCfbSideElementLength = getEllipseArcLength(aBaseOuterMajorMag, aBaseOuterMinorMag, laSeptumAnteriorRadians, laCfbLeftRadians)
    aCfbSideDerivativeLength = aSeptumCfbSideElementLength  # GRC was 2.0*aSeptumCfbSideElementLength - atrialSeptumOuterElementLength, but too high
    aRemainingLength = atrialPerimeterLength - aSeptumCfbSideElementLength - elementsCountAroundAtrialSeptum*atrialSeptumOuterElementLength

    #testradians = updateEllipseAngleByArcLength(aBaseInnerMajorMag, aBaseInnerMinorMag, laSeptumPosteriorRadians, atrialSeptumInnerElementLength)
    #print('test radians 1', testradians,'vs',laSeptumRadians,'y',laCentreY + ayInner*math.cos(testradians) + byInner*math.sin(testradians), 'vs',aSeptumBaseCentreY)
    #testradians = updateEllipseAngleByArcLength(aBaseInnerMajorMag, aBaseInnerMinorMag, testradians, atrialSeptumInnerElementLength)
    #print('test radians 2', testradians,'vs',laSeptumAnteriorRadians,'| y',laCentreY + ayInner*math.cos(testradians) + byInner*math.sin(testradians), 'vs',aSeptumAnteriorY)

    baseDerivative2Scale = aortaOuterPlusRadius
    # GRC use these earlier
    sinMajorAxisRadians = math.sin(-aMajorAxisRadians)
    cosMajorAxisRadians = math.cos(-aMajorAxisRadians)

    # generate curves with fixed number of elements around free wall, from which track surface will be sampled
    # this is needed now to sample key points defined relative to the track surface, used to set element size and spacing around

    elementsCountAroundLeftAtriumFreeWallFixed = 8
    ltFreeWallElementLength = (aRemainingLength - 0.5*(atrialSeptumOuterElementLength + aCfbSideDerivativeLength))/(elementsCountAroundLeftAtriumFreeWallFixed - 2)
    # first two points are around aorta
    ltBaseOuterx  = [ [ cfbX, cfbY, cfbZ ], [ cfbLeftX, cfbLeftY, cfbLeftZ ] ]
    ltBaseOuterd1 = [ [ -lvOutletDerivativeAround, 0.0, 0.0 ], [ -lvOutletDerivativeAround*cosPi_3, lvOutletDerivativeAround*sinPi_3*cosFrontInclineRadians, -lvOutletDerivativeAround*sinPi_3*sinFrontInclineRadians ]]
    ltBaseOuterd2 = [ [ 0.0, baseDerivative2Scale*sinFrontInclineRadians, baseDerivative2Scale*cosFrontInclineRadians ], [ 0.0, baseDerivative2Scale*sinFrontInclineRadians, baseDerivative2Scale*cosFrontInclineRadians ] ]
    aMajorX =  aBaseOuterMajorMag*cosMajorAxisRadians
    aMajorY =  aBaseOuterMajorMag*sinMajorAxisRadians
    aMinorX = -aBaseOuterMinorMag*sinMajorAxisRadians
    aMinorY =  aBaseOuterMinorMag*cosMajorAxisRadians
    radiansAround = laCfbLeftRadians
    sideRadians = laSeptumRadians + math.pi
    backRadians = sideRadians + 0.5*math.pi
    up = [ 0.0, 0.0, 1.0 ]
    for n1 in range(elementsCountAroundLeftAtriumFreeWallFixed - 2):
        elementLength = 0.5*(aCfbSideDerivativeLength + ltFreeWallElementLength) if (n1 == 0) else ltFreeWallElementLength
        radiansAround = updateEllipseAngleByArcLength(aBaseOuterMajorMag, aBaseOuterMinorMag, radiansAround, elementLength)
        cosRadiansAround = math.cos(radiansAround)
        sinRadiansAround = math.sin(radiansAround)
        x = [ laCentreX + cosRadiansAround*aMajorX + sinRadiansAround*aMinorX,
              laCentreY + cosRadiansAround*aMajorY + sinRadiansAround*aMinorY,
              0.0 ]
        d1 = set_magnitude([ -sinRadiansAround*aMajorX + cosRadiansAround*aMinorX,
                                   -sinRadiansAround*aMajorY + cosRadiansAround*aMinorY,
                                   0.0 ], ltFreeWallElementLength)
        if radiansAround < sideRadians:
            xi = (radiansAround - laCfbLeftRadians)/(sideRadians - laCfbLeftRadians)
            baseInclineRadians = (1.0 - xi)*aBaseFrontInclineRadians + xi*aBaseSideInclineRadians
        elif radiansAround < backRadians:
            xi = (radiansAround - sideRadians)/(0.5*math.pi)
            baseInclineRadians = (1.0 - xi)*aBaseSideInclineRadians + xi*aBaseBackInclineRadians
        else:
            baseInclineRadians = aBaseBackInclineRadians
        side = normalize([ d1[1], -d1[0], 0.0 ])
        d2 = set_magnitude([ (up[c]*math.cos(baseInclineRadians) + side[c]*math.sin(baseInclineRadians)) for c in range(3) ], baseDerivative2Scale)
        ltBaseOuterx .append(x)
        ltBaseOuterd1.append(d1)
        ltBaseOuterd2.append(d2)
    # generate point on posterior base septum
    xi = 0.85  # GRC fudge factor
    baseSeptumPosteriorx  = [ 0.0, (1.0 - xi)*ltBaseOuterx[0][1] + xi*ltBaseOuterx[-1][1], 0.0 ]
    nx  = [ ltBaseOuterx[-1], baseSeptumPosteriorx ]
    nd1 = interp.smoothCubicHermiteDerivativesLine(nx, [ ltBaseOuterd1[-1], [ magnitude(ltBaseOuterd1[-1]), 0.0, 0.0 ] ],
        fixStartDerivative = True, fixEndDirection = True )
    ltBaseOuterx .append(nx[1])
    # GRC fudge factor: derivative must be lower to fit inlets:
    ltBaseOuterd1.append([ 0.35*d for d in nd1[1] ])
    # derivative 2 slopes directly back = no x component
    ltBaseOuterd2.append([ 0.0, -baseDerivative2Scale*math.sin(aBaseBackInclineRadians), baseDerivative2Scale*math.cos(aBaseBackInclineRadians) ])

    # get key points around la, ra to put element boundaries on (converted to arc angle below)
    vx, vd1 = interp.sampleCubicHermiteCurves(ltBaseOuterx, ltBaseOuterd1, elementsCountAroundTrackSurface)[0:2]
    # laa end
    er = 0.5*laaLeft*elementsCountAroundTrackSurface
    e = int(er)
    xi = er - e
    laaEndY = interp.interpolateCubicHermite(vx[e], vd1[e], vx[e + 1], vd1[e + 1], xi)[1]
    laaEndRadians = getEllipseRadiansToX(ayOuter, byOuter, laaEndY - laCentreY, sideRadians)
    #print('laaEnd y', laaEndY, 'radians', laaEndRadians)
    # venous midpoint
    er = 0.5*(2.0 - laVenousMidpointLeft)*elementsCountAroundTrackSurface
    e = int(er)
    xi = er - e
    laVenousMidpointX = interp.interpolateCubicHermite(vx[e], vd1[e], vx[e + 1], vd1[e + 1], xi)[0]
    laVenousMidpointRadians = getEllipseRadiansToX(axOuter, bxOuter, laVenousMidpointX - laCentreX, backRadians)
    #print('laVenousMidpointLeft', laVenousMidpointLeft, 'e', e, 'xi', xi, 'x', laVenousMidpointX, 'radians', laVenousMidpointRadians)
    # note ra points these are computed on the left atrium and mirrored at the end
    er = 0.5*(2.0 - raVenousRight)*elementsCountAroundTrackSurface
    e = int(er)
    xi = er - e
    raVenousRightX = interp.interpolateCubicHermite(vx[e], vd1[e], vx[e + 1], vd1[e + 1], xi)[0]
    raVenousRightRadians = getEllipseRadiansToX(axOuter, bxOuter, raVenousRightX - laCentreX, backRadians)
    #print('raVenousRight', raVenousRight, 'e', e, 'xi', xi, 'x', raVenousRightX, 'radians', raVenousRightRadians)
    er = 0.5*raaPouchRight*elementsCountAroundTrackSurface
    e = int(er)
    xi = er - e
    raaPouchRightY = interp.interpolateCubicHermite(vx[e], vd1[e], vx[e + 1], vd1[e + 1], xi)[1]
    raaPouchRightRadians = getEllipseRadiansToX(ayOuter, byOuter, raaPouchRightY - laCentreY, sideRadians)
    #print('raaPouchRight', raaPouchRight, 'e', e, 'xi', xi, 'y', raaPouchRightY, 'radians', raaPouchRightRadians)

    # get numbers of elements and lengths of sections of left atrium (outer)
    elementsCountAroundLeftAtriumAorta, elementsCountAroundLeftAtrialAppendageBase, elementsCountAroundLeftAtriumLPV, elementsCountAroundLeftAtriumRPV = \
        getLeftAtriumBaseFreewallElementsCounts(elementsCountAroundLeftAtriumFreeWall)
    laaLength = getEllipseArcLength(aBaseOuterMajorMag, aBaseOuterMinorMag, laCfbLeftRadians, laaEndRadians)
    laaLeftLength = getEllipseArcLength(aBaseOuterMajorMag, aBaseOuterMinorMag, laaEndRadians, laVenousMidpointRadians)
    laVenousRightLength = aRemainingLength - laaLeftLength - laaLength

    # get element lengths/derivatives at edges of each section and transition element sizes between
    laaEndDerivative = laVenousMidpointDerivative = laaLeftLength/elementsCountAroundLeftAtriumLPV
    laaElementLengths = interp.sampleCubicElementLengths(laaLength, elementsCountAroundLeftAtrialAppendageBase, startDerivative = aCfbSideDerivativeLength, endDerivative = laaEndDerivative)
    lvlElementLengths = interp.sampleCubicElementLengths(laaLeftLength, elementsCountAroundLeftAtriumLPV, startDerivative = laaEndDerivative, endDerivative = laVenousMidpointDerivative)
    lvrElementLengths = interp.sampleCubicElementLengths(laVenousRightLength, elementsCountAroundLeftAtriumRPV, startDerivative = laVenousMidpointDerivative, endDerivative = atrialSeptumOuterElementLength)

    # get radians of nodes around left atrium, starting at cfb
    elementsCountAroundLeftAtrium = elementsCountAroundLeftAtriumFreeWall + elementsCountAroundAtrialSeptum
    laRadians = []
    radiansAround = laSeptumAnteriorRadians
    for n1 in range(elementsCountAroundLeftAtrium):
        laRadians.append(radiansAround)
        if n1 == 0:
            elementLength = aSeptumCfbSideElementLength
        elif n1 < (elementsCountAroundLeftAtriumAorta + elementsCountAroundLeftAtrialAppendageBase):
            elementLength = laaElementLengths[n1 - elementsCountAroundLeftAtriumAorta]
        elif n1 < (elementsCountAroundLeftAtriumAorta + elementsCountAroundLeftAtrialAppendageBase + elementsCountAroundLeftAtriumLPV):
            elementLength = lvlElementLengths[n1 - elementsCountAroundLeftAtriumAorta - elementsCountAroundLeftAtrialAppendageBase]
        elif n1 == (elementsCountAroundLeftAtriumFreeWall - 1):
            radiansAround = laSeptumPosteriorRadians + 2.0*math.pi
            continue
        elif n1 < elementsCountAroundLeftAtriumFreeWall:
            elementLength = lvrElementLengths[n1 - elementsCountAroundLeftAtriumAorta - elementsCountAroundLeftAtrialAppendageBase - elementsCountAroundLeftAtriumLPV]
        else:
            radiansAround = updateEllipseAngleByArcLength(aBaseInnerMajorMag, aBaseInnerMinorMag, radiansAround, atrialSeptumInnerElementLength)
            continue
        radiansAround = updateEllipseAngleByArcLength(aBaseOuterMajorMag, aBaseOuterMinorMag, radiansAround, elementLength)

    #print('la radiansAround start', laSeptumAnteriorRadians, 'end', radiansAround - 2.0*math.pi)
    #print('laRadians', laRadians)

    # get numbers of elements and lengths of sections of right atrium (outer)
    elementsCountAroundRightAtriumPosteriorVenous, elementsCountAroundRightAtrialAppendagePlainBase, \
        elementsCountAroundRightAtrialAppendagePouchBase, elementsCountAroundRightAtriumAorta \
        = getRightAtriumBaseFreewallElementsCounts(elementsCountAroundRightAtriumFreeWall)
    elementsCountAroundRightAtrialAppendageBase = elementsCountAroundRightAtrialAppendagePlainBase + elementsCountAroundRightAtrialAppendagePouchBase
    raaPouchLength = getEllipseArcLength(aBaseOuterMajorMag, aBaseOuterMinorMag, laCfbLeftRadians, raaPouchRightRadians)
    raaPlainLength = getEllipseArcLength(aBaseOuterMajorMag, aBaseOuterMinorMag, raaPouchRightRadians, raVenousRightRadians)
    raPosteriorVenousLength = aRemainingLength - raaPlainLength - raaPouchLength

    # get element lengths/derivatives at edges of each section and transition element sizes between
    #raPosteriorVenousLimitDerivative = (raaLength - 0.5*aCfbSideDerivativeLength)/(elementsCountAroundRightAtrialAppendageBase - 0.5)
    raPosteriorVenousLimitDerivative = raaPlainDerivative = raaPlainLength/elementsCountAroundRightAtrialAppendagePlainBase
    raaPouchElementLengths = interp.sampleCubicElementLengths(raaPouchLength, elementsCountAroundRightAtrialAppendagePouchBase, startDerivative = aCfbSideDerivativeLength, endDerivative = raaPlainDerivative)
    raaPlainElementLengths = interp.sampleCubicElementLengths(raaPlainLength, elementsCountAroundRightAtrialAppendagePlainBase, startDerivative = raaPlainDerivative, endDerivative = raPosteriorVenousLimitDerivative)
    ravElementLengths = interp.sampleCubicElementLengths(raPosteriorVenousLength, elementsCountAroundRightAtriumPosteriorVenous, startDerivative = raPosteriorVenousLimitDerivative, endDerivative = atrialSeptumOuterElementLength)

    # get radians of nodes around right atrium (computed on left and mirrored at the end), starting at cfb
    elementsCountAroundRightAtrium = elementsCountAroundRightAtriumFreeWall + elementsCountAroundAtrialSeptum
    raRadians = []
    radiansAround = laSeptumAnteriorRadians
    for n1 in range(elementsCountAroundRightAtrium):
        raRadians.append(radiansAround)
        if n1 == 0:
            elementLength = aSeptumCfbSideElementLength
        elif n1 < (elementsCountAroundRightAtriumAorta + elementsCountAroundRightAtrialAppendagePouchBase):
            elementLength = raaPouchElementLengths[n1 - elementsCountAroundRightAtriumAorta]
        elif n1 < (elementsCountAroundRightAtriumAorta + elementsCountAroundRightAtrialAppendageBase):
            elementLength = raaPlainElementLengths[n1 - elementsCountAroundRightAtriumAorta - elementsCountAroundRightAtrialAppendagePouchBase]
        elif n1 == (elementsCountAroundRightAtriumFreeWall - 1):
            radiansAround = laSeptumPosteriorRadians + 2.0*math.pi
            continue
        elif n1 < elementsCountAroundRightAtriumFreeWall:
            elementLength = ravElementLengths[n1 - elementsCountAroundRightAtriumAorta - elementsCountAroundRightAtrialAppendageBase]
        else:
            radiansAround = updateEllipseAngleByArcLength(aBaseInnerMajorMag, aBaseInnerMinorMag, radiansAround, atrialSeptumInnerElementLength)
            continue
        radiansAround = updateEllipseAngleByArcLength(aBaseOuterMajorMag, aBaseOuterMinorMag, radiansAround, elementLength)

    #print('ra radiansAround start', laSeptumAnteriorRadians, 'end', radiansAround - 2.0*math.pi)
    #print('raRadians', raRadians)

    # get base points on inside and outside of left and right atria
    for a in [ 'la', 'ra' ]:
        if a == 'la':
            aRadians = laRadians
            elementsCountAroundAtrium = elementsCountAroundLeftAtrium
            elementsCountAroundAtriumFreeWall = elementsCountAroundLeftAtriumFreeWall
        else:  # a == 'ra':
            aRadians = raRadians
            elementsCountAroundAtrium = elementsCountAroundRightAtrium
            elementsCountAroundAtriumFreeWall = elementsCountAroundRightAtriumFreeWall
        aBaseInnerx = []
        aBaseInnerd1 = []
        aBaseInnerd2 = []
        aBaseOuterx  = copy.deepcopy(ltBaseOuterx [0:2])
        aBaseOuterd1 = copy.deepcopy(ltBaseOuterd1[0:2])
        aBaseOuterd2 = copy.deepcopy(ltBaseOuterd2[0:2])
        for n3 in range(2):
            if n3 == 0:
                aMajorMag = aBaseInnerMajorMag
                aMinorMag = aBaseInnerMinorMag
                z = -aBaseSlopeHeight
            else:
                aMajorMag = aBaseOuterMajorMag
                aMinorMag = aBaseOuterMinorMag
                z = 0.0

            aMajorX =  aMajorMag*cosMajorAxisRadians
            aMajorY =  aMajorMag*sinMajorAxisRadians
            aMinorX = -aMinorMag*sinMajorAxisRadians
            aMinorY =  aMinorMag*cosMajorAxisRadians

            finalArcLength = prevArcLength = getEllipseArcLength(aMajorMag, aMinorMag, aRadians[-1] - 2.0*math.pi, aRadians[0])
            n1Start = 0 if (n3 == 0) else 2
            n1Limit = elementsCountAroundAtrium if (n3 == 0) else elementsCountAroundAtriumFreeWall
            for n1 in range(n1Start, n1Limit):
                radiansAround = aRadians[n1]
                cosRadiansAround = math.cos(radiansAround)
                sinRadiansAround = math.sin(radiansAround)

                # get derivative around
                if n1 == (elementsCountAroundAtrium - 1):
                    nextArcLength = finalArcLength
                else:
                    nextArcLength = getEllipseArcLength(aMajorMag, aMinorMag, aRadians[n1], aRadians[n1 + 1])
                # GRC review; can use exact values on outer. Compare?
                derivativeLength = 0.5*(prevArcLength + nextArcLength)
                prevArcLength = nextArcLength

                x = [ laCentreX + cosRadiansAround*aMajorX + sinRadiansAround*aMinorX,
                      laCentreY + cosRadiansAround*aMajorY + sinRadiansAround*aMinorY,
                      z ]
                d1 = set_magnitude([ -sinRadiansAround*aMajorX + cosRadiansAround*aMinorX,
                                           -sinRadiansAround*aMajorY + cosRadiansAround*aMinorY,
                                           0.0 ], derivativeLength)
                if (n1 < 1) or (n1 >= elementsCountAroundAtriumFreeWall):
                    d2 = [ 0.0, 0.0, baseDerivative2Scale ]  # calculated later
                else:
                    if radiansAround < sideRadians:
                        xi = (radiansAround - laCfbLeftRadians)/(sideRadians - laCfbLeftRadians)
                        baseInclineRadians = (1.0 - xi)*aBaseFrontInclineRadians + xi*aBaseSideInclineRadians
                    elif radiansAround < backRadians:
                        xi = (radiansAround - sideRadians)/(0.5*math.pi)
                        baseInclineRadians = (1.0 - xi)*aBaseSideInclineRadians + xi*aBaseBackInclineRadians
                    else:
                        baseInclineRadians = aBaseBackInclineRadians
                    side = normalize([ d1[1], -d1[0], 0.0 ])
                    d2 = set_magnitude([ (up[c]*math.cos(baseInclineRadians) + side[c]*math.sin(baseInclineRadians)) for c in range(3) ], baseDerivative2Scale)
                if n3 == 0:
                    aBaseInnerx.append(x)
                    aBaseInnerd1.append(d1)
                    aBaseInnerd2.append(d2)
                else:
                    aBaseOuterx.append(x)
                    aBaseOuterd1.append(d1)
                    aBaseOuterd2.append(d2)

        aBaseOuterx .append(ltBaseOuterx [-1])
        aBaseOuterd1.append(ltBaseOuterd1[-1])
        aBaseOuterd2.append(ltBaseOuterd2[-1])
        for n1 in range(elementsCountAroundAtriumFreeWall + 1, elementsCountAroundAtrium):
            aBaseOuterx .append(None)
            aBaseOuterd1.append(None)
            aBaseOuterd2.append(None)

        # calculate d3 from difference across wall
        aBaseInnerd3 = []
        aBaseOuterd3 = []
        for n1 in range(elementsCountAroundAtrium):
            if aBaseOuterx[n1]:
                d3 = [ (aBaseOuterx[n1][c] - aBaseInnerx[n1][c]) for c in range(3) ]
            else:
                d3 = [ -2.0*aBaseInnerx[n1][0], 0.0, 0.0 ]
            aBaseInnerd3.append(d3)
            aBaseOuterd3.append(copy.deepcopy(d3))
        # fix outer d3 on cfb and crux
        aBaseOuterd3[0][0] = 0.0
        aBaseOuterd3[elementsCountAroundAtriumFreeWall][0] = 0.0

        if a == 'la':
            laBasex  = [ aBaseInnerx , aBaseOuterx  ]
            laBased1 = [ aBaseInnerd1, aBaseOuterd1 ]
            laBased2 = [ aBaseInnerd2, aBaseOuterd2 ]
            laBased3 = [ aBaseInnerd3, aBaseOuterd3 ]
        else:  # a == 'ra':
            raBasex  = [ aBaseInnerx , aBaseOuterx  ]
            raBased1 = [ aBaseInnerd1, aBaseOuterd1 ]
            raBased2 = [ aBaseInnerd2, aBaseOuterd2 ]
            raBased3 = [ aBaseInnerd3, aBaseOuterd3 ]
            # reverse and mirror about x == 0
            # reverse all x components, but only y, z components of d1 as winds in opposite direction
            for li in (raBasex + raBased2 + raBased3):
                for n1 in range(elementsCountAroundAtrium):
                    if li[n1]:
                        li[n1][0] = -li[n1][0]
            for li in raBased1:
                for n1 in range(elementsCountAroundAtrium):
                    if li[n1]:
                        li[n1][1] = -li[n1][1]
                        li[n1][2] = -li[n1][2]
            for li in (raBasex + raBased1 + raBased2 + raBased3):
                li.reverse()
                for n1 in range(elementsCountAroundAtrialSeptum - 1):
                    li.append(li.pop(0))

    return laBasex, laBased1, laBased2, laBased3, raBasex, raBased1, raBased2, raBased3, \
           ltBaseOuterx, ltBaseOuterd1, ltBaseOuterd2, \
           [ aSeptumBaseCentreX, aSeptumBaseCentreY, aSeptumBaseCentreZ ], [ laCentreX, laCentreY, laCentreZ ], laSeptumRadians


def getAtriumTrackSurface(elementsCountAroundTrackSurface, elementsCountAcrossTrackSurface,
        laBaseOuterx, laBaseOuterd1, laBaseOuterd2, aSeptumBaseCentre, aOuterHeight, aOuterSeptumHeight, iaGrooveDerivative):
    '''
    Create a TrackSurface covering the outer surface of the left atrium on which
    inlets will be placed. Elements vary fastest from posterior to anterior, then from septum to outer left.
    :param laBaseOuterx, laBaseOuterd1, laBaseOuterd2: coordinates, derivatives and transverse derivatives
    around left atrium outside wall from cfb to crux.
    :return: TrackSurface
    '''
    # resample to get equal spaced elements around
    elementsCountAlongTrackSurface = elementsCountAroundTrackSurface//2
    vx, vd1, ve, vxi = interp.sampleCubicHermiteCurves(laBaseOuterx, laBaseOuterd1, elementsCountAroundTrackSurface)[0:4]
    # GRC these are not necessarily orthogonal to d1 any more: fix?
    vd2 = interp.interpolateSampleLinear(laBaseOuterd2, ve, vxi)

    # get la ridge points from cubic functions from ax = septum groove centre through cx on peak to dx on mid outer LV base
    ax = [ 0.0, aSeptumBaseCentre[1], aOuterSeptumHeight ]
    ad1 = [ -iaGrooveDerivative, 0.0, math.tan(math.pi / 3) * iaGrooveDerivative ]
    dx = vx[elementsCountAlongTrackSurface]
    dd1 = [ -d for d in vd2[elementsCountAlongTrackSurface]]
    # fudge factor
    px, pd1 = interp.sampleCubicHermiteCurves([ ax, dx ], [ ad1, dd1 ], elementsCountOut = 2, lengthFractionStart = 0.6, arcLengthDerivatives = True)[0:2]
    nx = [ ax, [ px[1][0], px[1][1], aOuterHeight ] ]
    nd1 = interp.smoothCubicHermiteDerivativesLine(nx, [ ad1, [ pd1[1][0], pd1[1][1], 0.0 ] ], fixStartDerivative = True, fixEndDirection = True)
    cx = nx[1]
    cd1 = nd1[1]
    # recalculate interatrial groove dervivative ad1
    #ad1 = interp.interpolateLagrangeHermiteDerivative(ax, cx, cd1, 0.0)
    nx = [ax, cx, dx]
    nd1 = interp.smoothCubicHermiteDerivativesLine(nx, [ ad1, cd1, dd1 ], fixAllDirections=True,
                                                   magnitudeScalingMode=interp.DerivativeScalingMode.HARMONIC_MEAN)
    rx, rd1 = interp.sampleCubicHermiteCurves([ax, cx, dx], nd1,
                                              elementsCountOut=elementsCountAlongTrackSurface,
                                              arcLengthDerivatives=True)[0:2]

    # get track surface points on arcs from posterior on septum end, to anterior on outer left
    nx = []
    nd1 = []
    nd2 = []
    for na in range(elementsCountAlongTrackSurface):
        np = -1 - na
        # sample arch from double cubic from posterior through ridge to anterior
        ax = [ vx[np], rx[na], vx[na] ]
        ad1 = [ vd2[np], [ rd1[na][1], -rd1[na][0], 0.0 ], [ -d for d in vd2[na]] ]
        ad1 = interp.smoothCubicHermiteDerivativesLine(ax, ad1, fixStartDirection = True, fixEndDirection = True)
        lx, ld1, le, lxi = interp.sampleCubicHermiteCurves(ax, ad1, elementsCountAcrossTrackSurface)[0:4]
        ld2 = interp.interpolateSampleLinear([ [ -d for d in vd1[np] ], rd1[na], vd1[na] ], le, lxi)
        nx += lx
        nd1 += ld1
        nd2 += ld2  # to be smoothed when all rows assembled.
    # add last point at central outer point of atrium, d1 all zero, d2 rotating around
    d1 = vd1[elementsCountAlongTrackSurface]
    d2 = set_magnitude(vd2[elementsCountAlongTrackSurface], magnitude(d1))
    for n1 in range(elementsCountAcrossTrackSurface + 1):
        nx.append(copy.deepcopy(vx[elementsCountAlongTrackSurface]))
        nd1.append([ 0.0, 0.0, 0.0 ])
        radiansAround = math.pi*n1/elementsCountAcrossTrackSurface
        wt1 = -math.cos(radiansAround)
        wt2 = -math.sin(radiansAround)
        nd2.append([ (wt1*d1[c] + wt2*d2[c]) for c in range(3) ])

    # smooth nd2 around each side, away from base edges
    for n1 in range(1, elementsCountAcrossTrackSurface):
        sx = []
        sd2 = []
        for n2 in range(elementsCountAlongTrackSurface + 1):
            n = n2*(elementsCountAcrossTrackSurface + 1) + n1
            sx.append(nx[n])
            sd2.append(nd2[n])
        sd2 = interp.smoothCubicHermiteDerivativesLine(
            sx, sd2, fixStartDirection=True if n1 in (1, elementsCountAcrossTrackSurface - 1) else False,
            fixEndDirection=True)
        for n2 in range(elementsCountAcrossTrackSurface + 1):
            n = n2*(elementsCountAcrossTrackSurface + 1) + n1
            nd2[n] = sd2[n2]

    return TrackSurface(elementsCountAcrossTrackSurface, elementsCountAlongTrackSurface, nx, nd1, nd2)


def getAtrialAppendageWedgePoints(basex, based1, based2, based3, angle1radians, angle2radians, angle3Radians, baseLength,
        elementsCountAroundAppendage, elementsCountRadial, arcLength, arcRadius, wallThickness, wedgeAngleRadians):
    '''
    Get points on wedge midline at end of atrial appendage.
    :param basex, based1, based2, based3: Base point on atrium to project from.
    :param angle1radians, angle2radians: Rotation of direction toward d1, d2.
    :param baseLength: Distance to project out from base.
    :param elementsCountAcrossWedge: Elements around arc, one less than numbers of points out.
    :param elementsCountAlongAppendage: Number of radial elements along appendage, used to
    determine end derivatives.
    :param arcLength: Length of outer arc around atrial appendage wedge.
    :param arcRadius: Radius of outer arc. Must be < pi
    :param wallThickness: Atrial appendage wall thickness
    :param wedgeAngleRadians: Angle from base to top at end of wedge.
    :return: aawx[n3][n1], aawd1[n3][n1], aawd2[n3][n1], aawd3[n3][n1], 
        elementsCountAcrossWedge, wedgePointsMap, wedgeDerivativesMap.
    where:
        n3 is range 2 inner, outer; n1 is 0-elementsCountAcrossWedge
        wedgePointsMap maps points count around appendage --> node index across wedge
        derivativesMap is for passing to createAnnulusMesh3d.
    n is number of points around arc.
    '''
    elementsCountAcrossWedge = (elementsCountAroundAppendage - 4)//2
    # wedge centre:
    wcx, wd1, wd2, wd3 = getCircleProjectionAxes(basex, based1, based2, based3, baseLength, angle1radians, angle2radians, angle3Radians)
    # arc centre:
    acx = [ (wcx[c] - arcRadius*wd3[c]) for c in range(3) ]
    wedgeLength = wallThickness/math.tan(0.5*wedgeAngleRadians)
    cosHalfWedgeAngleRadians = math.cos(0.5*wedgeAngleRadians)
    sinHalfWedgeAngleRadians = math.sin(0.5*wedgeAngleRadians)
    aawx  = [ [], [] ]
    aawd1 = [ [], [] ]
    aawd2 = [ [], [] ]
    aawd3 = [ [], [] ]
    arcRadians = arcLength/arcRadius
    elementLengthOuterRadial = baseLength/elementsCountRadial
    for n2 in range(2):
        if n2 == 0:
            radius = arcRadius - wedgeLength
            derivativeMag = elementLengthOuterRadial - wedgeLength
        else:
            radius = arcRadius
            derivativeMag = elementLengthOuterRadial
        elementLengthArc = (arcLength/elementsCountAcrossWedge)*(radius/arcRadius)
        for n1 in range(0, elementsCountAcrossWedge + 1):
            angleRadians = arcRadians*(n1/elementsCountAcrossWedge - 0.5)
            cosAngleRadians = math.cos(angleRadians)
            sinAngleRadians = math.sin(angleRadians)
            x  = [ (acx[c] + radius*(cosAngleRadians*wd3[c] + sinAngleRadians*wd1[c])) for c in range(3) ]
            d1 = [ elementLengthArc*(cosAngleRadians*wd1[c] - sinAngleRadians*wd3[c]) for c in range(3) ]
            d2 = [ derivativeMag*( cosHalfWedgeAngleRadians*(-sinAngleRadians*wd1[c] - cosAngleRadians*wd3[c]) + sinHalfWedgeAngleRadians*wd2[c]) for c in range(3) ]
            d3 = [ derivativeMag*(-cosHalfWedgeAngleRadians*(-sinAngleRadians*wd1[c] - cosAngleRadians*wd3[c]) + sinHalfWedgeAngleRadians*wd2[c]) for c in range(3) ]
            #d3 = [ derivativeMag*(cosAngleRadians*wd3[c] + sinAngleRadians*wd1[c]) for c in range(3) ]  # flat d3, if using full WedgeAngleRadians
            aawx [n2].append(x )
            aawd1[n2].append(d1)
            aawd2[n2].append(d2)
            aawd3[n2].append(d3)

    wedgePointsMap = [ 0 ]*3 + list(range(1, elementsCountAcrossWedge)) + [ elementsCountAcrossWedge ]*3 + list(range(elementsCountAcrossWedge - 1, 0, -1))
    wedgeDerivativesMap = ( [ ( ( -1,  0,  0 ), (  0, -1,  0 ), None, (  0,  0,  0 ) ),
                              ( (  0,  0,  0 ), ( +1,  0,  0 ), None, (  0,  0,  0 ) ),  # inside corner, collapsed
                              ( (  0,  0,  0 ), (  0,  0, +1 ), None, None         ) ]
                          + [ ( None          , (  0,  0, +1 ), None ) ]*(elementsCountAcrossWedge - 1)  # bottom
                          + [ ( None          , (  0,  0, +1 ), None, (  0,  0,  0 ) ),
                              ( (  0,  0,  0 ), ( -1,  0,  0 ), None, (  0,  0,  0 ) ),  # inside corner, collapsed
                              ( (  0,  0,  0 ), (  0, -1,  0 ), None, ( -1,  0,  0 ) ) ]
                          + [ ( ( -1,  0,  0 ), (  0, -1,  0 ), None ) ]*(elementsCountAcrossWedge - 1) )  # top
    if (elementsCountAroundAppendage%2) == 1:
        wedgePointsMap.insert(1, 0)
        wedgeDerivativesMap.insert(1, wedgeDerivativesMap[1])
    #print('wedgePointsMap',wedgePointsMap)
    #print('wedgeDerivativesMap',wedgeDerivativesMap)
    return aawx, aawd1, aawd2, aawd3, elementsCountAcrossWedge, wedgePointsMap, [ wedgeDerivativesMap, wedgeDerivativesMap ]<|MERGE_RESOLUTION|>--- conflicted
+++ resolved
@@ -8,16 +8,9 @@
 import copy
 import math
 
-<<<<<<< HEAD
 from cmlibs.maths.vectorops import add, cross, dot, magnitude, mult, normalize, set_magnitude, sub
-from cmlibs.utils.zinc.field import findOrCreateFieldCoordinates, findOrCreateFieldGroup, \
-    findOrCreateFieldStoredMeshLocation, findOrCreateFieldStoredString
-from cmlibs.utils.zinc.finiteelement import getMaximumElementIdentifier, getMaximumNodeIdentifier
-=======
-from cmlibs.maths.vectorops import add, cross, dot, magnitude, mult, normalize, sub
 from cmlibs.utils.zinc.field import findOrCreateFieldCoordinates
 from cmlibs.utils.zinc.finiteelement import get_maximum_element_identifier, get_maximum_node_identifier
->>>>>>> 54c26daa
 from cmlibs.zinc.element import Element, Elementbasis
 from cmlibs.zinc.field import Field, FieldGroup
 from cmlibs.zinc.node import Node
@@ -2716,7 +2709,7 @@
             vcEndDerivative = vcDerivativeFactor*vcLength/elementsCountAlongVCInlet
             ocxPosition = raTrackSurface.createPositionProportion(proportion1, proportion2)
             ocx, d1, d2 = raTrackSurface.evaluateCoordinates(ocxPosition, derivatives = True)
-            ocd1, ocd2, ocd3 = calculate_surface_axes(d1, d2, normalize(d1))
+            ocd1, ocd2, ocd3 = calculate_surface_axes(d1, d2, vector.normalise(d1))
             vcx, vd1, vd2, vd3 = getCircleProjectionAxes(ocx, ocd1, ocd2, ocd3, vcLength, vcAngle1Radians, vcAngle2Radians)
             vcd1 = vd1
             vcd2 = [ -d for d in vd2 ]
@@ -2726,7 +2719,7 @@
             vcvd2 = [ None, None ]
             for n3 in range(2):
                 radius = vcInnerRadius if (n3 == 0) else vcOuterRadius
-                px, pd1 = createCirclePoints(vcx, set_magnitude(vcd1, radius), set_magnitude(vcd2, radius), elementsCountAroundVC, startRadians)
+                px, pd1 = createCirclePoints(vcx, vector.setMagnitude(vcd1, radius), vector.setMagnitude(vcd2, radius), elementsCountAroundVC, startRadians)
                 vcvx [n3] = px
                 vcvd1[n3] = pd1
                 vcvd2[n3] = [ vcd3 ]*elementsCountAroundVC
@@ -2909,8 +2902,8 @@
         laamx, d1, d2 = laTrackSurface.evaluateCoordinates(position, derivatives = True)
         # force d2 to be vertical, d3, d1 to be horizontal
         laamd2 = [ 0.0, 0.0, 1.0 ]
-        laamd3 = normalize(cross(d2, laamd2))
-        laamd1 = cross(laamd2, laamd3)
+        laamd3 = vector.normalise(vector.crossproduct3(d2, laamd2))
+        laamd1 = vector.crossproduct3(laamd2, laamd3)
         if False:
             node = nodes.createNode(nodeIdentifier, nodetemplate)
             cache.setNode(node)
@@ -3089,8 +3082,8 @@
         raamx, d1, d2 = raTrackSurface.evaluateCoordinates(position, derivatives = True)
         # force d2 to be vertical, d3, d1 to be horizontal
         raamd2 = [ 0.0, 0.0, 1.0 ]
-        raamd3 = normalize(cross(raamd2, d2))
-        raamd1 = cross(raamd2, raamd3)
+        raamd3 = vector.normalise(vector.crossproduct3(raamd2, d2))
+        raamd1 = vector.crossproduct3(raamd2, raamd3)
         if False:
             node = nodes.createNode(nodeIdentifier, nodetemplate)
             cache.setNode(node)
@@ -3272,8 +3265,8 @@
                 result, epid2 = coordinates.getNodeParameters(cache, -1, Node.VALUE_LABEL_D_DS2, 1, 3)
                 result, epid3 = coordinates.getNodeParameters(cache, -1, Node.VALUE_LABEL_D_DS3, 1, 3)
                 if result != RESULT_OK:
-                    epid3 = cross(epid1, epid2)
-                fatx = add(epix, set_magnitude(epid3, epicardiumLayerMinimumThickness))
+                    epid3 = vector.crossproduct3(epid1, epid2)
+                fatx = add(epix, vector.setMagnitude(epid3, epicardiumLayerMinimumThickness))
                 epifx = None
 
                 epifPosition = fpTrackSurface.findNearestPosition(epix, startPosition=None)
