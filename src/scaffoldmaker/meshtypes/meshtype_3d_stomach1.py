"""
Generates a 3-D stomach mesh along the central line, with variable
numbers of elements around esophagus and duodenum, along and through
wall, with variable radius and thickness along.
"""

from __future__ import division

import copy
import math

from opencmiss.utils.zinc.field import findOrCreateFieldCoordinates, findOrCreateFieldGroup, \
    findOrCreateFieldStoredString, findOrCreateFieldStoredMeshLocation, findOrCreateFieldNodeGroup
from opencmiss.utils.zinc.finiteelement import get_element_node_identifiers
from opencmiss.zinc.element import Element
from opencmiss.zinc.field import Field
from opencmiss.zinc.node import Node
from scaffoldmaker.annotation.annotationgroup import AnnotationGroup, mergeAnnotationGroups, \
    getAnnotationGroupForTerm, findOrCreateAnnotationGroupForTerm
from scaffoldmaker.annotation.stomach_terms import get_stomach_term
from scaffoldmaker.meshtypes.meshtype_1d_path1 import MeshType_1d_path1, extractPathParametersFromRegion
from scaffoldmaker.meshtypes.meshtype_3d_ostium1 import MeshType_3d_ostium1, generateOstiumMesh
from scaffoldmaker.meshtypes.scaffold_base import Scaffold_base
from scaffoldmaker.scaffoldpackage import ScaffoldPackage
from scaffoldmaker.utils import interpolation as interp
from scaffoldmaker.utils import matrix
from scaffoldmaker.utils import vector
from scaffoldmaker.utils.annulusmesh import createAnnulusMesh3d
from scaffoldmaker.utils.bifurcation import get_bifurcation_triple_point
from scaffoldmaker.utils.eft_utils import scaleEftNodeValueLabels, setEftScaleFactorIds, remapEftNodeValueLabel
from scaffoldmaker.utils.eftfactory_bicubichermitelinear import eftfactory_bicubichermitelinear
from scaffoldmaker.utils.eftfactory_tricubichermite import eftfactory_tricubichermite
<<<<<<< HEAD
=======
from scaffoldmaker.utils.eft_utils import scaleEftNodeValueLabels, setEftScaleFactorIds, remapEftNodeValueLabel, \
    remapEftNodeValueLabelsVersion
>>>>>>> 34d2bd4d
from scaffoldmaker.utils.geometry import createEllipsePoints
from scaffoldmaker.utils.tracksurface import TrackSurface
from scaffoldmaker.utils.zinc_utils import exnodeStringFromNodeValues


class MeshType_3d_stomach1(Scaffold_base):
    """
    Generates a 3-D stomach mesh with variable numbers of elements around the esophagus and duodenum,
    along the central line, and through wall. The stomach is created using a central path as the longitudinal axis
    of the stomach. D2 of the central path points to the greater curvature of the stomach and magnitude of D2 and D3
    are the radii of the stomach in the respective direction. D2 on the first node of the central path provide
    the radius of the fundus dome.
    """
    centralPathDefaultScaffoldPackages = {
        'Human 1': ScaffoldPackage(MeshType_1d_path1, {
            'scaffoldSettings': {
                'Coordinate dimensions': 3,
                'D2 derivatives': True,
                'D3 derivatives': True,
                'Length': 1.0,
                'Number of elements': 7
            },
            'meshEdits': exnodeStringFromNodeValues(
                [Node.VALUE_LABEL_VALUE, Node.VALUE_LABEL_D_DS1, Node.VALUE_LABEL_D_DS2, Node.VALUE_LABEL_D2_DS1DS2, Node.VALUE_LABEL_D_DS3, Node.VALUE_LABEL_D2_DS1DS3], [
                [ [  70.8, 72.3, 0.0 ], [ -17.0, -47.9, 0.0 ], [  39.3, -13.9, 0.0 ], [  -3.7, -5.9, 0.0 ], [ 0.0, 0.0, 38.7 ], [ 0.0, 0.0,  4.5] ],
                [ [  51.1, 30.7, 0.0 ], [ -22.3, -34.9, 0.0 ], [  32.2, -20.5, 0.0 ], [ -10.6, -7.2, 0.0 ], [ 0.0, 0.0, 41.4 ], [ 0.0, 0.0,  0.9] ],
                [ [  27.8,  2.7, 0.0 ], [ -27.7, -18.4, 0.0 ], [  18.7, -28.2, 0.0 ], [ -15.1, -2.0, 0.0 ], [ 0.0, 0.0, 40.9 ], [ 0.0, 0.0, -5.0] ],
                [ [  -0.3, -5.8, 0.0 ], [ -28.0,  -2.6, 0.0 ], [   2.3, -25.6, 0.0 ], [ -12.9,  4.6, 0.0 ], [ 0.0, 0.0, 32.3 ], [ 0.0, 0.0, -9.4] ],
                [ [ -26.5, -2.9, 0.0 ], [ -20.6,   8.0, 0.0 ], [  -7.5, -19.2, 0.0 ], [  -6.4,  8.0, 0.0 ], [ 0.0, 0.0, 22.1 ], [ 0.0, 0.0, -6.8] ],
                [ [ -40.6,  7.4, 0.0 ], [ -11.0,  12.5, 0.0 ], [ -11.6, -10.2, 0.0 ], [  -0.4,  7.8, 0.0 ], [ 0.0, 0.0, 17.6 ], [ 0.0, 0.0, -5.9] ],
                [ [ -48.1, 21.0, 0.0 ], [  -6.4,  15.7, 0.0 ], [  -8.6,  -3.5, 0.0 ], [   0.4,  4.4, 0.0 ], [ 0.0, 0.0, 10.5 ], [ 0.0, 0.0, -3.1] ],
                [ [ -52.9, 38.6, 0.0 ], [  -3.2,  19.3, 0.0 ], [ -11.1,  -1.9, 0.0 ], [  -5.5, -1.1, 0.0 ], [ 0.0, 0.0, 12.0 ], [ 0.0, 0.0,  6.1] ] ] ),

            'userAnnotationGroups': [
                {
                    '_AnnotationGroup': True,
                    'dimension': 1,
                    'identifierRanges': '1',
                    'name': get_stomach_term('fundus of stomach')[0],
                    'ontId': get_stomach_term('fundus of stomach')[1]
                },
                {
                    '_AnnotationGroup': True,
                    'dimension': 1,
                    'identifierRanges': '2-3',
                    'name': get_stomach_term('body of stomach')[0],
                    'ontId': get_stomach_term('body of stomach')[1]
                },
                {
                    '_AnnotationGroup': True,
                    'dimension': 1,
                    'identifierRanges': '4-5',
                    'name': get_stomach_term('pyloric antrum')[0],
                    'ontId': get_stomach_term('pyloric antrum')[1]
                },
                {
                    '_AnnotationGroup': True,
                    'dimension': 1,
                    'identifierRanges': '6',
                    'name': get_stomach_term('pylorus')[0],
                    'ontId': get_stomach_term('pylorus')[1]
                },
                {
                    '_AnnotationGroup': True,
                    'dimension': 1,
                    'identifierRanges': '7',
                    'name': get_stomach_term('duodenum')[0],
                    'ontId': get_stomach_term('duodenum')[1]
                }]
            }),
        'Mouse 1': ScaffoldPackage(MeshType_1d_path1, {
            'scaffoldSettings': {
                'Coordinate dimensions': 3,
                'D2 derivatives': True,
                'D3 derivatives': True,
                'Length': 1.0,
                'Number of elements': 8
            },
            'meshEdits': exnodeStringFromNodeValues(
                [Node.VALUE_LABEL_VALUE, Node.VALUE_LABEL_D_DS1, Node.VALUE_LABEL_D_DS2, Node.VALUE_LABEL_D2_DS1DS2,
                 Node.VALUE_LABEL_D_DS3, Node.VALUE_LABEL_D2_DS1DS3], [
                [ [  0.9,  3.7, 0.0 ], [ -0.8, -3.6, 0.0 ], [  3.2, -0.6, 0.0 ], [ -1.3, -0.5, 0.0 ], [ 0.0, 0.0, 2.6 ], [ 0.0, 0.0,  0.9 ] ], 
                [ [ -0.1,  0.7, 0.0 ], [ -1.2, -2.4, 0.0 ], [  2.0, -1.5, 0.0 ], [ -1.1, -1.3, 0.0 ], [ 0.0, 0.0, 3.1 ], [ 0.0, 0.0,  0.1 ] ], 
                [ [ -1.4, -1.1, 0.0 ], [ -1.6, -1.1, 0.0 ], [  1.0, -3.0, 0.0 ], [ -1.3, -0.8, 0.0 ], [ 0.0, 0.0, 3.0 ], [ 0.0, 0.0, -0.2 ] ], 
                [ [ -2.9, -1.6, 0.0 ], [ -1.6,  0.2, 0.0 ], [ -0.6, -3.3, 0.0 ], [ -1.4,  0.2, 0.0 ], [ 0.0, 0.0, 2.8 ], [ 0.0, 0.0, -0.1 ] ], 
                [ [ -4.3, -0.8, 0.0 ], [ -1.2,  1.1, 0.0 ], [ -1.8, -2.5, 0.0 ], [ -0.8,  1.1, 0.0 ], [ 0.0, 0.0, 2.9 ], [ 0.0, 0.0, -0.1 ] ], 
                [ [ -5.2,  0.6, 0.0 ], [ -0.8,  1.6, 0.0 ], [ -2.2, -1.1, 0.0 ], [  0.2,  1.1, 0.0 ], [ 0.0, 0.0, 2.5 ], [ 0.0, 0.0, -0.7 ] ], 
                [ [ -5.9,  2.3, 0.0 ], [ -0.5,  1.3, 0.0 ], [ -1.3, -0.4, 0.0 ], [  0.6,  0.3, 0.0 ], [ 0.0, 0.0, 1.4 ], [ 0.0, 0.0, -0.7 ] ], 
                [ [ -6.2,  3.2, 0.0 ], [ -0.4,  0.9, 0.0 ], [ -0.8, -0.3, 0.0 ], [  0.1, -0.0, 0.0 ], [ 0.0, 0.0, 0.9 ], [ 0.0, 0.0, -0.2 ] ], 
                [ [ -6.8,  4.1, 0.0 ], [ -0.7,  0.9, 0.0 ], [ -1.1, -0.5, 0.0 ], [ -0.7, -0.4, 0.0 ], [ 0.0, 0.0, 1.1 ], [ 0.0, 0.0,  0.6 ] ] ] ),

                'userAnnotationGroups': [
                {
                    '_AnnotationGroup': True,
                    'dimension': 1,
                    'identifierRanges': '1-3',
                    'name': get_stomach_term('fundus of stomach')[0],
                    'ontId': get_stomach_term('fundus of stomach')[1]
                },
                {
                    '_AnnotationGroup': True,
                    'dimension': 1,
                    'identifierRanges': '4-5',
                    'name': get_stomach_term('body of stomach')[0],
                    'ontId': get_stomach_term('body of stomach')[1]
                },
                {
                    '_AnnotationGroup': True,
                    'dimension': 1,
                    'identifierRanges': '6',
                    'name': get_stomach_term('pyloric antrum')[0],
                    'ontId': get_stomach_term('pyloric antrum')[1]
                },
                {
                    '_AnnotationGroup': True,
                    'dimension': 1,
                    'identifierRanges': '7',
                    'name': get_stomach_term('pylorus')[0],
                    'ontId': get_stomach_term('pylorus')[1]
                },
                {
                    '_AnnotationGroup': True,
                    'dimension': 1,
                    'identifierRanges': '8',
                    'name': get_stomach_term('duodenum')[0],
                    'ontId': get_stomach_term('duodenum')[1]
                }]
        }),
        'Rat 1': ScaffoldPackage(MeshType_1d_path1, {
            'scaffoldSettings': {
                'Coordinate dimensions': 3,
                'D2 derivatives': True,
                'D3 derivatives': True,
                'Length': 1.0,
                'Number of elements': 8
            },
            'meshEdits': exnodeStringFromNodeValues(
                [Node.VALUE_LABEL_VALUE, Node.VALUE_LABEL_D_DS1, Node.VALUE_LABEL_D_DS2, Node.VALUE_LABEL_D2_DS1DS2, Node.VALUE_LABEL_D_DS3, Node.VALUE_LABEL_D2_DS1DS3], [
                [ [  12.4, 11.9, 0.0 ], [ -0.1, -14.6, 0.0 ], [  8.7, -1.4, 0.0 ], [ -0.7, -3.5, 0.0 ], [ 0.0, 0.0, 7.4 ], [ 0.0, 0.0,  1.5] ],
                [ [   9.5, -0.2, 0.0 ], [ -5.7,  -9.0, 0.0 ], [  6.6, -5.1, 0.0 ], [ -3.5, -3.9, 0.0 ], [ 0.0, 0.0, 8.5 ], [ 0.0, 0.0,  0.7] ],
                [ [   2.8, -5.5, 0.0 ], [ -6.6,  -2.6, 0.0 ], [  2.1, -9.1, 0.0 ], [ -4.0, -1.6, 0.0 ], [ 0.0, 0.0, 9.0 ], [ 0.0, 0.0,  0.1] ],
                [ [  -2.6, -6.0, 0.0 ], [ -5.7,   0.7, 0.0 ], [ -1.6, -9.2, 0.0 ], [ -4.0,  0.5, 0.0 ], [ 0.0, 0.0, 8.8 ], [ 0.0, 0.0, -0.4] ],
                [ [  -8.2, -4.1, 0.0 ], [ -5.3,   3.9, 0.0 ], [ -6.0, -8.0, 0.0 ], [ -2.6,  2.7, 0.0 ], [ 0.0, 0.0, 8.1 ], [ 0.0, 0.0, -1.2] ],
                [ [ -12.3,  1.5, 0.0 ], [ -1.5,   7.0, 0.0 ], [ -6.4, -3.5, 0.0 ], [  1.5,  4.0, 0.0 ], [ 0.0, 0.0, 6.2 ], [ 0.0, 0.0, -2.8] ],
                [ [ -10.8,  8.5, 0.0 ], [  0.6,   5.4, 0.0 ], [ -2.9,  0.0, 0.0 ], [  0.8,  1.0, 0.0 ], [ 0.0, 0.0, 2.4 ], [ 0.0, 0.0, -0.6] ],
                [ [ -10.7, 12.2, 0.0 ], [ -0.3,   3.2, 0.0 ], [ -3.5, -0.3, 0.0 ], [ -0.3, -0.1, 0.0 ], [ 0.0, 0.0, 3.4 ], [ 0.0, 0.0,  0.4] ],
                [ [ -11.3, 14.8, 0.0 ], [ -0.9,   2.0, 0.0 ], [ -3.5, -0.3, 0.0 ], [  0.3,  0.1, 0.0 ], [ 0.0, 0.0, 3.4 ], [ 0.0, 0.0, -0.4] ] ] ),

            'userAnnotationGroups': [
                {
                    '_AnnotationGroup': True,
                    'dimension': 1,
                    'identifierRanges': '1-3',
                    'name': get_stomach_term('fundus of stomach')[0],
                    'ontId': get_stomach_term('fundus of stomach')[1]
                },
                {
                    '_AnnotationGroup': True,
                    'dimension': 1,
                    'identifierRanges': '4-5',
                    'name': get_stomach_term('body of stomach')[0],
                    'ontId': get_stomach_term('body of stomach')[1]
                },
                {
                    '_AnnotationGroup': True,
                    'dimension': 1,
                    'identifierRanges': '6',
                    'name': get_stomach_term('pyloric antrum')[0],
                    'ontId': get_stomach_term('pyloric antrum')[1]
                },
                {
                    '_AnnotationGroup': True,
                    'dimension': 1,
                    'identifierRanges': '7',
                    'name': get_stomach_term('pylorus')[0],
                    'ontId': get_stomach_term('pylorus')[1]
                },
                {
                    '_AnnotationGroup': True,
                    'dimension': 1,
                    'identifierRanges': '8',
                    'name': get_stomach_term('duodenum')[0],
                    'ontId': get_stomach_term('duodenum')[1]
                }]
        }),
    }

    ostiumDefaultScaffoldPackages = {
        'Human 1': ScaffoldPackage(MeshType_3d_ostium1, {
            'scaffoldSettings': {
                'Number of vessels': 1,
                'Number of elements across common': 2,
                'Number of elements around ostium': 8,
                'Number of elements along': 2,
                'Number of elements through wall': 1,  # not implemented for > 1
                'Unit scale': 1.0,
                'Outlet': False,
                'Ostium diameter': 25.0,
                'Ostium length': 15.0,
                'Ostium wall thickness': 5.0,
                'Ostium inter-vessel distance': 0.0,
                'Ostium inter-vessel height': 0.0,
                'Use linear through ostium wall': True,
                'Vessel end length factor': 1.0,
                'Vessel inner diameter': 5.0,
                'Vessel wall thickness': 5.0,
                'Vessel angle 1 degrees': 0.0,
                'Vessel angle 1 spread degrees': 0.0,
                'Vessel angle 2 degrees': 0.0,
                'Use linear through vessel wall': True,
                'Use cross derivatives': False,
                'Refine': False,
                'Refine number of elements around': 4,
                'Refine number of elements along': 4,
                'Refine number of elements through wall': 1
            },
        }),
        'Mouse 1': ScaffoldPackage(MeshType_3d_ostium1, {
            'scaffoldSettings': {
                'Number of vessels': 1,
                'Number of elements across common': 2,
                'Number of elements around ostium': 12,
                'Number of elements along': 2,
                'Number of elements through wall': 1,  # not implemented for > 1
                'Unit scale': 1.0,
                'Outlet': False,
                'Ostium diameter': 1.5,
                'Ostium length': 1.5,
                'Ostium wall thickness': 0.25,
                'Ostium inter-vessel distance': 0.0,
                'Ostium inter-vessel height': 0.0,
                'Use linear through ostium wall': True,
                'Vessel end length factor': 1.0,
                'Vessel inner diameter': 0.5,
                'Vessel wall thickness': 0.2,
                'Vessel angle 1 degrees': 0.0,
                'Vessel angle 1 spread degrees': 0.0,
                'Vessel angle 2 degrees': 0.0,
                'Use linear through vessel wall': True,
                'Use cross derivatives': False,
                'Refine': False,
                'Refine number of elements around': 4,
                'Refine number of elements along': 4,
                'Refine number of elements through wall': 1
            },
        }),
        'Rat 1': ScaffoldPackage(MeshType_3d_ostium1, {
            'scaffoldSettings': {
                'Number of vessels': 1,
                'Number of elements across common': 2,
                'Number of elements around ostium': 12,
                'Number of elements along': 2,
                'Number of elements through wall': 1,  # not implemented for > 1
                'Unit scale': 1.0,
                'Outlet': False,
                'Ostium diameter': 4.0,
                'Ostium length': 3.5,
                'Ostium wall thickness': 0.5,
                'Ostium inter-vessel distance': 0.0,
                'Ostium inter-vessel height': 0.0,
                'Use linear through ostium wall': True,
                'Vessel end length factor': 1.0,
                'Vessel inner diameter': 1.25,
                'Vessel wall thickness': 0.5,
                'Vessel angle 1 degrees': 0.0,
                'Vessel angle 1 spread degrees': 0.0,
                'Vessel angle 2 degrees': 0.0,
                'Use linear through vessel wall': True,
                'Use cross derivatives': False,
                'Refine': False,
                'Refine number of elements around': 4,
                'Refine number of elements along': 4,
                'Refine number of elements through wall': 1
            },
        }),
    }

    @staticmethod
    def getName():
        return '3D Stomach 1'

    @staticmethod
    def getParameterSetNames():
        return [
            'Default',
            'Human 1',
            'Mouse 1',
            'Rat 1']

    @classmethod
    def getDefaultOptions(cls, parameterSetName='Default'):
        if 'Mouse 1' in parameterSetName:
            centralPathOption = cls.centralPathDefaultScaffoldPackages['Mouse 1']
            ostiumOption = cls.ostiumDefaultScaffoldPackages['Mouse 1']
        elif 'Rat 1' in parameterSetName:
            centralPathOption = cls.centralPathDefaultScaffoldPackages['Rat 1']
            ostiumOption = cls.ostiumDefaultScaffoldPackages['Rat 1']
        else:
            centralPathOption = cls.centralPathDefaultScaffoldPackages['Human 1']
            ostiumOption = cls.ostiumDefaultScaffoldPackages['Human 1']

        options = {
            'Central path': copy.deepcopy(centralPathOption),
            'Number of elements around esophagus': 8,
            'Number of elements around duodenum': 12,
            'Number of elements between cardia and duodenum': 6,
            'Number of elements across cardia': 1,
            'Wall thickness': 5.0,
            'Limiting ridge': False,
            'Gastro-esophagal junction': copy.deepcopy(ostiumOption),
            'Gastro-esophagal junction position along factor': 0.35,
            'Cardia derivative factor': 1.0,
            'Use linear through wall' : True,
            'Refine': False,
            'Refine number of elements surface': 4,
            'Refine number of elements through wall': 1
        }
        if 'Mouse 1' in parameterSetName:
            options['Number of elements around esophagus'] = 12
            options['Number of elements around duodenum'] = 14
            options['Number of elements between cardia and duodenum'] = 2
            options['Wall thickness'] = 0.25
            options['Gastro-esophagal junction position along factor'] = 0.53
            options['Cardia derivative factor'] = 0.3
            options['Limiting ridge'] = True
        elif 'Rat 1' in parameterSetName:
            options['Number of elements around esophagus'] = 12
            options['Number of elements around duodenum'] = 14
            options['Number of elements between cardia and duodenum'] = 2
            options['Wall thickness'] = 0.5
            options['Gastro-esophagal junction position along factor'] = 0.55
            options['Cardia derivative factor'] = 0.2
            options['Limiting ridge'] = True

        cls.updateSubScaffoldOptions(options)
        return options

    @staticmethod
    def getOrderedOptionNames():
        return [
            'Central path',
            'Number of elements around esophagus',
            'Number of elements around duodenum',
            'Number of elements between cardia and duodenum',
            'Number of elements across cardia',
            'Wall thickness',
            'Limiting ridge',
            'Gastro-esophagal junction',
            'Gastro-esophagal junction position along factor',
            'Cardia derivative factor',
            'Use linear through wall',
            'Refine',
            'Refine number of elements surface',
            'Refine number of elements through wall']

    @classmethod
    def getOptionValidScaffoldTypes(cls, optionName):
        if optionName == 'Central path':
            return [MeshType_1d_path1]
        if optionName == 'Gastro-esophagal junction':
            return [MeshType_3d_ostium1]
        return []

    @classmethod
    def getOptionScaffoldTypeParameterSetNames(cls, optionName, scaffoldType):
        if optionName == 'Central path':
            return list(cls.centralPathDefaultScaffoldPackages.keys())
        if optionName == 'Gastro-esophagal junction':
            return list(cls.ostiumDefaultScaffoldPackages.keys())
        assert scaffoldType in cls.getOptionValidScaffoldTypes(optionName), \
            cls.__name__ + '.getOptionScaffoldTypeParameterSetNames.  ' + \
            'Invalid option \'' + optionName + '\' scaffold type ' + scaffoldType.getName()
        return scaffoldType.getParameterSetNames()

    @classmethod
    def getOptionScaffoldPackage(cls, optionName, scaffoldType, parameterSetName=None):
        '''
        :param parameterSetName:  Name of valid parameter set for option Scaffold, or None for default.
        :return: ScaffoldPackage.
        '''
        if parameterSetName:
            assert parameterSetName in cls.getOptionScaffoldTypeParameterSetNames(optionName, scaffoldType), \
                'Invalid parameter set ' + str(parameterSetName) + ' for scaffold ' + str(scaffoldType.getName()) + \
                ' in option ' + str(optionName) + ' of scaffold ' + cls.getName()
        if optionName == 'Central path':
            if not parameterSetName:
                parameterSetName = list(cls.centralPathDefaultScaffoldPackages.keys())[0]
            return copy.deepcopy(cls.centralPathDefaultScaffoldPackages[parameterSetName])
        if optionName == 'Gastro-esophagal junction':
            if not parameterSetName:
                parameterSetName = list(cls.ostiumDefaultScaffoldPackages.keys())[0]
            return copy.deepcopy(cls.ostiumDefaultScaffoldPackages[parameterSetName])
        assert False, cls.__name__ + '.getOptionScaffoldPackage:  Option ' + optionName + ' is not a scaffold'

    @classmethod
    def checkOptions(cls, options):
        if not options['Central path'].getScaffoldType() in cls.getOptionValidScaffoldTypes('Central path'):
            options['Central path'] = cls.getOptionScaffoldPackage('Central path', MeshType_1d_path1)
        if not options['Gastro-esophagal junction'].getScaffoldType() in cls.getOptionValidScaffoldTypes(
                'Gastro-esophagal junction'):
            options['Gastro-esophagal junction'] = cls.getOptionScaffoldPackage('Gastro-esophagal junction',
                                                                                 MeshType_3d_ostium1)
        if options['Number of elements around esophagus'] < 8:
            options['Number of elements around esophagus'] = 8
        if options['Number of elements around esophagus'] % 4 > 0:
            options['Number of elements around esophagus'] = options['Number of elements around esophagus'] // 4 * 4
        if options['Number of elements around duodenum'] < 12:
            options['Number of elements around duodenum'] = 12
        if options['Number of elements around duodenum'] % 2:
            options['Number of elements around duodenum'] += 1
        if options['Number of elements between cardia and duodenum'] < 2:
            options['Number of elements between cardia and duodenum'] = 2
        if options['Cardia derivative factor'] <= 0.0:
            options['Cardia derivative factor'] = 0.1
        for key in [
            'Refine number of elements surface',
            'Refine number of elements through wall']:
            if options[key] < 1:
                options[key] = 1

        cls.updateSubScaffoldOptions(options)

    @classmethod
    def updateSubScaffoldOptions(cls, options):
        '''
        Update ostium sub-scaffold options which depend on parent options.
        '''
        wallThickness = options['Wall thickness']
        ostiumOptions = options['Gastro-esophagal junction']
        ostiumSettings = ostiumOptions.getScaffoldSettings()
        ostiumSettings['Ostium wall thickness'] = wallThickness

    @classmethod
    def generateBaseMesh(cls, region, options):
        """
        Generate the base tricubic Hermite mesh. See also generateMesh().
        :param region: Zinc region to define model in. Must be empty.
        :param options: Dict containing options. See getDefaultOptions().
        :return: None
        """
        cls.updateSubScaffoldOptions(options)
        centralPath = options['Central path']
        elementsCountAroundEso = options['Number of elements around esophagus']
        elementsCountAroundDuod = options['Number of elements around duodenum']
        elementsAlongCardiaToDuod = options['Number of elements between cardia and duodenum']
        elementsCountThroughWall = 1
        wallThickness = options['Wall thickness']
        useCrossDerivatives = False
        useCubicHermiteThroughWall = not (options['Use linear through wall'])

        GEJPositionAlongFactor = options['Gastro-esophagal junction position along factor']
        GEJOptions = options['Gastro-esophagal junction']
        GEJSettings = GEJOptions.getScaffoldSettings()
        elementsAlongEsophagus = GEJSettings['Number of elements along']
        elementsThroughEsophagusWall = GEJSettings['Number of elements through wall']
        limitingRidge = options['Limiting ridge']
        elementsCountAcrossCardia = options['Number of elements across cardia']
        cardiaDerivativeFactor = options['Cardia derivative factor']

        elementsCountAlongTrackSurface = 20
        elementsAroundHalfEso = int(elementsCountAroundEso * 0.5)
        elementsAroundQuarterEso = int(elementsCountAroundEso * 0.25)
        elementsAroundHalfDuod = int(elementsCountAroundDuod * 0.5)
        elementsCountAlong = elementsAlongCardiaToDuod + elementsAroundHalfEso + 1
        zero = [0.0, 0.0, 0.0]

        fm = region.getFieldmodule()
        fm.beginChange()

        coordinates = findOrCreateFieldCoordinates(fm)
        nodes = fm.findNodesetByFieldDomainType(Field.DOMAIN_TYPE_NODES)
        nodetemplate = nodes.createNodetemplate()
        nodetemplate.defineField(coordinates)
        nodetemplate.setValueNumberOfVersions(coordinates, -1, Node.VALUE_LABEL_VALUE, 1)
        nodetemplate.setValueNumberOfVersions(coordinates, -1, Node.VALUE_LABEL_D_DS1, 1)
        nodetemplate.setValueNumberOfVersions(coordinates, -1, Node.VALUE_LABEL_D_DS2, 1)
        if useCrossDerivatives:
            nodetemplate.setValueNumberOfVersions(coordinates, -1, Node.VALUE_LABEL_D2_DS1DS2, 1)
        if useCubicHermiteThroughWall:
            nodetemplate.setValueNumberOfVersions(coordinates, -1, Node.VALUE_LABEL_D_DS3, 1)
            if useCrossDerivatives:
                nodetemplate.setValueNumberOfVersions(coordinates, -1, Node.VALUE_LABEL_D2_DS1DS3, 1)
                nodetemplate.setValueNumberOfVersions(coordinates, -1, Node.VALUE_LABEL_D2_DS2DS3, 1)
                nodetemplate.setValueNumberOfVersions(coordinates, -1, Node.VALUE_LABEL_D3_DS1DS2DS3, 1)

        cache = fm.createFieldcache()
        mesh = fm.findMeshByDimension(3)

        nodeIdentifier = 1
        elementIdentifier = 1

        # Extract length of each group along stomach from central path
        arcLengthOfGroupsAlong = []
        stomachTermsAlong = [None, 'fundus of stomach', 'body of stomach', 'pyloric antrum', 'pylorus', 'duodenum']
        for i in range(len(stomachTermsAlong)):
            tmpRegion = region.createRegion()
            centralPath.generate(tmpRegion)
            cxGroup, cd1Group, cd2Group, cd3Group, cd12Group, cd13Group = \
                extractPathParametersFromRegion(tmpRegion, [Node.VALUE_LABEL_VALUE, Node.VALUE_LABEL_D_DS1,
                                                            Node.VALUE_LABEL_D_DS2,  Node.VALUE_LABEL_D_DS3,
                                                            Node.VALUE_LABEL_D2_DS1DS2, Node.VALUE_LABEL_D2_DS1DS3],
                                                groupName=stomachTermsAlong[i])

            arcLength = 0.0
            for e in range(len(cxGroup) - 1):
                arcLength += interp.getCubicHermiteArcLength(cxGroup[e], cd1Group[e],
                                                             cxGroup[e + 1], cd1Group[e + 1])
            arcLengthOfGroupsAlong.append(arcLength)

            if i == 0:
                cx = cxGroup
                cd1 = cd1Group
                cd2 = cd2Group
                cd3 = cd3Group
                cd12 = cd12Group
                cd13 = cd13Group
            del tmpRegion

        sx, sd1, se, sxi, ssf = interp.sampleCubicHermiteCurves(cx, cd1, elementsCountAlongTrackSurface)
        sd2, sd12 = interp.interpolateSampleCubicHermite(cd2, cd12, se, sxi, ssf)
        sd3, sd13 = interp.interpolateSampleCubicHermite(cd3, cd13, se, sxi, ssf)

        # Create annotation groups for stomach sections
        allAnnotationGroups = []
        stomachCentralPathLength = sum(arcLengthOfGroupsAlong[1:])
        fundusEndPositionAlongFactor = arcLengthOfGroupsAlong[1]/stomachCentralPathLength
        arcLengthRatioForGroupsFromFundusEnd = []
        for i in range(2, len(stomachTermsAlong)):
            arcLengthRatio = (arcLengthOfGroupsAlong[i])/(stomachCentralPathLength - arcLengthOfGroupsAlong[1])
            arcLengthRatioForGroupsFromFundusEnd.append(arcLengthRatio)

        stomachGroup = AnnotationGroup(region, get_stomach_term("stomach"))
        fundusGroup = AnnotationGroup(region, get_stomach_term("fundus of stomach"))
        bodyGroup = AnnotationGroup(region, get_stomach_term("body of stomach"))
        antrumGroup = AnnotationGroup(region, get_stomach_term("pyloric antrum"))
        pylorusGroup = AnnotationGroup(region, get_stomach_term("pylorus"))
        duodenumGroup = AnnotationGroup(region, get_stomach_term("duodenum"))

        annotationGroupAlong = [[stomachGroup, fundusGroup],
                                [stomachGroup, bodyGroup],
                                [stomachGroup, antrumGroup],
                                [stomachGroup, pylorusGroup],
                                [stomachGroup, duodenumGroup]]

        # annotation fiducial points
        markerGroup = findOrCreateFieldGroup(fm, "marker")
        markerName = findOrCreateFieldStoredString(fm, name="marker_name")
        markerLocation = findOrCreateFieldStoredMeshLocation(fm, mesh, name="marker_location")

        nodes = fm.findNodesetByFieldDomainType(Field.DOMAIN_TYPE_NODES)
        markerPoints = findOrCreateFieldNodeGroup(markerGroup, nodes).getNodesetGroup()
        markerTemplateInternal = nodes.createNodetemplate()
        markerTemplateInternal.defineField(markerName)
        markerTemplateInternal.defineField(markerLocation)

        # Fundus diameter
        fundusRadius = vector.magnitude(sd2[0])
        lengthElementAlongTrackSurface = stomachCentralPathLength / elementsCountAlongTrackSurface
        elementsAlongFundus = int(fundusRadius / lengthElementAlongTrackSurface)

        d2Apex = []
        d2 = sd2[0]
        for n1 in range(elementsCountAroundDuod):
            rotAngle = n1 * 2.0 * math.pi / elementsCountAroundDuod
            rotAxis = vector.normalise(vector.crossproduct3(vector.normalise(sd2[0]), vector.normalise(sd3[0])))
            rotFrame = matrix.getRotationMatrixFromAxisAngle(rotAxis, rotAngle)
            d2Rot = [rotFrame[j][0] * d2[0] + rotFrame[j][1] * d2[1] + rotFrame[j][2] * d2[2] for j in range(3)]
            d2Apex.append(d2Rot)

        xEllipses = []
        d1Ellipses = []
        for n in range(elementsAlongFundus + 1, len(sx)):
            px, pd1 = createEllipsePoints(sx[n], 2 * math.pi, sd2[n], sd3[n], elementsCountAroundDuod,
                                          startRadians=0.0)
            xEllipses.append(px)
            d1Ellipses.append(pd1)

        # Find d2
        d2Raw = []
        for n1 in range(elementsCountAroundDuod):
            xAlong = []
            d2Along = []
            for n2 in range(len(xEllipses) - 1):
                v1 = xEllipses[n2][n1]
                v2 = xEllipses[n2 + 1][n1]
                d2 = findDerivativeBetweenPoints(v1, v2)
                xAlong.append(v1)
                d2Along.append(d2)
            xAlong.append(xEllipses[-1][n1])
            d2Along.append(d2)
            d2Smoothed = interp.smoothCubicHermiteDerivativesLine(xAlong, d2Along)
            d2Raw.append(d2Smoothed)

        # Rearrange d2
        d2Ellipses = []
        for n2 in range(len(xEllipses)):
            d2Around = []
            for n1 in range(elementsCountAroundDuod):
                d2 = d2Raw[n1][n2]
                d2Around.append(d2)
            d2Ellipses.append(d2Around)

        # Merge fundus apex and body
        xAll = [[sx[0]] * elementsCountAroundDuod] + xEllipses
        d2All = [d2Apex] + d2Ellipses

        # Spread out elements
        xRaw = []
        d2Raw = []
        for n1 in range(elementsCountAroundDuod):
            xAlong = []
            d2Along = []
            for n2 in range(len(xAll)):
                xAlong.append(xAll[n2][n1])
                d2Along.append(d2All[n2][n1])
            xSampledAlong, d2SampledAlong = interp.sampleCubicHermiteCurves(xAlong, d2Along,
                                                                            elementsCountAlongTrackSurface,
                                                                            arcLengthDerivatives=True)[0:2]
            d2Smoothed = interp.smoothCubicHermiteDerivativesLine(xSampledAlong, d2SampledAlong)
            xRaw.append(xSampledAlong)
            d2Raw.append(d2Smoothed)

        # Rearrange x and d2
        xSampledAll = []
        d1SampledAll = []
        d2SampledAll = []
        for n2 in range(elementsCountAlongTrackSurface + 1):
            xAround = []
            d1Around = []
            d2Around = []
            for n1 in range(elementsCountAroundDuod):
                x = xRaw[n1][n2]
                d2 = d2Raw[n1][n2]
                xAround.append(x)
                d2Around.append(d2)

                # Calculate d1
                if n2 > 0:
                    v1 = xRaw[n1][n2]
                    v2 = xRaw[n1 + 1 if n1 < elementsCountAroundDuod - 2 else 0][n2]
                    d1 = findDerivativeBetweenPoints(v1, v2)
                    d1Around.append(d1)
                else:
                    d1Around.append(d2Raw[int(elementsCountAroundDuod * 0.75)][0])

            if n2 > 0:
                d1Smoothed = interp.smoothCubicHermiteDerivativesLoop(xAround, d1Around)
            else:
                d1Smoothed = d1Around

            xSampledAll.append(xAround)
            d1SampledAll.append(d1Smoothed)
            d2SampledAll.append(d2Around)

        # Create tracksurface
        xTrackSurface = []
        d1TrackSurface = []
        d2TrackSurface = []
        for n2 in range(elementsCountAlongTrackSurface + 1):
            for n1 in range(elementsCountAroundDuod):
                xTrackSurface.append(xSampledAll[n2][n1])
                d1TrackSurface.append(d1SampledAll[n2][n1])
                d2TrackSurface.append(d2SampledAll[n2][n1])

        trackSurfaceStomach = TrackSurface(elementsCountAroundDuod, elementsCountAlongTrackSurface,
                                           xTrackSurface, d1TrackSurface, d2TrackSurface, loop1=True)

        # Set up gastro-esophagal junction
        GEJSettings['Number of elements around ostium'] = elementsCountAroundEso
        GEJPosition = trackSurfaceStomach.createPositionProportion(0.5, GEJPositionAlongFactor)
        xCentre, d1Centre, d2Centre = trackSurfaceStomach.evaluateCoordinates(GEJPosition, derivatives=True)
        axis1 = d1Centre

        esophagusGroup = AnnotationGroup(region, get_stomach_term("esophagus"))
        esophagusMeshGroup = esophagusGroup.getMeshGroup(mesh)
        esophagogastricJunctionGroup = AnnotationGroup(region, get_stomach_term("esophagogastric junction"))
        esophagogastricJunctionMeshGroup = esophagogastricJunctionGroup.getMeshGroup(mesh)
        stomachMeshGroup = stomachGroup.getMeshGroup(mesh)
        allAnnotationGroups += [esophagusGroup, esophagogastricJunctionGroup]

        nextNodeIdentifier, nextElementIdentifier, (o1_x, o1_d1, o1_d2, o1_d3, o1_NodeId, o1_Positions) = \
            generateOstiumMesh(region, GEJSettings, trackSurfaceStomach, GEJPosition, axis1,
                               nodeIdentifier, elementIdentifier, vesselMeshGroups=[[stomachMeshGroup, esophagusMeshGroup]],
                               ostiumMeshGroups=[stomachMeshGroup, esophagogastricJunctionMeshGroup])

        stomachStartNode = nextNodeIdentifier
        stomachStartElement = nextElementIdentifier
        nodeIdentifier = nextNodeIdentifier
        elementIdentifier = nextElementIdentifier

        fundusEndPosition = trackSurfaceStomach.createPositionProportion(0.0, fundusEndPositionAlongFactor)
        xFundusEnd, d1FundusEnd, d2FundusEnd = trackSurfaceStomach.evaluateCoordinates(fundusEndPosition, derivatives=True)
        elementsAlongFundus = elementsAroundQuarterEso + (0 if limitingRidge else 1)

        # From fundus end to duodenum
        elementsAlongFundusEndToDuod = elementsCountAlong - elementsAlongFundus
        xAlongDownFundus = []
        d2AlongDownFundus = []
        xAlongDownFundus.append(xFundusEnd)
        d2AlongDownFundus.append(d2FundusEnd)
        startIdx = fundusEndPositionAlongFactor*elementsCountAlongTrackSurface
        startIdx = math.ceil(startIdx) + (1 if startIdx - math.ceil(startIdx) == 0 else 0)
        for n2 in range(startIdx, len(xSampledAll)):
            xAlongDownFundus.append(xSampledAll[n2][0])
            d2AlongDownFundus.append(d2SampledAll[n2][0])

        # From esophagus to fundus end
        elementsAlongGCFromEsoToFundusEnd = elementsAroundHalfDuod - 2 + elementsAlongFundus
        xAlongUpFundus = []
        d2AlongUpFundus = []
        xAlongUpFundus.append(o1_x[1][0])
        d2AlongUpFundus.append([cardiaDerivativeFactor * c for c in o1_d2[1][0]])

        # From esophagus to fundus apex
        esoStartProportion2 = trackSurfaceStomach.getProportion(o1_Positions[0])[1]
        elementsAlongUpstreamOfEso = int(elementsCountAlongTrackSurface * esoStartProportion2)
        arcLengthEsoApex = 0.0
        for n2 in range(elementsAlongUpstreamOfEso):
            nAlong = elementsAlongUpstreamOfEso - n2
            v1 = xSampledAll[nAlong][elementsAroundHalfDuod]
            v2 = xSampledAll[nAlong - 1][elementsAroundHalfDuod]
            d = [v2[c] - v1[c] for c in range(3)]
            arcLengthAround = interp.computeCubicHermiteArcLength(v1, d, v2, d, True)
            arcLengthEsoApex += arcLengthAround
            d2 = [c * arcLengthAround for c in vector.normalise(d)]
            xAlongUpFundus.append(v1)
            d2AlongUpFundus.append(d2)

        # From fundus apex to end
        for n2 in range(startIdx + (1 if limitingRidge else 0)):
            xAlongUpFundus.append(xSampledAll[n2][0])
            d2AlongUpFundus.append(d2SampledAll[n2][0])

        if limitingRidge:
            # Sample from esophagus to fundus end
            xAlongGCEsoToFundusEnd, d2AlongGCEsoToFundusEnd = \
                interp.sampleCubicHermiteCurvesSmooth(xAlongUpFundus, d2AlongUpFundus,
                                                      elementsAlongGCFromEsoToFundusEnd,
                                                      derivativeMagnitudeStart=vector.magnitude(d2AlongUpFundus[0]))[0:2]

            # Sample from limiting ridge to duodenum
            xAlongDownFundus[0] = xAlongGCEsoToFundusEnd[-1]
            d2AlongDownFundus[0] = d2AlongGCEsoToFundusEnd[-1]

            if xAlongDownFundus[0] == xAlongDownFundus[1]:
                del xAlongDownFundus[1], d2AlongDownFundus[1]

            xAlongGCFundusEndToDuod, d2AlongGCFundusEndToDuod = \
                interp.sampleCubicHermiteCurves(xAlongDownFundus, d2AlongDownFundus, elementsAlongFundusEndToDuod,
                                                addLengthStart=0.5 * vector.magnitude(d2AlongDownFundus[0]),
                                                lengthFractionStart=0.5, arcLengthDerivatives=True)[0:2]

        else:
            # Sample from end of fundus to duodenum
            xAlongGCFundusEndToDuod, d2AlongGCFundusEndToDuod = \
                interp.sampleCubicHermiteCurves(xAlongDownFundus, d2AlongDownFundus, elementsAlongFundusEndToDuod,
                                                arcLengthDerivatives=True)[0:2]
            # Sample from ostium to end of fundus
            # Provide first element size for transition
            xAlongUpFundus[-1] = xAlongGCFundusEndToDuod[0]
            d2AlongUpFundus[-1] = d2AlongGCFundusEndToDuod[0]
            xAlongGCEsoToFundusEnd, d2AlongGCEsoToFundusEnd = \
                interp.sampleCubicHermiteCurvesSmooth(xAlongUpFundus, d2AlongUpFundus,
                                                      elementsAlongGCFromEsoToFundusEnd,
                                                      derivativeMagnitudeStart= vector.magnitude(d2AlongUpFundus[0]),
                                                      derivativeMagnitudeEnd = vector.magnitude(d2AlongUpFundus[-1]))[0:2]

        xEsoToDuodGC = xAlongGCEsoToFundusEnd[:-1] + xAlongGCFundusEndToDuod
        d2EsoToDuodGC = d2AlongGCEsoToFundusEnd[:-1] + d2AlongGCFundusEndToDuod

        # Use element spacing on greater curvature to decide where annotation groups should sit
        arcLengthGCFromFundusEnd = 0.0
        arcLengthsGCFromFundusEnd = []
        for n2 in range(len(xAlongGCFundusEndToDuod) - 1):
            arcLengthGCFromFundusEnd += interp.getCubicHermiteArcLength(xAlongGCFundusEndToDuod[n2],
                                                                        d2AlongGCFundusEndToDuod[n2],
                                                                        xAlongGCFundusEndToDuod[n2 + 1],
                                                                        d2AlongGCFundusEndToDuod[n2 + 1])
            arcLengthsGCFromFundusEnd.append(arcLengthGCFromFundusEnd)
        arcLengthGCFundusEndToDuod = arcLengthGCFromFundusEnd

        # Move along elements on GC and assign to annotation group
        elementsCountAlongGroups = []
        elementsCountAlongGroups.append(elementsAlongFundus)
        groupLength = 0.0
        e = 0
        elementsCount = 1
        length = arcLengthsGCFromFundusEnd[e]
        for i in range(len(arcLengthRatioForGroupsFromFundusEnd)):
            groupLength += arcLengthRatioForGroupsFromFundusEnd[i] * arcLengthGCFundusEndToDuod
            if e == len(arcLengthsGCFromFundusEnd) - 2:
                elementsCount += 1
                elementsCountAlongGroups.append(elementsCount)
            else:
                while length < groupLength:
                    elementsCount += 1
                    e += 1
                    length = arcLengthsGCFromFundusEnd[e]

                # check which end is grouplength closer to
                distToUpperEnd = abs(length - groupLength)
                distToLowerEnd = abs(groupLength - arcLengthsGCFromFundusEnd[e - 1])
                if distToLowerEnd < distToUpperEnd:
                    elementsCount -= 1
                    elementsCountAlongGroups.append(elementsCount)
                    e -= 1
                    length = arcLengthsGCFromFundusEnd[e]
                else:
                    elementsCountAlongGroups.append(elementsCount)
            elementsCount = 0

        annotationGroupsAlong = []
        for i in range(len(elementsCountAlongGroups)):
            elementsCount = elementsCountAlongGroups[i]
            for n in range(elementsCount):
                annotationGroupsAlong.append(annotationGroupAlong[i])

        arcLength = 0.0
        for e in range(len(xEsoToDuodGC) - 1):
            arcLength += interp.getCubicHermiteArcLength(xEsoToDuodGC[e], d2EsoToDuodGC[e],
                                                         xEsoToDuodGC[e + 1], d2EsoToDuodGC[e + 1])
            if arcLength > arcLengthEsoApex:
                nodesCountFromEsoToApex = e + 2
                break

        ptsOnTrackSurfaceGC = []
        xAroundEllipse = []
        d1AroundEllipse = []
        for n2 in range(elementsCountAlongTrackSurface + 1):
            ptsOnTrackSurfaceGC.append(xSampledAll[n2][0])

        # Ring upstream of 6 point junction
        # First half
        n2 = elementsAroundHalfEso - 1
        ostiumIdx = n2
        GCIdx = elementsAroundHalfDuod - 1 + n2
        GCPosition, d1GC = findClosestPositionAndDerivativeOnTrackSurface(xEsoToDuodGC[GCIdx], ptsOnTrackSurfaceGC,
                                                                          trackSurfaceStomach, 0.0,
                                                                          elementsCountAlongTrackSurface)
        GCProportion1, GCProportion2 = trackSurfaceStomach.getProportion(GCPosition)
        endPosition = o1_Positions[ostiumIdx]
        rotFrame = matrix.getRotationMatrixFromAxisAngle(vector.normalise(o1_d1[1][ostiumIdx]), math.pi)
        d2 = o1_d2[1][ostiumIdx]
        d1EndOstium = [rotFrame[j][0] * d2[0] + rotFrame[j][1] * d2[1] + rotFrame[j][2] * d2[2] for j in range(3)]
        endProportion1, endProportion2 = trackSurfaceStomach.getProportion(endPosition)

        xFirstHalf = \
            getSmoothedSampledPointsOnTrackSurface(trackSurfaceStomach, 0.0, GCProportion2, endProportion1,
                                                   endProportion2, elementsAroundHalfDuod + 1,
                                                   startDerivative=d1GC, endDerivative=d1EndOstium,
                                                   endDerivativeMagnitude=cardiaDerivativeFactor * vector.magnitude(d2))[0]
        # Second half
        ostiumIdx2 = -n2
        startPosition = o1_Positions[ostiumIdx2]
        d1StartOstium = o1_d2[1][ostiumIdx2]
        startProportion1, startProportion2 = trackSurfaceStomach.getProportion(startPosition)
        xSecondHalf = \
            getSmoothedSampledPointsOnTrackSurface(trackSurfaceStomach, startProportion1, startProportion2, 1.0,
                                                   GCProportion2, elementsAroundHalfDuod + 1,
                                                   startDerivative=d1StartOstium, endDerivative=d1GC,
                                                   startDerivativeMagnitude=cardiaDerivativeFactor *
                                                                            vector.magnitude(d1StartOstium))[0]

        xAroundBefore6Pt = xFirstHalf[:-1] + xSecondHalf[1:-1]

        # Rings downstream of 6 pt junction
        for idx in range(-(elementsCountAlong - elementsAroundHalfEso - 1), 0):
            # Search for point on central path and use that to make ellipse
            xStart = xEsoToDuodGC[idx]
            startPosition, d1Start = findClosestPositionAndDerivativeOnTrackSurface(xEsoToDuodGC[idx],
                                                                                    ptsOnTrackSurfaceGC,
                                                                                    trackSurfaceStomach, 0.0,
                                                                                    elementsCountAlongTrackSurface)
            startProportion2 = trackSurfaceStomach.getProportion(startPosition)[1]
            if 0.0 < startProportion2 < 1.0:
                closestIdxOnCentralPath = interp.getNearestPointIndex(sx, xStart)
                if 0 < closestIdxOnCentralPath < len(sx) - 1:
                    # Check if xStart is closer to upstream or downstream of closestIdx
                    xOnGCPrevElem = [sx[closestIdxOnCentralPath - 1][c] + sd2[closestIdxOnCentralPath - 1][c] for c in range(3)]
                    distBetweenXOnGCPrevElem = vector.magnitude([xStart[c] - xOnGCPrevElem[c] for c in range(3)])
                    xOnGCNextElem = [sx[closestIdxOnCentralPath + 1][c] + sd2[closestIdxOnCentralPath + 1][c] for c in range(3)]
                    distBetweenXOnGCNextElem = vector.magnitude([xStart[c] - xOnGCNextElem[c] for c in range(3)])
                    eiLowerLimit = closestIdxOnCentralPath - (1 if distBetweenXOnGCNextElem > distBetweenXOnGCPrevElem else 0)
                elif closestIdxOnCentralPath == len(sx) - 1:
                    eiLowerLimit = closestIdxOnCentralPath - 1
                elif closestIdxOnCentralPath == 0:
                    eiLowerLimit = closestIdxOnCentralPath

                xiLowerLimit = 0.0
                xiUpperLimit = 1.0
                xOnGCLowerLimit = [sx[eiLowerLimit][c] + sd2[eiLowerLimit][c] for c in range(3)]
                xOnGCUpperLimit = [sx[eiLowerLimit + 1][c] + sd2[eiLowerLimit + 1][c] for c in range(3)]
                distBetweenXAndXStartPrev = vector.magnitude([xStart[c] - xOnGCLowerLimit[c] for c in range(3)])

                # Search for point on central path which is orthogonal to xStart
                tol = 1e-8
                xLowerLimit = sx[eiLowerLimit]
                d1LowerLimit = sd1[eiLowerLimit]
                d2LowerLimit = sd2[eiLowerLimit]
                d12LowerLimit = sd12[eiLowerLimit]
                xUpperLimit = sx[eiLowerLimit + 1]
                d1UpperLimit = sd1[eiLowerLimit + 1]
                d2UpperLimit = sd2[eiLowerLimit + 1]
                d12UpperLimit = sd12[eiLowerLimit + 1]

                for iter in range(100):
                    xiGuess = 0.5 * (xiLowerLimit + xiUpperLimit)
                    x = interp.interpolateCubicHermite(xLowerLimit, d1LowerLimit, xUpperLimit, d1UpperLimit, xiGuess)
                    d2 = interp.interpolateCubicHermite(d2LowerLimit, d12LowerLimit, d2UpperLimit, d12UpperLimit, xiGuess)
                    xGuess = [x[c] + d2[c] for c in range(3)]
                    distBetweenXAndXStart = vector.magnitude([xStart[c] - xGuess[c] for c in range(3)])
                    distBetweenXOnGCLowerLimitAndXStart = vector.magnitude([xStart[c] - xOnGCLowerLimit[c] for c in range(3)])
                    distBetweenXOnGCUpperLimitAndXStart = vector.magnitude([xStart[c] - xOnGCUpperLimit[c] for c in range(3)])

                    if abs(distBetweenXAndXStart - distBetweenXAndXStartPrev) < tol:
                        xProjection = x
                        xiProjection = xiGuess
                        break
                    elif distBetweenXOnGCLowerLimitAndXStart < distBetweenXOnGCUpperLimitAndXStart:
                        xiUpperLimit = xiGuess
                        xOnGCUpperLimit = xGuess
                        distBetweenXAndXStartPrev = distBetweenXAndXStart
                    else:
                        xiLowerLimit = xiGuess
                        xOnGCLowerLimit = xGuess
                        distBetweenXAndXStartPrev = distBetweenXAndXStart

                if iter > 98:
                    print('Search for projection on central path - Max iters reached:', iter)

                axis1 = interp.interpolateCubicHermite(sd2[eiLowerLimit], sd12[eiLowerLimit],
                                                       sd2[eiLowerLimit + 1], sd12[eiLowerLimit + 1], xiProjection)
                axis2 = interp.interpolateCubicHermite(sd3[eiLowerLimit], sd13[eiLowerLimit],
                                                       sd3[eiLowerLimit + 1], sd13[eiLowerLimit + 1], xiProjection)
                xAround, d1Around = createEllipsePoints(xProjection, 2 * math.pi, axis1, axis2, elementsCountAroundDuod,
                                                        startRadians=0.0)

            elif startProportion2 == 0:
                xAround, d1Around = createEllipsePoints(sx[0], 2 * math.pi, sd2[0], sd3[0], elementsCountAroundDuod,
                                                        startRadians=0.0)
            elif startProportion2 == 1.0:
                xAround, d1Around = createEllipsePoints(sx[-1], 2 * math.pi, sd2[-1], sd3[-1], elementsCountAroundDuod,
                                                        startRadians=0.0)

            d1Around = interp.smoothCubicHermiteDerivativesLoop(xAround, d1Around,
                                                                magnitudeScalingMode = interp.DerivativeScalingMode.HARMONIC_MEAN)
            xAroundEllipse.append(xAround)
            d1AroundEllipse.append(d1Around)

            # Average adjacent ring with first downstream ring that is not adjacent to esophagus
            if idx == -(elementsCountAlong - elementsAroundHalfEso - 1):
                xAve = []
                xAve.append(xEsoToDuodGC[idx - 1])

                for n in range(1, elementsCountAroundDuod):
                    startPosition = trackSurfaceStomach.findNearestPosition(xAround[n])
                    startProportion1, startProportion2 = trackSurfaceStomach.getProportion(startPosition)
                    if n == elementsAroundHalfDuod:
                        endPosition = o1_Positions[elementsAroundHalfEso]
                    else:
                        endPosition = trackSurfaceStomach.findNearestPosition(xAroundBefore6Pt[n + (0 if n < elementsAroundHalfDuod else 1)])
                    endProportion1, endProportion2 = trackSurfaceStomach.getProportion(endPosition)
                    xSampled = getSmoothedSampledPointsOnTrackSurface(trackSurfaceStomach, startProportion1,
                                                                      startProportion2, endProportion1, endProportion2, 2)[0]
                    xAve.append(xSampled[1])

                # Find 6 pt junction
                p1x_6pt = o1_x[1][elementsAroundHalfEso]
                d = o1_d2[1][elementsAroundHalfEso]
                rotFrame = matrix.getRotationMatrixFromAxisAngle(o1_d1[1][elementsAroundHalfEso], math.pi)
                p1d = [rotFrame[j][0] * d[0] + rotFrame[j][1] * d[1] + rotFrame[j][2] * d[2] for j in range(3)]
                p1d_6pt = [cardiaDerivativeFactor * c for c in p1d]

                p2x_6pt = xAve[int(len(xAve)*0.5) + 1]
                p2d_6pt = findDerivativeBetweenPoints(p2x_6pt, xAve[int(len(xAve) * 0.5) + 2])

                p3x_6pt = xAve[int(len(xAve) * 0.5) - 1]
                p3d_6pt = findDerivativeBetweenPoints(p3x_6pt, xAve[int(len(xAve) * 0.5) - 2])

                x6pt = get_bifurcation_triple_point(p1x_6pt, p1d_6pt, p2x_6pt, p2d_6pt, p3x_6pt, p3d_6pt)[0]

        # Gradually vary derivative magnitude at annulus to create smooth transition of nodes around the cardia
        # between triple point to 6pt junction
        distBetween6ptJunctionOstium = vector.magnitude([o1_x[1][elementsAroundHalfEso][c] - x6pt[c] for c in range(3)])
        distAnnulusAtQuarterEso = cardiaDerivativeFactor * vector.magnitude(o1_d2[1][elementsAroundQuarterEso])

        n = 0
        xAlongAround = []
        d1AlongAround = []
        for n2 in range(elementsAroundQuarterEso + 1, elementsAroundHalfEso):
            xi = n/elementsAroundQuarterEso
            derivativeMagnitude = xi * distBetween6ptJunctionOstium + (1-xi) * distAnnulusAtQuarterEso
            ostiumIdx = n2
            GCIdx = elementsAroundHalfDuod - 1 + n2
            GCPosition, d1GC = findClosestPositionAndDerivativeOnTrackSurface(xEsoToDuodGC[GCIdx], ptsOnTrackSurfaceGC,
                                                                              trackSurfaceStomach, 0.0,
                                                                              elementsCountAlongTrackSurface)
            GCProportion1, GCProportion2 = trackSurfaceStomach.getProportion(GCPosition)
            endPosition = o1_Positions[ostiumIdx]
            rotFrame = matrix.getRotationMatrixFromAxisAngle(vector.normalise(o1_d1[1][ostiumIdx]), math.pi)
            d2 = o1_d2[1][ostiumIdx]
            d1EndOstium = [rotFrame[j][0] * d2[0] + rotFrame[j][1] * d2[1] + rotFrame[j][2] * d2[2] for j in range(3)]
            endProportion1, endProportion2 = trackSurfaceStomach.getProportion(endPosition)

            xFirstHalf, d1FirstHalf = \
                getSmoothedSampledPointsOnTrackSurface(trackSurfaceStomach, 0.0, GCProportion2, endProportion1,
                                                       endProportion2, elementsAroundHalfDuod + 1,
                                                       startDerivative=d1GC, endDerivative=d1EndOstium,
                                                       endDerivativeMagnitude=derivativeMagnitude)
            # Second half
            ostiumIdx2 = -n2
            startPosition = o1_Positions[ostiumIdx2]
            d1StartOstium = o1_d2[1][ostiumIdx2]
            startProportion1, startProportion2 = trackSurfaceStomach.getProportion(startPosition)
            xSecondHalf, d1SecondHalf = \
                getSmoothedSampledPointsOnTrackSurface(trackSurfaceStomach, startProportion1, startProportion2, 1.0,
                                                       GCProportion2, elementsAroundHalfDuod + 1,
                                                       startDerivative=d1StartOstium, endDerivative=d1GC,
                                                       startDerivativeMagnitude=derivativeMagnitude)

            xAround = xFirstHalf[:-1] + xSecondHalf[1:-1]
            d1Around = d1FirstHalf[:-1] + d1SecondHalf[1:-1]

            n += 1
            xAlongAround.append(xAround)
            d1AlongAround.append(d1Around)

        # Resample ring with 6pt junction to improve smoothness
        idx = -(elementsCountAlong - elementsAroundHalfEso - 1)
        xAve = []
        dAve = []
        xAve.append(xEsoToDuodGC[idx - 1])

        for n1 in range(1, elementsCountAroundDuod + 1):
            startPosition = trackSurfaceStomach.findNearestPosition(xAlongAround[-1][n1])
            startProportion1, startProportion2 = trackSurfaceStomach.getProportion(startPosition)
            endPosition = trackSurfaceStomach.findNearestPosition(xAroundEllipse[0][n1 + (0 if n1 < elementsAroundHalfDuod + 1 else -1)])
            endProportion1, endProportion2 = trackSurfaceStomach.getProportion(endPosition)
            xSampled = getSmoothedSampledPointsOnTrackSurface(trackSurfaceStomach, startProportion1,
                                                              startProportion2, endProportion1, endProportion2, 2)[0]
            xAve.append(xSampled[1])

        xAve[int(len(xAve) * 0.5)] = x6pt
        del xAve[int(len(xAve) * 0.5) + 1]

        for n1 in range(len(xAve)):
            v1 = xAve[n1]
            v2 = xAve[(n1 + 1) % len(xAve)]
            d1 = findDerivativeBetweenPoints(v1, v2)
            dAve.append(d1)
        dAve = interp.smoothCubicHermiteDerivativesLoop(xAve, dAve)
        xAlongAround.append(xAve)
        d1AlongAround.append(dAve)

        xAlongAround += xAroundEllipse
        d1AlongAround += d1AroundEllipse

        # Sample 2 loops next to annulus from point on GC to point on first ring on xAlongAround
        ptsOnTrackSurfaceEsoToFundus = []
        for n2 in range(elementsCountAlongTrackSurface + 1):
            ptsOnTrackSurfaceEsoToFundus.append(xSampledAll[n2][elementsAroundHalfDuod])

        xLoopsRight = []
        xLoopsLeft = []
        for nLoop in range(1, elementsAroundHalfDuod - 1):
            GCIdx = nLoop + 1
            if GCIdx < nodesCountFromEsoToApex:
                ptsOnTrackSurface = ptsOnTrackSurfaceEsoToFundus
                proportion1 = 0.5
            else:
                ptsOnTrackSurface = ptsOnTrackSurfaceGC
                proportion1 = 0.0
            d2GC = findClosestPositionAndDerivativeOnTrackSurface(xEsoToDuodGC[GCIdx],
                                                                  ptsOnTrackSurface,
                                                                  trackSurfaceStomach, proportion1,
                                                                  elementsCountAlongTrackSurface)[1]
            if GCIdx < nodesCountFromEsoToApex:
                rotFrame = matrix.getRotationMatrixFromAxisAngle(vector.normalise(d2EsoToDuodGC[GCIdx]), math.pi)
                d2GCRot = [rotFrame[j][0] * d2GC[0] + rotFrame[j][1] * d2GC[1] + rotFrame[j][2] * d2GC[2] for j in range(3)]
                d2GC = d2GCRot

            for nSide in range(2):
                if nSide == 0:
                    xEnd = xAlongAround[0][elementsAroundHalfDuod - nLoop]
                    d2End = [xAlongAround[1][elementsAroundHalfDuod - nLoop][c] -
                             xAlongAround[0][elementsAroundHalfDuod - nLoop][c] for c in range(3)]
                else:
                    rotFrame = matrix.getRotationMatrixFromAxisAngle(vector.normalise(d2EsoToDuodGC[GCIdx]), math.pi)
                    d2GCRot = [rotFrame[j][0] * d2GC[0] + rotFrame[j][1] * d2GC[1] + rotFrame[j][2] * d2GC[2] for j in range(3)]
                    d2GC = d2GCRot

                    xEnd = xAlongAround[0][elementsAroundHalfDuod + 1 + nLoop]
                    d2End = [xAlongAround[1][elementsAroundHalfDuod + nLoop + 1][c] -
                             xAlongAround[0][elementsAroundHalfDuod + (1 if elementsCountAroundEso > 8 else 2) + nLoop][c] for c in range(3)]

                nx = [xEsoToDuodGC[GCIdx], xEnd]
                nd2 = [d2GC, d2End]
                x, d2 = interp.sampleCubicHermiteCurves(nx, nd2, elementsAroundQuarterEso + 2, arcLengthDerivatives=True)[0:2]

                # Find closest sampled points onto track surface
                xProjectedPoints = []
                d2ProjectedPoints = []
                xProjectedPoints.append(xEsoToDuodGC[GCIdx])
                d2ProjectedPoints.append(d2GC)
                for n2 in range(1, len(x)):
                    projectedPosition = trackSurfaceStomach.findNearestPosition(x[n2])
                    xProjected = trackSurfaceStomach.evaluateCoordinates(projectedPosition)
                    xProjectedPoints.append(xProjected)

                for n2 in range(1, len(xProjectedPoints) - 1):
                    d2 = findDerivativeBetweenPoints(xProjectedPoints[n2], xProjectedPoints[n2 + 1])
                    d2ProjectedPoints.append(d2)
                d2ProjectedPoints.append(d2End)

                # Sample points again
                xLoop = interp.sampleCubicHermiteCurves(xProjectedPoints, d2ProjectedPoints,
                                                        elementsAroundQuarterEso + 2,
                                                        addLengthEnd=0.5 * vector.magnitude(d2ProjectedPoints[-1]),
                                                        lengthFractionEnd=0.5, arcLengthDerivatives=True)[0]
                (xLoopsRight if nSide == 0 else xLoopsLeft).append(xLoop)

        # Find triple point
        xTriplePts = [[None], [None]]  # Right, left
        d1TriplePts = [[None], [None]]
        d2TriplePts = [[None], [None]]
        d3TriplePtsNorm = [[None], [None]]

        for nSide in range(2):
            ostiumIdx = elementsAroundQuarterEso if nSide == 0 else -elementsAroundQuarterEso
            p1x = o1_x[1][ostiumIdx]
            d = o1_d2[1][ostiumIdx]
            rotFrame = matrix.getRotationMatrixFromAxisAngle(o1_d1[1][ostiumIdx], math.pi)
            p1d = [rotFrame[j][0] * d[0] + rotFrame[j][1] * d[1] + rotFrame[j][2] * d[2] for j in range(3)]
            p1d = [cardiaDerivativeFactor * c for c in p1d]

            xLoops = xLoopsRight if nSide == 0 else xLoopsLeft
            p2x = xLoops[0][elementsAroundQuarterEso + 1]  # downstream bifurcation
            p2d = findDerivativeBetweenPoints(xLoops[0][elementsAroundQuarterEso + 1],
                                              xLoops[1][elementsAroundQuarterEso + 1])

            p3x = xLoops[0][elementsAroundQuarterEso]
            p3d = findDerivativeBetweenPoints(xLoops[0][elementsAroundQuarterEso],
                                              xLoops[1][elementsAroundQuarterEso])

            xTriplePts[nSide], d1TriplePts[nSide], d2TriplePts[nSide] = get_bifurcation_triple_point(p1x, p1d,
                                                                                                     p2x, p2d,
                                                                                                     p3x, p3d)
            d3TriplePtsNorm[nSide] = vector.normalise(
                vector.crossproduct3(vector.normalise(d1TriplePts[nSide]),
                                     vector.normalise(d2TriplePts[nSide])))

            # Make sure triple point is on track surface
            triplePointPosition = trackSurfaceStomach.findNearestPosition(xTriplePts[nSide])
            xTriplePts[nSide] = trackSurfaceStomach.evaluateCoordinates(triplePointPosition)

        # Sample points from GC to bottom of loops to create nodes running on row 2
        xBifurcationRings = []
        d1BifurcationRings = []
        xUp = []
        d1Up = []
        for n2 in range(elementsAroundQuarterEso):
            xAroundRight = []
            d1AroundRight = []
            xAroundLeft = []
            d1AroundLeft = []
            loopIdx = n2 + 2
            ostiumIdx = loopIdx + (0 if n2 < elementsAroundQuarterEso - 1 else -1)
            GCIdx = elementsAlongGCFromEsoToFundusEnd - elementsAroundQuarterEso + n2 + (2 if limitingRidge else 1)
            d1GC = findClosestPositionAndDerivativeOnTrackSurface(xEsoToDuodGC[GCIdx], ptsOnTrackSurfaceGC,
                                                                  trackSurfaceStomach, 0.0,
                                                                  elementsCountAlongTrackSurface)[1]
            for nSide in range(2):
                if nSide == 0: # Right side
                    xAroundRight.append(xEsoToDuodGC[GCIdx])
                    d1AroundRight.append(d1GC)
                    xOnLastLoopRight = xLoopsRight[-1][loopIdx]
                    d1OnLastLoopRight = findDerivativeBetweenPoints(xLoopsRight[-1][loopIdx], xLoopsRight[-2][loopIdx])

                    nx = [xEsoToDuodGC[GCIdx], xOnLastLoopRight]
                    nd1 = [d1GC, d1OnLastLoopRight]
                    x, d1 = interp.sampleCubicHermiteCurves(nx, nd1, 2, arcLengthDerivatives=True)[0:2]

                    # Find closest sampled points onto track surface
                    projectedPosition = trackSurfaceStomach.findNearestPosition(x[1])
                    x[1] = trackSurfaceStomach.evaluateCoordinates(projectedPosition)
                    d1[1] = findDerivativeBetweenPoints(x[1], x[2])

                    # Sample points again
                    x, d1 = interp.sampleCubicHermiteCurves(x, d1, 2, arcLengthDerivatives=True)[0:2]
                    xAroundRight.append(x[1])
                    d1AroundRight.append(d1[1])

                    for n in range(len(xLoopsRight) - 1):
                        xAroundRight.append(xLoopsRight[-(1 + n)][loopIdx])
                        d1AroundRight.append(findDerivativeBetweenPoints(xLoopsRight[-(1 + n)][loopIdx], xLoopsRight[-(1 + n + 1)][loopIdx]))

                    if loopIdx < elementsAroundQuarterEso:  # additional elements upstream of triple point
                        xLoop = xLoopsRight[0][loopIdx]
                        xLoopPosition = trackSurfaceStomach.findNearestPosition(xLoop)
                        xLoopProportion1, xLoopProportion2 = trackSurfaceStomach.getProportion(xLoopPosition)
                        xOstium = o1_x[1][ostiumIdx]
                        ostiumPosition = o1_Positions[ostiumIdx]
                        ostiumProportion1, ostiumProportion2 = trackSurfaceStomach.getProportion(ostiumPosition)
                        d = findDerivativeBetweenPoints(xLoop, xOstium)
                        endDerivativeMag = vector.magnitude(o1_d2[1][ostiumIdx]) * cardiaDerivativeFactor
                        xSampled, dSampled = \
                            getSmoothedSampledPointsOnTrackSurface(trackSurfaceStomach, xLoopProportion1,
                                                                   xLoopProportion2, ostiumProportion1,
                                                                   ostiumProportion2, 2,
                                                                   endDerivativeMagnitude=endDerivativeMag)[0:2]
                        xAroundRight += xSampled[:2]
                        d1AroundRight += dSampled[:2]

                    else: # connected to triple point
                        xAroundRight += [xLoopsRight[0][loopIdx]] + [xTriplePts[0]]
                        d1AroundRight += [findDerivativeBetweenPoints(xLoopsRight[0][loopIdx], xTriplePts[0])] + \
                                         [d1TriplePts[0]]

                else: # left side
                    if loopIdx < elementsAroundQuarterEso:  # additional elements upstream of triple point
                        xLoop = xLoopsLeft[0][loopIdx]
                        xLoopPosition = trackSurfaceStomach.findNearestPosition(xLoop)
                        xLoopProportion1, xLoopProportion2 = trackSurfaceStomach.getProportion(xLoopPosition)
                        xOstium = o1_x[1][-ostiumIdx]
                        ostiumPosition = o1_Positions[-ostiumIdx]
                        ostiumProportion1, ostiumProportion2 = trackSurfaceStomach.getProportion(ostiumPosition)
                        d = findDerivativeBetweenPoints(xOstium, xLoop)
                        startDerivativeMag = vector.magnitude(o1_d2[1][-ostiumIdx]) * cardiaDerivativeFactor
                        xSampled, dSampled = \
                            getSmoothedSampledPointsOnTrackSurface(trackSurfaceStomach, ostiumProportion1,
                                                                   ostiumProportion2, xLoopProportion1,
                                                                   xLoopProportion2, 2,
                                                                   startDerivativeMagnitude=startDerivativeMag)[0:2]
                        xAroundLeft.append(xSampled[1])
                        d1AroundLeft.append(dSampled[1])
                    else:
                        xAroundLeft.append(xTriplePts[1])
                        d1AroundLeft.append(d1TriplePts[1])

                    for n in range(len(xLoopsLeft) - 1):
                        xAroundLeft.append(xLoopsLeft[n][loopIdx])
                        d1AroundLeft.append(findDerivativeBetweenPoints(xLoopsLeft[n][loopIdx], xLoopsLeft[n + 1][loopIdx]))

                    xOnLastLoopLeft = xLoopsLeft[-1][loopIdx]
                    d1OnLastLoopLeft = findDerivativeBetweenPoints(xLoopsLeft[-2][loopIdx], xLoopsLeft[-1][loopIdx])

                    nx = [xOnLastLoopLeft, xEsoToDuodGC[GCIdx]]
                    nd1 = [d1OnLastLoopLeft, d1GC]
                    x, d1 = interp.sampleCubicHermiteCurves(nx, nd1, 2, arcLengthDerivatives=True)[0:2]

                    # Find closest sampled points onto track surface
                    projectedPosition = trackSurfaceStomach.findNearestPosition(x[1])
                    x[1] = trackSurfaceStomach.evaluateCoordinates(projectedPosition)
                    d1[1] = findDerivativeBetweenPoints(x[1], x[2])

                    # Sample points again
                    x, d1 = interp.sampleCubicHermiteCurves(x, d1, 2, arcLengthDerivatives=True)[0:2]
                    xAroundLeft += [xOnLastLoopLeft] + [x[1]] + [xEsoToDuodGC[GCIdx]]
                    d1AroundLeft += [findDerivativeBetweenPoints(xOnLastLoopLeft, x[1])] + [d1[1]] + [d1GC]

            xAround = xAroundRight + xAroundLeft[:-1]
            d1Around = d1AroundRight + d1AroundLeft[:-1]
            xUp.append(xAround)
            d1Up.append(d1Around)

            if loopIdx >= elementsAroundQuarterEso:
                xBifurcationRings.append(xAround)
                d1BifurcationRings.append(d1Around)

        # Row 2
        xRow2Right = []
        d1Row2Right = []
        xRow2Left = []
        d1Row2Left = []

        for nSide in range(2):
            loopIdx = 1
            ostiumIdx = 1
            if nSide == 0:
                xRow2Right.append(xUp[0][1])
                d1Row2Right.append(findDerivativeBetweenPoints(xUp[0][1], xLoopsRight[-1][1]))
                # Append rows upwards in loops
                for n in range(len(xLoopsRight) - 1):
                    xRow2Right.append(xLoopsRight[-(1 + n)][1])
                    d1Row2Right.append(
                        findDerivativeBetweenPoints(xLoopsRight[-(1 + n)][1], xLoopsRight[-(1 + n + 1)][1]))

                xLoop = xLoopsRight[0][loopIdx]
                xLoopPosition = trackSurfaceStomach.findNearestPosition(xLoop)
                xLoopProportion1, xLoopProportion2 = trackSurfaceStomach.getProportion(xLoopPosition)
                xOstium = o1_x[1][ostiumIdx]
                ostiumPosition = o1_Positions[ostiumIdx]
                ostiumProportion1, ostiumProportion2 = trackSurfaceStomach.getProportion(ostiumPosition)
                d = findDerivativeBetweenPoints(xLoop, xOstium)
                endDerivativeMag = vector.magnitude(o1_d2[1][ostiumIdx]) * cardiaDerivativeFactor
                xSampled, dSampled = \
                    getSmoothedSampledPointsOnTrackSurface(trackSurfaceStomach, xLoopProportion1,
                                                           xLoopProportion2, ostiumProportion1,
                                                           ostiumProportion2, 2,
                                                           endDerivativeMagnitude=endDerivativeMag)[0:2]
                xRow2Right += xSampled[0:2]
                d1Row2Right += [findDerivativeBetweenPoints(xSampled[0], xSampled[1])] + [dSampled[1]]

            else:
                xLoop = xLoopsLeft[0][loopIdx]
                xLoopPosition = trackSurfaceStomach.findNearestPosition(xLoop)
                xLoopProportion1, xLoopProportion2 = trackSurfaceStomach.getProportion(xLoopPosition)
                xOstium = o1_x[1][-ostiumIdx]
                ostiumPosition = o1_Positions[-ostiumIdx]
                ostiumProportion1, ostiumProportion2 = trackSurfaceStomach.getProportion(ostiumPosition)
                d = findDerivativeBetweenPoints(xOstium, xLoop)
                startDerivativeMag = vector.magnitude(o1_d2[1][-ostiumIdx]) * cardiaDerivativeFactor

                xSampled, dSampled = \
                    getSmoothedSampledPointsOnTrackSurface(trackSurfaceStomach, ostiumProportion1, ostiumProportion2,
                                                           xLoopProportion1, xLoopProportion2, 2,
                                                           startDerivativeMagnitude=startDerivativeMag)[0:2]
                xRow2Left += xSampled[1:]
                d1Row2Left += [dSampled[1]] + [findDerivativeBetweenPoints(xSampled[1], xSampled[2])]

                for n in range(1, len(xLoopsLeft)):
                    xRow2Left.append(xLoopsLeft[n][loopIdx])
                    d1Row2Left.append(findDerivativeBetweenPoints(xLoopsLeft[n-1][loopIdx], xLoopsLeft[n][loopIdx]))

                xRow2Left.append(xUp[0][-1])
                d1Row2Left.append(findDerivativeBetweenPoints(xLoopsLeft[-1][1], xUp[0][-1]))

        # Smooth derivatives from triple point to 6 point junction
        # Start from GC at upstream bifurcation ring to annulus to 6 point junction ring on right then left
        xLoopTripleTo6Pt = []
        dLoopTripleTo6Pt = []

        xLoopTripleTo6Pt += xBifurcationRings[0][0:int(len(xBifurcationRings[0]) * 0.5) + 1]
        for n2 in range(elementsAroundQuarterEso - 1):
            xLoopTripleTo6Pt.append(xAlongAround[n2][int(len(xAlongAround[n2]) * 0.5)])
            junctionIdx = n2 + 1
        xLoopTripleTo6Pt += xAlongAround[junctionIdx][int(len(xAlongAround[junctionIdx]) * 0.5):] + \
                            xAlongAround[junctionIdx][0: int(len(xAlongAround[junctionIdx]) * 0.5 + 1)]
        for n2 in range(elementsAroundQuarterEso - 1): # Note order here - going upstream
            idx = junctionIdx - 1 - n2
            xLoopTripleTo6Pt.append(xAlongAround[idx][int(len(xAlongAround[idx]) * 0.5) + 1])
        xLoopTripleTo6Pt += xBifurcationRings[0][int(len(xBifurcationRings[0]) * 0.5 + 1):]

        for n in range(len(xLoopTripleTo6Pt)):
            d = findDerivativeBetweenPoints(xLoopTripleTo6Pt[n], xLoopTripleTo6Pt[(n+1) % len(xLoopTripleTo6Pt)])
            dLoopTripleTo6Pt.append(d)
        dSmoothLoopTripleTo6Pt = interp.smoothCubicHermiteDerivativesLoop(xLoopTripleTo6Pt, dLoopTripleTo6Pt)

        # Smooth derivatives around top loop
        # Starts from GC at downstream bifurcation ring to annulus and back
        xLoopGCTriplePt = []
        dLoopGCTriplePt = []

        xLoopGCTriplePt += xBifurcationRings[1][:int(len(xBifurcationRings[1]) * 0.5) + 1]

        for n2 in range(elementsAroundQuarterEso - 2):
            idx = -(3 + n2)
            xLoopGCTriplePt.append(xUp[idx][int(len(xUp[idx]) * 0.5)])

        xLoopGCTriplePt += [xRow2Right[-1]] + [xEsoToDuodGC[1]] + [xRow2Left[0]]

        for n2 in range(elementsAroundQuarterEso - 2):
            xLoopGCTriplePt.append(xUp[n2][int(len(xUp[n2]) * 0.5) + 1])

        xLoopGCTriplePt += xBifurcationRings[1][int(len(xBifurcationRings[1]) * 0.5) + 1:]

        for n in range(len(xLoopGCTriplePt)):
            d = findDerivativeBetweenPoints(xLoopGCTriplePt[n], xLoopGCTriplePt[(n+1) % len(xLoopGCTriplePt)])
            dLoopGCTriplePt.append(d)
        dSmoothLoopGCTriplePt = interp.smoothCubicHermiteDerivativesLoop(xLoopGCTriplePt, dLoopGCTriplePt)

        # Assemble nodes and d1
        xOuter = []
        d1Outer = []
        countUp = 0
        countDown = 0

        for n2 in range(elementsCountAlong + 1):
            xAround = []
            d1Around = []
            if n2 == 0:
                for i in range(elementsAroundHalfDuod - 2):
                    xAround.append(xEsoToDuodGC[i + 1])
                    d1Around.append(d2EsoToDuodGC[i + 1])

            elif n2 == 1:
                xAround = [xEsoToDuodGC[i + n2 + 1]] + xRow2Right[1:] + xRow2Left[:-1]
                d1Around = [d2EsoToDuodGC[i + n2 + 1]] + d1Row2Right[1:] + d1Row2Left[:-1]

            elif n2 > 1 and n2 < elementsAroundQuarterEso + 2:
                xAround = xUp[countUp]
                if n2 < elementsAroundQuarterEso: # upstream of triple pt
                    d1Around = d1Up[countUp]
                    d1Around = smoothD1Around(xAround, d1Around)

                elif n2 == elementsAroundQuarterEso: # upstream bifurcation
                    # take smoothed d1 from dSmoothTripleTo6Pt
                    d1Around = dSmoothLoopTripleTo6Pt[: int(len(xBifurcationRings[0]) * 0.5) + 1] + \
                               dSmoothLoopTripleTo6Pt[-int(len(xBifurcationRings[0]) * 0.5) : ]

                elif n2 > elementsAroundQuarterEso: # downstream bifurcation
                    # take smoothed d1 from dSmoothGCToTriplePt
                    d1Around = dSmoothLoopGCTriplePt[: int(len(xBifurcationRings[1]) * 0.5) + 1] + \
                               dSmoothLoopGCTriplePt[-int(len(xBifurcationRings[1]) * 0.5) : ]
                countUp += 1

            elif n2 > elementsAroundQuarterEso + 1:
                xAround = xAlongAround[countDown]
                d1Around = d1AlongAround[countDown]

                if n2 < elementsAroundHalfEso + 1:
                    d1Around = smoothD1Around(xAround, d1Around)

                elif n2 == elementsAroundHalfEso + 1: # 6 point junction ring
                    # take smoothed d1 from dSmoothedTripleTo6Pt
                    startRightIdx = int(len(xBifurcationRings[0]) * 0.5 + elementsAroundQuarterEso + len(xAlongAround[junctionIdx]) * 0.5)
                    endRightIdx = startRightIdx + int(len(xAlongAround[junctionIdx]) * 0.5) + 1
                    startLeftIdx = startRightIdx - int(len(xAlongAround[junctionIdx]) * 0.5) + 1
                    d1Around = dSmoothLoopTripleTo6Pt[startRightIdx: endRightIdx] + \
                               dSmoothLoopTripleTo6Pt[startLeftIdx : startRightIdx]
                countDown += 1

            xOuter.append(xAround)
            d1Outer.append(d1Around)

        # Calculate d2
        xRegularLoops = []
        d2RegularLoops = []
        d2RegularOrderedLoops = []

        for n1 in range(elementsAroundHalfDuod - 2):
            xRegularLoop = []
            d1RegularRightLoop = []
            d2RegularLoop = []
            for n2 in range(elementsCountAlong):
                idx = -(1 + n2)
                xRegularLoop.append(xOuter[idx][int(len(xOuter[idx]) * 0.5 - 1 - n1)])
                d1RegularRightLoop.append(d1Outer[idx][int(len(xOuter[idx]) * 0.5 - 1 - n1)])
            xRegularLoop.append(xEsoToDuodGC[n1 + 2])
            for n2 in range(elementsCountAlong):
                xRegularLoop.append(xOuter[n2 + 1][int(len(xOuter[n2 + 1]) * 0.5 + n1 + (1 if n2 >= elementsAroundHalfEso else 2))])

            for n in range(len(xRegularLoop) - 1):
                d = findDerivativeBetweenPoints(xRegularLoop[n], xRegularLoop[n+1])
                d2RegularLoop.append(d)
            d2RegularLoop.append(d)

            d2SmoothRegularLoop = interp.smoothCubicHermiteDerivativesLine(xRegularLoop, d2RegularLoop)
            d2SmoothRegularOrderedLoop = copy.deepcopy(d2SmoothRegularLoop)

            # Switch direction on right side
            for n2 in range(elementsCountAlong):
                rotAxis = vector.normalise(vector.crossproduct3(vector.normalise(d1RegularRightLoop[n2]), d2SmoothRegularLoop[n2]))
                rotFrame = matrix.getRotationMatrixFromAxisAngle(rotAxis, math.pi)
                d = d2SmoothRegularLoop[n2]
                d2SmoothRegularLoop[n2] = [rotFrame[j][0] * d[0] + rotFrame[j][1] * d[1] + rotFrame[j][2] * d[2] for j in range(3)]
            xRegularLoops.append(xRegularLoop)
            d2RegularLoops.append(d2SmoothRegularLoop)
            d2RegularOrderedLoops.append(d2SmoothRegularOrderedLoop)

        # Smooth d2 along row 2
        xLoop2Right = []
        d1Loop2Right = []
        d2Loop2Right = []

        for n2 in range(len(xAlongAround) + len(xUp) - 1):
            idx = -(1 + n2)
            xLoop2Right.append(xOuter[idx][1])
            d1Loop2Right.append(d1Outer[idx][1])
        xLoop2Right += xRow2Right
        d1Loop2Right += d1Row2Right

        for n in range(len(xLoop2Right) - 1):
            d = findDerivativeBetweenPoints(xLoop2Right[n], xLoop2Right[n + 1])
            d2Loop2Right.append(d)
        d2Loop2Right.append(d1Row2Right[-1])
        d2Loop2Right = interp.smoothCubicHermiteDerivativesLine(xLoop2Right, d2Loop2Right, fixEndDirection=True)

        # Switch direction of d2 for downstream nodes
        for n2 in range(len(xAlongAround) + len(xUp)):
            rotAxis = vector.normalise(
                vector.crossproduct3(vector.normalise(d1Loop2Right[n2]), d2Loop2Right[n2]))
            rotFrame = matrix.getRotationMatrixFromAxisAngle(rotAxis, math.pi)
            d = d2Loop2Right[n2]
            d2Loop2Right[n2] = [rotFrame[j][0] * d[0] + rotFrame[j][1] * d[1] + rotFrame[j][2] * d[2] for j in range(3)]
            idxSwitchToD1 = n2

        # Left
        xLoop2Left = []
        d2Loop2Left = []
        xLoop2Left += xRow2Left
        for n2 in range(3, len(xOuter)):
            xLoop2Left.append(xOuter[n2][-1])

        d2Loop2Left.append(d1Row2Left[0])
        for n in range(1, len(xLoop2Left) - 1):
            d = findDerivativeBetweenPoints(xLoop2Left[n], xLoop2Left[n + 1])
            d2Loop2Left.append(d)
        d2Loop2Left.append(d)

        d2Loop2Left = interp.smoothCubicHermiteDerivativesLine(xLoop2Left, d2Loop2Left, fixStartDirection=True)

        # Smooth lower curvature
        xLC = []
        d2LC = []
        for n2 in range(elementsAroundHalfEso + 1, elementsCountAlong + 1):
            xLC.append(xOuter[n2][int(len(xOuter[n2]) * 0.5)])

        for n in range(len(xLC) - 1):
            d = findDerivativeBetweenPoints(xLC[n], xLC[n + 1])
            d2LC.append(d)
        d2LC.append(d)

        d2LC = interp.smoothCubicHermiteDerivativesLine(xLC, d2LC, fixStartDirection=True)

        # Smooth greater curvature
        d2GC = []
        for n in range(len(xEsoToDuodGC) - 1):
            d = findDerivativeBetweenPoints(xEsoToDuodGC[n], xEsoToDuodGC[n + 1])
            d2GC.append(d)
        d2GC.append(d)
        d2GC = interp.smoothCubicHermiteDerivativesLine(xEsoToDuodGC, d2GC, fixStartDirection=True)

        # Update d1 for upstream nodes
        for n1 in range(1, len(xRow2Right)):
            d1Outer[1][n1] = d2Loop2Right[idxSwitchToD1 + n1]
        for n1 in range(1, len(xRow2Left)):
            d1Outer[1][int(len(d1Outer[1]) * 0.5) + n1] = d2Loop2Left[n1 - 1]

        # Assemble d2
        d2Outer = []
        for n2 in range(elementsCountAlong + 1):
            d2Around = []
            if n2 == 0:
                d2Around.append(dSmoothLoopGCTriplePt[int(len(dSmoothLoopGCTriplePt) * 0.5)])
                for n1 in range(len(xOuter[0]) - 1):
                    d2Around.append(d2RegularLoops[n1][int(len(xRegularLoops[n1]) * 0.5)])
                    nextIdx = n1 + 1

            elif n2 == 1: # Row 2
                d2Around.append(d2RegularLoops[nextIdx][int(len(xRegularLoops[nextIdx]) * 0.5)])

                for n1 in range(nextIdx, -1, -1):
                    d2Around.append(d2RegularLoops[n1][int(len(d2RegularLoops[n1]) * 0.5) - n2])

                # right point on annulus
                d2 = dSmoothLoopGCTriplePt[int(len(xLoopGCTriplePt) * 0.5) - n2]
                rotAxis = vector.normalise(vector.crossproduct3(vector.normalise(d1Outer[n2][int(len(d1Outer[n2]) * 0.5)]), vector.normalise(d2)))
                rotFrame = matrix.getRotationMatrixFromAxisAngle(rotAxis, math.pi)
                d2Around.append([rotFrame[j][0] * d2[0] + rotFrame[j][1] * d2[1] + rotFrame[j][2] * d2[2] for j in range(3)])

                # left point on annulus
                d2Around.append(dSmoothLoopGCTriplePt[int(len(xLoopGCTriplePt) * 0.5) + n2])

                for n1 in range(nextIdx + 1):
                    d2Around.append(d2RegularLoops[n1][int(len(d2RegularLoops[n1]) * 0.5) + n2])

            elif n2 > 1 and n2 < elementsAroundQuarterEso + 2:
                # GC before triple point & triple point
                d2Around.append(d2GC[len(xOuter[0]) + n2])

                # Row 2 right
                d2Around.append(d2Loop2Right[-(len(xOuter[0]) + n2)])

                # Regular up right
                for n1 in range(nextIdx, -1, -1):
                    d2Around.append(d2RegularLoops[n1][int(len(d2RegularLoops[n1]) * 0.5) - n2])

                # Annulus right
                d2 = dSmoothLoopGCTriplePt[int(len(xLoopGCTriplePt) * 0.5) - n2 + (1 if n2 > elementsAroundQuarterEso else 0)]
                if n2 <= elementsAroundQuarterEso: # Rotate to point towards duodenum
                    rotAxis = vector.normalise(vector.crossproduct3(vector.normalise(d1Outer[n2][int(len(d1Outer[n2]) * 0.5)]),
                                             vector.normalise(d2)))
                    rotFrame = matrix.getRotationMatrixFromAxisAngle(rotAxis, math.pi)
                    d2Around.append(
                        [rotFrame[j][0] * d2[0] + rotFrame[j][1] * d2[1] + rotFrame[j][2] * d2[2] for j in range(3)])
                else:
                    d2Around.append(d2) # just take d2 as-is cos we are going to remove this point later

                # Annulus left
                d2Around.append(dSmoothLoopGCTriplePt[int(len(xLoopGCTriplePt) * 0.5) + n2 - (1 if n2 > elementsAroundQuarterEso else 0)])

                # Regular down left
                for n1 in range(nextIdx + 1):
                    d2Around.append(d2RegularLoops[n1][int(len(d2RegularLoops[n1]) * 0.5) + n2])

                # Row 2 left
                d2Around.append(d2Loop2Left[len(xOuter[0]) + n2 - 1])

            elif n2 > elementsAroundQuarterEso + 1:
                # GC downstream of triple point
                d2Around.append(d2GC[len(xOuter[0]) + n2])

                # Row 2 right
                d2Around.append(d2Loop2Right[-(len(xOuter[0]) + n2)])

                # Regular up right
                for n1 in range(nextIdx, -1, -1):
                    d2Around.append(d2RegularLoops[n1][int(len(d2RegularLoops[n1]) * 0.5) - n2])

                if n2 <= elementsAroundHalfEso + 1:
                    # Annulus right between triple and 6 pt
                    idx = int(len(xBifurcationRings[0]) * 0.5 + n2 - elementsAroundQuarterEso - 1)
                    if n2 == elementsAroundHalfEso + 1:
                        d1 = dSmoothLoopTripleTo6Pt[idx]
                        d1Outer[n2][int(len(d1Outer[n2]) * 0.5)] = d1
                    else:
                        d2Around.append(dSmoothLoopTripleTo6Pt[idx])

                    # Annulus left - Rotated to point towards duodenum
                    d2 = dSmoothLoopTripleTo6Pt[-idx]
                    if n2 < elementsAroundHalfEso + 1:
                        rotAxis = vector.normalise(
                            vector.crossproduct3(vector.normalise(d1Outer[n2][int(len(d1Outer[n2]) * 0.5 + 1)]),
                                                 vector.normalise(d2)))
                    else: # use d2 on previous overlapping point to rotate
                        rotAxis = vector.normalise(
                            vector.crossproduct3(vector.normalise(d1), vector.normalise(d2)))
                    rotFrame = matrix.getRotationMatrixFromAxisAngle(rotAxis, math.pi)
                    d2Around.append(
                        [rotFrame[j][0] * d2[0] + rotFrame[j][1] * d2[1] + rotFrame[j][2] * d2[2] for j in
                         range(3)])

                elif n2 > elementsAroundHalfEso + 1:
                    # LC - beyond 6 pt junction
                    d2Around.append(d2LC[n2 - (elementsAroundHalfEso + 1)])

                # Regular down left
                for n1 in range(nextIdx + 1):
                    d2Around.append(d2RegularLoops[n1][int(len(d2RegularLoops[n1]) * 0.5) + n2])

                # Row 2 left
                d2Around.append(d2Loop2Left[len(xOuter[0]) + n2 - 1])
            d2Outer.append(d2Around)

        # remove triple point on both sides from downstream ring
        n2Idx = elementsAroundQuarterEso + 1
        n1Idx = int(len(xOuter[n2Idx]) * 0.5)
        del xOuter[n2Idx][n1Idx: n1Idx + 2], d1Outer[n2Idx][n1Idx: n1Idx + 2], d2Outer[n2Idx][n1Idx: n1Idx + 2]

        d3UnitOuter = []
        for n2 in range(elementsCountAlong + 1):
            d3Around = []
            for n1 in range(len(xOuter[n2])):
                d3Around.append(vector.normalise(
                    vector.crossproduct3(vector.normalise(d1Outer[n2][n1]), vector.normalise(d2Outer[n2][n1]))))
            d3UnitOuter.append(d3Around)

        # Calculate curvatures
        # Curvature along GC
        xGC = []
        dGC = []
        norms = []
        for n1 in range(len(xOuter[0])):
            xGC.append(xOuter[0][n1])
            dGC.append(d1Outer[0][n1])
            norms.append(d3UnitOuter[0][n1])
        for n2 in range(1, elementsCountAlong + 1):
            xGC.append(xOuter[n2][0])
            dGC.append(d1Outer[n2][0] if n2 == 1 else d2Outer[n2][0])
            norms.append(d3UnitOuter[n2][0])
        curvatureAlongGC = findCurvatureAlongLine(xGC, dGC, norms)  # 1st len(xOuter[0]) + 1 are for d1, the rest for d2

        # Curvature along rows adjacent to GC - calculate with left and use for right as well
        norms = []
        for n in range(int(len(xOuter[1]) * 0.5)):  # d1
            norms.append(d3UnitOuter[1][n + int(len(xOuter[1]) * 0.5) + 1])
        for n2 in range(2, elementsCountAlong + 1):  # d2
            norms.append(d3UnitOuter[n2][-1])
        curvatureAlong2Left = findCurvatureAlongLine(xLoop2Left, d2Loop2Left, norms)

        # Curvature along LC
        norms = []
        for n in range(elementsAroundHalfEso + 1, elementsCountAlong + 1):
            norms.append(d3UnitOuter[n][int(len(xOuter[n]) * 0.5)])
        curvatureAlongLC = findCurvatureAlongLine(xLC[1:], d2LC[1:], norms)

        # Curvature along path from triple point to 6 point junction
        norms = []
        idxToAnnulus = elementsAroundHalfDuod + 1
        norms += d3UnitOuter[elementsAroundQuarterEso][:idxToAnnulus]

        for n2 in range(elementsAroundQuarterEso):
            idx = elementsAroundQuarterEso + 2 + n2
            if idx < elementsAroundHalfEso + 1:
                norms.append(d3UnitOuter[idx][idxToAnnulus - 1])
        norms += d3UnitOuter[elementsAroundHalfEso + 1][idxToAnnulus - 1:] + \
                 d3UnitOuter[elementsAroundHalfEso + 1][: idxToAnnulus]

        for n2 in range(elementsAroundQuarterEso - 1):
            idx = elementsAroundHalfEso - n2
            norms.append(d3UnitOuter[idx][idxToAnnulus])
        norms += d3UnitOuter[elementsAroundQuarterEso][idxToAnnulus:]
        curvatureLoopTripleTo6Pt = findCurvatureAroundLoop(xLoopTripleTo6Pt, dSmoothLoopTripleTo6Pt, norms)

        # Curvature along path from GC to triple point
        norms = []
        norms += d3UnitOuter[elementsAroundQuarterEso + 1][:idxToAnnulus - 1]
        for n2 in range(elementsAroundQuarterEso):
            idx = elementsAroundQuarterEso - n2
            norms.append(d3UnitOuter[idx][int(len(xOuter[idx]) * 0.5)])
        norms.append(d3UnitOuter[0][0])
        for n2 in range(1, elementsAroundQuarterEso + 1):
            norms.append(d3UnitOuter[n2][int(len(xOuter[n2]) * 0.5) + 1])
        norms += d3UnitOuter[elementsAroundQuarterEso + 1][idxToAnnulus - 1:]
        curvatureLoopGCTriplePt = findCurvatureAroundLoop(xLoopGCTriplePt, dSmoothLoopGCTriplePt, norms)

        # Curvature around regular loops
        curvatureRegularLoops = []
        for n1 in range(elementsAroundHalfDuod - 2):
            norms = []
            for n2 in range(elementsCountAlong):
                idx = -(1 + n2)
                norms.append(d3UnitOuter[idx][int(len(xOuter[idx]) * 0.5 - 1 - n1)])
            if n1 < elementsAroundHalfDuod - 3:
                norms.append(d3UnitOuter[0][n1 + 1])
            else:
                norms.append(d3UnitOuter[idx][0])
            for n2 in range(elementsCountAlong):
                norms.append(d3UnitOuter[n2 + 1][int(
                    len(xOuter[n2 + 1]) * 0.5 + n1 + (1 if n2 >= elementsAroundHalfEso else 2))])
            curvatureLoop = findCurvatureAlongLine(xRegularLoops[n1], d2RegularOrderedLoops[n1], norms)
            curvatureRegularLoops.append(curvatureLoop)

        # Assemble curvatures
        d1Curvature = []
        d2Curvature = []
        for n2 in range(elementsCountAlong + 1):
            d1CurvatureAround = []
            d2CurvatureAround = []
            if n2 == 0: # GC
                for i in range(elementsAroundHalfDuod - 2):
                    d1CurvatureAround.append(curvatureAlongGC[i])
                d2CurvatureAround.append(curvatureLoopGCTriplePt[int(len(curvatureLoopGCTriplePt) * 0.5)])
                for n1 in range(len(xOuter[0]) - 1):
                    d2CurvatureAround.append(curvatureRegularLoops[n1][int(len(curvatureRegularLoops[n1]) * 0.5)])
                    nextIdx = n1 + 1
            elif n2 == 1: #Row 2
                d1CurvatureAround.append(curvatureAlongGC[i + n2])
                for n in range(int(len(xOuter[1]) * 0.5) - 1, -1, -1):
                    d1CurvatureAround.append(curvatureAlong2Left[n])
                d1CurvatureAround += curvatureAlong2Left[:int(len(xOuter[1]) * 0.5)]
                d2CurvatureAround.append(curvatureRegularLoops[nextIdx][int(len(curvatureRegularLoops[nextIdx]) * 0.5)])

                for n1 in range(nextIdx, -1, -1):
                    d2CurvatureAround.append(curvatureRegularLoops[n1][int(len(curvatureRegularLoops[n1]) * 0.5) - n2])
                # right point on annulus
                d2CurvatureAround.append(curvatureLoopGCTriplePt[int(len(curvatureLoopGCTriplePt) * 0.5) - n2])
                # left point on annulus
                d2CurvatureAround.append(curvatureLoopGCTriplePt[int(len(curvatureLoopGCTriplePt) * 0.5) + n2])
                for n1 in range(nextIdx + 1):
                    d2CurvatureAround.append(curvatureRegularLoops[n1][int(len(curvatureRegularLoops[n1]) * 0.5) + n2])

            elif n2 > 1 and n2 < elementsAroundQuarterEso + 2: # Before triple pt & triple point
                xAround = xOuter[n2]
                if n2 < elementsAroundQuarterEso:  # upstream of triple pt
                    d1Around = d1Outer[n2]
                    normsAround = d3UnitOuter[n2]
                    d1CurvatureAround = findD1CurvatureAround(xAround, d1Around, normsAround)

                elif n2 == elementsAroundQuarterEso:  # upstream bifurcation
                    # take smoothed d1 from dSmoothTripleTo6Pt
                    d1CurvatureAround = curvatureLoopTripleTo6Pt[: int(len(xBifurcationRings[0]) * 0.5) + 1] + \
                                        curvatureLoopTripleTo6Pt[-int(len(xBifurcationRings[0]) * 0.5):]

                elif n2 > elementsAroundQuarterEso:  # downstream bifurcation
                    # take smoothed d1 from dSmoothGCToTriplePt
                    d1CurvatureAround = curvatureLoopGCTriplePt[: int(len(xBifurcationRings[1]) * 0.5) + 1] + \
                                        curvatureLoopGCTriplePt[-int(len(xBifurcationRings[1]) * 0.5):]

                # GC
                d2CurvatureAround.append(curvatureAlongGC[len(xOuter[0]) + n2 - 1])
                # Row 2 right
                d2CurvatureAround.append(curvatureAlong2Left[len(xOuter[0]) + n2 - 1])
                # Regular up right
                for n1 in range(nextIdx, -1, -1):
                    d2CurvatureAround.append(curvatureRegularLoops[n1][int(len(curvatureRegularLoops[n1]) * 0.5) - n2])
                # Annulus right
                d2CurvatureAround.append(curvatureLoopGCTriplePt[
                    int(len(curvatureLoopGCTriplePt) * 0.5) - n2 + (1 if n2 > elementsAroundQuarterEso else 0)])
                # Annulus left
                d2CurvatureAround.append(curvatureLoopGCTriplePt[int(len(curvatureLoopGCTriplePt) * 0.5) + n2 - (
                    1 if n2 > elementsAroundQuarterEso else 0)])
                # Regular down left
                for n1 in range(nextIdx + 1):
                    d2CurvatureAround.append(curvatureRegularLoops[n1][int(len(curvatureRegularLoops[n1]) * 0.5) + n2])
                # Row 2 left
                d2CurvatureAround.append(curvatureAlong2Left[len(xOuter[0]) + n2 - 1])

            elif n2 > elementsAroundQuarterEso + 1: # Downstream of triple point
                xAround = xOuter[n2]
                d1Around = d1Outer[n2]
                normsAround = d3UnitOuter[n2]

                if n2 < elementsAroundHalfEso + 1:
                    d1CurvatureAround = findD1CurvatureAround(xAround, d1Around, normsAround)

                elif n2 == elementsAroundHalfEso + 1:  # 6 point junction ring
                    # take smoothed d1 from dSmoothedTripleTo6Pt
                    startRightIdx = int(len(xBifurcationRings[0]) * 0.5 + elementsAroundQuarterEso + len(
                        xAlongAround[junctionIdx]) * 0.5)
                    endRightIdx = startRightIdx + int(len(xAlongAround[junctionIdx]) * 0.5) + 1
                    startLeftIdx = startRightIdx - int(len(xAlongAround[junctionIdx]) * 0.5) + 1
                    d1CurvatureAround = curvatureLoopTripleTo6Pt[startRightIdx: endRightIdx] + \
                                        curvatureLoopTripleTo6Pt[startLeftIdx: startRightIdx]

                if n2 > elementsAroundHalfEso + 1: # closed rings beyond 6 point junction
                    xLoop = xAround[int(len(xAround) * 0.5 + 1):] + xAround[: int(len(xAround) * 0.5 + 1)]
                    d1Loop = d1Around[int(len(d1Around) * 0.5 + 1):] + d1Around[: int(len(d1Around) * 0.5 + 1)]
                    normsLoop = normsAround[int(len(normsAround) * 0.5 + 1):] + normsAround[ : int(len(normsAround) * 0.5 + 1)]
                    curvature = findCurvatureAroundLoop(xLoop, d1Loop, normsLoop)
                    # Rearrange to correct order
                    d1CurvatureAround = curvature[int(len(xLoop) * 0.5) - 1:] + curvature[: int(len(xAround) * 0.5) - 1]

                # GC
                d2CurvatureAround.append(curvatureAlongGC[len(xOuter[0]) + n2 - 1])
                # Row 2 right
                d2CurvatureAround.append(curvatureAlong2Left[len(xOuter[0]) + n2 - 1])
                # Regular up right
                for n1 in range(nextIdx, -1, -1):
                    d2CurvatureAround.append(curvatureRegularLoops[n1][int(len(curvatureRegularLoops[n1]) * 0.5) - n2])
                if n2 <= elementsAroundHalfEso + 1:
                    # Annulus right between triple and 6 pt
                    idx = int(len(xBifurcationRings[0]) * 0.5 + n2 - elementsAroundQuarterEso - 1)
                    if n2 == elementsAroundHalfEso + 1:
                        d1CurvatureAround[int(len(d1Outer[n2]) * 0.5)] = curvatureLoopTripleTo6Pt[idx]
                    else:
                        d2CurvatureAround.append(curvatureLoopTripleTo6Pt[idx])
                    # Annulus left
                    d2CurvatureAround.append(curvatureLoopTripleTo6Pt[-idx])
                elif n2 > elementsAroundHalfEso + 1: # Beyond 6 pt junction
                    # LC
                    d2CurvatureAround.append(curvatureAlongLC[n2 - (elementsAroundHalfEso + 1) - 1])
                # Regular down left
                for n1 in range(nextIdx + 1):
                    d2CurvatureAround.append(curvatureRegularLoops[n1][int(len(curvatureRegularLoops[n1]) * 0.5) + n2])
                # Row 2 left
                d2CurvatureAround.append(curvatureAlong2Left[len(xOuter[0]) + n2 - 1])
            d1Curvature.append(d1CurvatureAround)
            d2Curvature.append(d2CurvatureAround)

        # Create inner nodes
        xList = []
        d1List = []
        d2List = []
        d3List = []
        nodeIdx = stomachStartNode
        idxMat = []

        for n2 in range(elementsCountAlong + 1):
            idxThroughWall = []
            for n3 in range(elementsCountThroughWall + 1):
                xi3 = 1 / elementsCountThroughWall * n3
                idxAround = []
                for n1 in range(len(xOuter[n2])):
                    # Coordinates
                    norm = d3UnitOuter[n2][n1]
                    xOut = xOuter[n2][n1]
                    xIn = [xOut[i] - norm[i] * wallThickness for i in range(3)]
                    dWall = [wallThickness * c for c in norm]
                    x = interp.interpolateCubicHermite(xIn, dWall, xOut, dWall, xi3)
                    xList.append(x)

                    # d1
                    factor = 1.0 + wallThickness * (1.0 - xi3) * d1Curvature[n2][n1]
                    d1 = [factor * c for c in d1Outer[n2][n1]]
                    d1List.append(d1)

                    # d2
                    factor = 1.0 + wallThickness * (1.0 - xi3) * d2Curvature[n2][n1]
                    d2 = [factor * c for c in d2Outer[n2][n1]]
                    d2List.append(d2)

                    # d3
                    d3 = [c * wallThickness / elementsCountThroughWall for c in norm]
                    d3List.append(d3)

                    idxAround.append(nodeIdx)
                    nodeIdx += 1
                idxThroughWall.append(idxAround)
            idxMat.append(idxThroughWall)

        nodeIdxGC = []
        nodesFlipD2 = []
        for n2 in range(len(idxMat)):
            for n3 in range(len(idxMat[n2])):
                if n2 == 0:
                    nodeIdxGC += idxMat[n2][n3]
                    nodesFlipD2 += idxMat[n2][n3]
                else:
                    nodeIdxGC.append(idxMat[n2][n3][0])

        nodeIdxLC = []
        for n2 in range(elementsCountAlong - elementsAlongCardiaToDuod, elementsCountAlong + 1):
            for n3 in range(len(idxMat[n2])):
                nodeIdxLC.append(idxMat[n2][n3][elementsAroundHalfDuod])

        for n2 in range(len(xList)):
            node = nodes.createNode(nodeIdentifier, nodetemplate)
            cache.setNode(node)
            coordinates.setNodeParameters(cache, -1, Node.VALUE_LABEL_VALUE, 1, xList[n2])
            coordinates.setNodeParameters(cache, -1, Node.VALUE_LABEL_D_DS1, 1, d1List[n2])
            coordinates.setNodeParameters(cache, -1, Node.VALUE_LABEL_D_DS2, 1, d2List[n2])
            coordinates.setNodeParameters(cache, -1, Node.VALUE_LABEL_D_DS3, 1, d3List[n2])
            if useCrossDerivatives:
                coordinates.setNodeParameters(cache, -1, Node.VALUE_LABEL_D2_DS1DS2, 1, zero)
                coordinates.setNodeParameters(cache, -1, Node.VALUE_LABEL_D2_DS1DS3, 1, zero)
                coordinates.setNodeParameters(cache, -1, Node.VALUE_LABEL_D2_DS2DS3, 1, zero)
                coordinates.setNodeParameters(cache, -1, Node.VALUE_LABEL_D3_DS1DS2DS3, 1, zero)
            nodeIdentifier += 1

        # Create element
        elementIdxMat = []
        n = 0
        for n2 in range(elementsAlongEsophagus):
            elementIdxThroughWall = []
            for n3 in range(elementsThroughEsophagusWall):
                elementIdxAround = []
                for n1 in range(elementsCountAroundEso):
                    n += 1
                    elementIdxAround.append(n)
                elementIdxThroughWall.append(elementIdxAround)
            elementIdxMat.append(elementIdxThroughWall)

        if useCubicHermiteThroughWall:
            eftfactory = eftfactory_tricubichermite(mesh, useCrossDerivatives)
        else:
            eftfactory = eftfactory_bicubichermitelinear(mesh, useCrossDerivatives)
        eftStandard = eftfactory.createEftBasic()

        elementtemplateStandard = mesh.createElementtemplate()
        elementtemplateStandard.setElementShapeType(Element.SHAPE_TYPE_CUBE)
        result = elementtemplateStandard.defineField(coordinates, -1, eftStandard)

        elementtemplateX = mesh.createElementtemplate()
        elementtemplateX.setElementShapeType(Element.SHAPE_TYPE_CUBE)

        for e2 in range(elementsCountAlong):
            startNode = stomachStartNode
            for e in range(e2):
                startNode += len(xOuter[e]) * (elementsCountThroughWall + 1)
            elementsCountAround1 = len(xOuter[e2])
            elementsAroundThroughWall = elementsCountAround1 * (elementsCountThroughWall + 1)
            elementsCountAround2 = len(xOuter[e2 + 1])

            # Row 1
            if e2 == 0:
                elementIdxThroughWall = []
                for e3 in range(elementsCountThroughWall):
                    elementIdxAround = []
                    for e1 in range(int(elementsCountAround1) * 2 + 1):
                        if e1 != elementsCountAround1:
                            scaleFactors = []
                            eft1 = eftStandard
                            elementtemplate1 = elementtemplateStandard
                            if e1 < elementsCountAround1:
                                if e1 == 0:
                                    bni11 = startNode + elementsAroundThroughWall + e3 * elementsCountAround2 + e1
                                    bni12 = startNode + elementsCountAround1 - e1 + e3 * elementsCountAround1 - 1
                                else:
                                    bni11 = startNode + elementsCountAround1 - e1 + e3 * elementsCountAround1
                                    bni12 = bni11 - 1
                                bni21 = startNode + elementsAroundThroughWall + 1 + e1 + e3 * elementsCountAround2
                                bni22 = bni21 + 1
                                nodeIdentifiers = [bni11, bni12, bni21, bni22,
                                                   bni11 + (elementsCountAround2 if e1 == 0 else elementsCountAround1),
                                                   bni12 + elementsCountAround1,
                                                   bni21 + elementsCountAround2, bni22 + elementsCountAround2]
                                eft1 = eftfactory.createEftNoCrossDerivatives()
                                scaleFactors = [-1.0]
                                setEftScaleFactorIds(eft1, [1], [])
                                scaleEftNodeValueLabels(eft1, [1, 2, 5, 6],
                                                        [Node.VALUE_LABEL_D_DS1, Node.VALUE_LABEL_D2_DS1DS2,
                                                         Node.VALUE_LABEL_D2_DS1DS3,
                                                         Node.VALUE_LABEL_D3_DS1DS2DS3], [1])
                                scaleEftNodeValueLabels(eft1, [1, 2, 5, 6],
                                                        [Node.VALUE_LABEL_D_DS2, Node.VALUE_LABEL_D2_DS1DS2,
                                                         Node.VALUE_LABEL_D2_DS2DS3,
                                                         Node.VALUE_LABEL_D3_DS1DS2DS3], [1])
                                elementtemplateX.defineField(coordinates, -1, eft1)
                                elementtemplate1 = elementtemplateX

                            elif e1 > elementsCountAround1:
                                if e1 < elementsCountAround1 * 2:
                                    bni11 = startNode + e1 - elementsCountAround1 - 1 + elementsCountAround1 * e3
                                    bni12 = bni11 + 1
                                else:
                                    bni11 = startNode + elementsCountAround1 + e3 * elementsCountAround1 - 1
                                    bni12 = startNode + elementsAroundThroughWall + e3 * elementsCountAround2
                                bni21 = startNode + elementsAroundThroughWall + e1 + elementsCountAround2 * e3 + 1
                                bni22 = bni21 + 1
                                nodeIdentifiers = [bni11, bni12, bni21, bni22,
                                                   bni11 + elementsCountAround1,
                                                   bni12 + (elementsCountAround1 if e1 < elementsCountAround1 * 2 else elementsCountAround2),
                                                   bni21 + elementsCountAround2, bni22 + elementsCountAround2]

                            element = mesh.createElement(elementIdentifier, elementtemplate1)
                            result2 = element.setNodesByIdentifier(eft1, nodeIdentifiers)
                            if scaleFactors:
                                result3 = element.setScaleFactors(eft1, scaleFactors)
                            elementIdxAround.append(elementIdentifier)
                            elementIdentifier += 1
                            annotationGroups = annotationGroupsAlong[e2]
                            if annotationGroups:
                                allAnnotationGroups = mergeAnnotationGroups(allAnnotationGroups, annotationGroups)
                                for annotationGroup in annotationGroups:
                                    meshGroup = annotationGroup.getMeshGroup(mesh)
                                    meshGroup.addElement(element)
                    elementIdxThroughWall.append(elementIdxAround)
                elementIdxMat.append(elementIdxThroughWall)

            # Row 2
            elif e2 == 1:
                elementIdxThroughWall = []
                for e3 in range(elementsCountThroughWall):
                    elementIdxAround = []
                    for e1 in range(elementsCountAround1 + 2):
                        if e1 != int(elementsCountAround1 * 0.5 + 1):
                            scaleFactors = []
                            eft1 = eftStandard
                            elementtemplate1 = elementtemplateStandard
                            if e1 < 2:
                                bni11 = startNode + e3 * elementsCountAround1 + e1
                                bni12 = startNode + e3 * elementsCountAround1 + (e1 + 1)
                                bni21 = startNode + elementsAroundThroughWall + elementsCountAround2 * e3 + e1
                                bni22 = startNode + elementsAroundThroughWall + elementsCountAround2 * e3 + (e1 + 1)
                                if e1 == 0:  # Remap derivatives of element adjacent to GC
                                    scaleFactors = [-1.0]
                                    nodeIdentifiers = [bni11, bni12, bni21, bni22,
                                                       bni11 + elementsCountAround1,
                                                       bni12 + elementsCountAround1,
                                                       bni21 + elementsCountAround2,
                                                       bni22 + elementsCountAround2]
                                    eft1 = eftfactory.createEftNoCrossDerivatives()
                                    setEftScaleFactorIds(eft1, [1], [])
                                    remapEftNodeValueLabel(eft1, [1, 5], Node.VALUE_LABEL_D_DS1, [(Node.VALUE_LABEL_D_DS2, [1])])
                                    remapEftNodeValueLabel(eft1, [1, 5], Node.VALUE_LABEL_D_DS2, [(Node.VALUE_LABEL_D_DS1, [])])
                                    remapEftNodeValueLabel(eft1, [2, 6], Node.VALUE_LABEL_D_DS2,[(Node.VALUE_LABEL_D_DS1, [1])])
                                    remapEftNodeValueLabel(eft1, [2, 6], Node.VALUE_LABEL_D_DS1, [(Node.VALUE_LABEL_D_DS2, [])])
                                elif e1 == 1:  # Bottom right wedge
                                    scaleFactors = [-1.0]
                                    nodeIdentifiers = [bni11, bni21, bni22,
                                                       bni11 + elementsCountAround1,
                                                       bni21 + elementsCountAround2,
                                                       bni22 + elementsCountAround2]
                                    eft1 = eftfactory.createEftWedgeCollapseXi1Quadrant([1, 5])
                                elementtemplateX.defineField(coordinates, -1, eft1)
                                elementtemplate1 = elementtemplateX

                            elif e1 > 1 and e1 < elementsCountAround1:
                                bni11 = startNode + e3 * elementsCountAround1 + e1 - 1
                                bni12 = startNode + e3 * elementsCountAround1 + e1 % elementsCountAround1
                                bni21 = startNode + elementsAroundThroughWall + e1 + elementsCountAround2 * e3
                                bni22 = startNode + elementsAroundThroughWall + (e1 + 1) % elementsCountAround2 + elementsCountAround2 * e3
                                nodeIdentifiers = [bni11, bni12, bni21, bni22,
                                                   bni11 + elementsCountAround1, bni12 + elementsCountAround1,
                                                   bni21 + elementsCountAround2, bni22 + elementsCountAround2]

                            elif e1 >= elementsCountAround1:
                                bni11 = startNode + e3 * elementsCountAround1 + e1 - 2
                                bni12 = startNode + e3 * elementsCountAround1 + (e1 - 1) % elementsCountAround1
                                bni21 = startNode + elementsAroundThroughWall + e1 + elementsCountAround2 * e3
                                bni22 = startNode + elementsAroundThroughWall + (e1 + 1) % elementsCountAround2 + elementsCountAround2 * e3
                                if e1 == elementsCountAround1:  # Bottom left wedge
                                    nodeIdentifiers = [bni12, bni21, bni22,
                                                       bni12 + elementsCountAround1,
                                                       bni21 + elementsCountAround2,
                                                       bni22 + elementsCountAround2]
                                    eft1 = eftfactory.createEftWedgeCollapseXi1Quadrant([2, 6])
                                elif e1 == elementsCountAround1 + 1:  # Remap derivatives of element adjacent to GC
                                    scaleFactors = [-1.0]
                                    nodeIdentifiers = [bni11, bni12, bni21, bni22,
                                                       bni11 + elementsCountAround1,
                                                       bni12 + elementsCountAround1,
                                                       bni21 + elementsCountAround2,
                                                       bni22 + elementsCountAround2]
                                    eft1 = eftfactory.createEftNoCrossDerivatives()
                                    setEftScaleFactorIds(eft1, [1], [])
                                    remapEftNodeValueLabel(eft1, [1, 2, 5, 6], Node.VALUE_LABEL_D_DS1, [(Node.VALUE_LABEL_D_DS2, [1])])
                                    remapEftNodeValueLabel(eft1, [1, 2, 5, 6], Node.VALUE_LABEL_D_DS2, [(Node.VALUE_LABEL_D_DS1, [])])
                                elementtemplateX.defineField(coordinates, -1, eft1)
                                elementtemplate1 = elementtemplateX

                            element = mesh.createElement(elementIdentifier, elementtemplate1)
                            result2 = element.setNodesByIdentifier(eft1, nodeIdentifiers)
                            if scaleFactors:
                                result3 = element.setScaleFactors(eft1, scaleFactors)
                            elementIdxAround.append(elementIdentifier)
                            elementIdentifier += 1
                            annotationGroups = annotationGroupsAlong[e2]
                            if annotationGroups:
                                allAnnotationGroups = mergeAnnotationGroups(allAnnotationGroups, annotationGroups)
                                for annotationGroup in annotationGroups:
                                    meshGroup = annotationGroup.getMeshGroup(mesh)
                                    meshGroup.addElement(element)
                    elementIdxThroughWall.append(elementIdxAround)
                elementIdxMat.append(elementIdxThroughWall)

            # Additional elements between second and upstream bifurcation ring
            elif e2 > 1 and e2 < elementsAroundQuarterEso:
                elementIdxThroughWall = []
                for e3 in range(elementsCountThroughWall):
                    elementIdxAround = []
                    for e1 in range(elementsCountAround1):
                        if e1 != int(elementsCountAround1 * 0.5):
                            scaleFactors = []
                            eft1 = eftStandard
                            elementtemplate1 = elementtemplateStandard
                            bni11 = startNode + e3 * elementsCountAround1 + e1
                            bni12 = startNode + e3 * elementsCountAround1 + (e1 + 1) % elementsCountAround1
                            bni21 = startNode + elementsAroundThroughWall + e1 + elementsCountAround2 * e3
                            bni22 = startNode + elementsAroundThroughWall + (e1 + 1) % elementsCountAround2 + elementsCountAround2 * e3
                            nodeIdentifiers = [bni11, bni12, bni21, bni22,
                                               bni11 + elementsCountAround1, bni12 + elementsCountAround1,
                                               bni21 + elementsCountAround2, bni22 + elementsCountAround2]

                            element = mesh.createElement(elementIdentifier, elementtemplate1)
                            result2 = element.setNodesByIdentifier(eft1, nodeIdentifiers)
                            if scaleFactors:
                                result3 = element.setScaleFactors(eft1, scaleFactors)
                            elementIdxAround.append(elementIdentifier)
                            elementIdentifier += 1
                            annotationGroups = annotationGroupsAlong[e2]
                            if annotationGroups:
                                allAnnotationGroups = mergeAnnotationGroups(allAnnotationGroups, annotationGroups)
                                for annotationGroup in annotationGroups:
                                    meshGroup = annotationGroup.getMeshGroup(mesh)
                                    meshGroup.addElement(element)
                    elementIdxThroughWall.append(elementIdxAround)
                elementIdxMat.append(elementIdxThroughWall)

            # Upstream bifurcation
            elif e2 == elementsAroundQuarterEso:
                elementIdxThroughWall = []
                for e3 in range(elementsCountThroughWall):
                    elementIdxAround = []
                    for e1 in range(elementsCountAround1):
                        if e1 != int(elementsCountAround1 * 0.5):
                            scaleFactors = []
                            eft1 = eftStandard
                            elementtemplate1 = elementtemplateStandard
                            bni11 = startNode + e3 * elementsCountAround1 + e1
                            bni12 = startNode + e3 * elementsCountAround1 + (e1 + 1) % elementsCountAround1
                            bni21 = startNode + elementsAroundThroughWall + e1 + elementsCountAround2 * e3
                            bni22 = startNode + elementsAroundThroughWall + (e1 + 1) % elementsCountAround2 + elementsCountAround2 * e3

                            if e1 < int(elementsCountAround1 * 0.5) - 1:
                                nodeIdentifiers = [bni11, bni12, bni21, bni22,
                                                   bni11 + elementsCountAround1, bni12 + elementsCountAround1,
                                                   bni21 + elementsCountAround2, bni22 + elementsCountAround2]
                            elif e1 == int(elementsCountAround1 * 0.5) - 1:  # right wedge
                                nodeIdentifiers = [bni11, bni12, bni21,
                                                   bni11 + elementsCountAround1, bni12 + elementsCountAround1,
                                                   bni21 + elementsCountAround2]
                                scaleFactors = [-1.0]
                                eft1 = eftfactory.createEftWedgeCollapseXi2Quadrant([4, 8])
                                elementtemplateX.defineField(coordinates, -1, eft1)
                                elementtemplate1 = elementtemplateX

                            elif e1 == int(elementsCountAround1 * 0.5) + 1:  # left wedge
                                bni21 = bni21 - 1
                                nodeIdentifiers = [bni11, bni12, bni21,
                                                   bni11 + elementsCountAround1, bni12 + elementsCountAround1,
                                                   bni21 + elementsCountAround2]
                                eft1 = eftfactory.createEftWedgeCollapseXi2Quadrant([3, 7])
                                elementtemplateX.defineField(coordinates, -1, eft1)
                                elementtemplate1 = elementtemplateX

                            elif e1 > int(elementsCountAround1 * 0.5) + 1:
                                bni21 = bni21 - 2
                                bni22 = startNode + elementsAroundThroughWall + (e1 - 1) % elementsCountAround2 + elementsCountAround2 * e3
                                nodeIdentifiers = [bni11, bni12, bni21, bni22,
                                                   bni11 + elementsCountAround1, bni12 + elementsCountAround1,
                                                   bni21 + elementsCountAround2, bni22 + elementsCountAround2]

                            element = mesh.createElement(elementIdentifier, elementtemplate1)
                            result2 = element.setNodesByIdentifier(eft1, nodeIdentifiers)
                            if scaleFactors:
                                result3 = element.setScaleFactors(eft1, scaleFactors)
                            if e1 == 0:
                                fundusBodyJunctionElementIdentifier = elementIdentifier
                            elementIdxAround.append(elementIdentifier)
                            elementIdentifier += 1
                            annotationGroups = annotationGroupsAlong[e2]
                            if annotationGroups:
                                allAnnotationGroups = mergeAnnotationGroups(allAnnotationGroups, annotationGroups)
                                for annotationGroup in annotationGroups:
                                    meshGroup = annotationGroup.getMeshGroup(mesh)
                                    meshGroup.addElement(element)
                    elementIdxThroughWall.append(elementIdxAround)
                elementIdxMat.append(elementIdxThroughWall)

            # Downstream bifurcation
            elif e2 == elementsAroundQuarterEso + 1:
                elementIdxThroughWall = []
                for e3 in range(elementsCountThroughWall):
                    elementIdxAround = []
                    for e1 in range(elementsCountAround1 + 1):
                        scaleFactors = []
                        eft1 = eftStandard
                        elementtemplate1 = elementtemplateStandard
                        if e1 < int(elementsCountAround1 * 0.5) + 1:
                            bni11 = startNode + e3 * elementsCountAround1 + e1
                        elif e1 == int(elementsCountAround1 * 0.5) + 1:
                            bni11 = startNode - len(xOuter[e2 - 1]) * (elementsCountThroughWall + 1) + e3 * len(xOuter[e2 - 1]) + e1 + 1
                        elif e1 > int(elementsCountAround1 * 0.5) + 1:
                            bni11 = startNode + e3 * elementsCountAround1 + e1 - 1

                        if e1 < int(elementsCountAround1 * 0.5):
                            bni12 = startNode + e3 * elementsCountAround1 + (e1 + 1) % elementsCountAround1
                        elif e1 == int(elementsCountAround1 * 0.5):
                            bni12 = startNode - len(xOuter[e2 - 1]) * (elementsCountThroughWall + 1) + e3 * len(xOuter[e2 - 1]) + e1 + 1
                        elif e1 > int(elementsCountAround1 * 0.5):
                            bni12 = startNode + e3 * elementsCountAround1 + e1 % elementsCountAround1

                        if e1 > int(elementsCountAround1 * 0.5):
                            bni21 = startNode + elementsAroundThroughWall + e1 + elementsCountAround2 * e3 + 1
                            bni22 = startNode + elementsAroundThroughWall + (e1 + 2) % elementsCountAround2 + elementsCountAround2 * e3
                        else:
                            bni21 = startNode + elementsAroundThroughWall + e1 + elementsCountAround2 * e3
                            bni22 = startNode + elementsAroundThroughWall + (e1 + 1) % elementsCountAround2 + elementsCountAround2 * e3

                        nodeIdentifiers = [bni11, bni12, bni21, bni22,
                                           bni11 + (len(xOuter[e2 - 1]) if e1 == int(elementsCountAround1 * 0.5) + 1 else elementsCountAround1),
                                           bni12 + (len(xOuter[e2 - 1]) if e1 == int(elementsCountAround1 * 0.5) else elementsCountAround1),
                                           bni21 + elementsCountAround2, bni22 + elementsCountAround2]

                        if e1 == int(elementsCountAround1 * 0.5):
                            scaleFactors = [-1.0]
                            eft1 = eftfactory.createEftNoCrossDerivatives()
                            setEftScaleFactorIds(eft1, [1], [])
                            remapEftNodeValueLabel(eft1, [2, 6], Node.VALUE_LABEL_D_DS1, [(Node.VALUE_LABEL_D_DS2, [1])])
                            remapEftNodeValueLabel(eft1, [2, 6], Node.VALUE_LABEL_D_DS2, [(Node.VALUE_LABEL_D_DS1, [])])
                            elementtemplateX.defineField(coordinates, -1, eft1)
                            elementtemplate1 = elementtemplateX

                        elif e1 == int(elementsCountAround1 * 0.5) + 1:
                            scaleFactors = [-1.0]
                            eft1 = eftfactory.createEftNoCrossDerivatives()
                            setEftScaleFactorIds(eft1, [1], [])
                            remapEftNodeValueLabel(eft1, [1, 5], Node.VALUE_LABEL_D_DS2, [(Node.VALUE_LABEL_D_DS1, [1])])
                            remapEftNodeValueLabel(eft1, [1, 5], Node.VALUE_LABEL_D_DS1, [(Node.VALUE_LABEL_D_DS2, [ ])])
                            elementtemplateX.defineField(coordinates, -1, eft1)
                            elementtemplate1 = elementtemplateX

                        element = mesh.createElement(elementIdentifier, elementtemplate1)
                        result2 = element.setNodesByIdentifier(eft1, nodeIdentifiers)
                        if scaleFactors:
                            result3 = element.setScaleFactors(eft1, scaleFactors)
                        elementIdxAround.append(elementIdentifier)
                        elementIdentifier += 1
                        annotationGroups = annotationGroupsAlong[e2]
                        if annotationGroups:
                            allAnnotationGroups = mergeAnnotationGroups(allAnnotationGroups, annotationGroups)
                            for annotationGroup in annotationGroups:
                                meshGroup = annotationGroup.getMeshGroup(mesh)
                                meshGroup.addElement(element)
                    elementIdxThroughWall.append(elementIdxAround)
                elementIdxMat.append(elementIdxThroughWall)

            # Rows between downstream and penultimate ring
            elif elementsAroundQuarterEso + 2 <= e2 < elementsAroundHalfEso:
                elementIdxThroughWall = []
                for e3 in range(elementsCountThroughWall):
                    elementIdxAround = []
                    for e1 in range(elementsCountAround1 - 1):
                        bni11 = startNode + e3 * elementsCountAround1 + e1 + (0 if e1 < int(elementsCountAround1 * 0.5) else 1)
                        bni12 = startNode + e3 * elementsCountAround1 + (e1 + (1 if e1 < int(elementsCountAround1 * 0.5) else 2)) % elementsCountAround1
                        bni21 = startNode + elementsAroundThroughWall + e1 + elementsCountAround2 * e3 + (0 if e1 < int(elementsCountAround1 * 0.5) else 1)
                        bni22 = startNode + elementsAroundThroughWall + (e1 + (1 if e1 < int(elementsCountAround1 * 0.5) else 2)) % elementsCountAround2 + elementsCountAround2 * e3
                        nodeIdentifiers = [bni11, bni12, bni21, bni22,
                                           bni11 + elementsCountAround1, bni12 + elementsCountAround1,
                                           bni21 + elementsCountAround2, bni22 + elementsCountAround2]
                        element = mesh.createElement(elementIdentifier, elementtemplateStandard)
                        result = element.setNodesByIdentifier(eftStandard, nodeIdentifiers)
                        elementIdxAround.append(elementIdentifier)
                        elementIdentifier = elementIdentifier + 1
                        annotationGroups = annotationGroupsAlong[e2]
                        if annotationGroups:
                            allAnnotationGroups = mergeAnnotationGroups(allAnnotationGroups, annotationGroups)
                            for annotationGroup in annotationGroups:
                                meshGroup = annotationGroup.getMeshGroup(mesh)
                                meshGroup.addElement(element)
                    elementIdxThroughWall.append(elementIdxAround)
                elementIdxMat.append(elementIdxThroughWall)

            # Penultimate row connecting to annulus and beyond
            elif elementsAroundHalfEso <= e2:
                elementIdxThroughWall = []
                for e3 in range(elementsCountThroughWall):
                    elementIdxAround = []
                    for e1 in range(elementsCountAround1 - (1 if e2 == elementsAroundHalfEso else 0)):
                        scaleFactors = []
                        eft1 = eftStandard
                        elementtemplate1 = elementtemplateStandard
                        if e2 == elementsAroundHalfEso:
                            bni11 = startNode + e3 * elementsCountAround1 + e1 + (0 if e1 < int(elementsCountAround1 * 0.5) else 1)
                            bni12 = startNode + e3 * elementsCountAround1 + (e1 + (1 if e1 < int(elementsCountAround1 * 0.5) else 2)) % elementsCountAround1
                            # Remap elements next to annulus
                            if e1 == int(elementsCountAround1 * 0.5) - 1:
                                scaleFactors = [-1.0]
                                eft1 = eftfactory.createEftNoCrossDerivatives()
                                setEftScaleFactorIds(eft1, [1], [])
                                remapEftNodeValueLabel(eft1, [4, 8], Node.VALUE_LABEL_D_DS1, [(Node.VALUE_LABEL_D_DS2, [1])])
                                remapEftNodeValueLabel(eft1, [4, 8], Node.VALUE_LABEL_D_DS2, ([(Node.VALUE_LABEL_D_DS1, [])]))
                                elementtemplateX.defineField(coordinates, -1, eft1)
                                elementtemplate1 = elementtemplateX

                        else:
                            bni11 = startNode + e3 * elementsCountAround1 + e1
                            bni12 = startNode + e3 * elementsCountAround1 + (e1 + 1) % elementsCountAround1
                        bni21 = startNode + elementsAroundThroughWall + e1 + elementsCountAround2 * e3
                        bni22 = startNode + elementsAroundThroughWall + (
                                    e1 + 1) % elementsCountAround2 + elementsCountAround2 * e3
                        nodeIdentifiers = [bni11, bni12, bni21, bni22,
                                           bni11 + elementsCountAround1, bni12 + elementsCountAround1,
                                           bni21 + elementsCountAround2, bni22 + elementsCountAround2]

                        if e2 == elementsAroundHalfEso + 1:
                            if e1 == int(elementsCountAround1 * 0.5) - 1:
                                scaleFactors = [-1.0]
                                eft1 = eftfactory.createEftNoCrossDerivatives()
                                setEftScaleFactorIds(eft1, [1], [])
                                remapEftNodeValueLabel(eft1, [2, 6], Node.VALUE_LABEL_D_DS1, [(Node.VALUE_LABEL_D_DS2, [1])])
                                remapEftNodeValueLabel(eft1, [2, 6], Node.VALUE_LABEL_D_DS2, ([(Node.VALUE_LABEL_D_DS1, []), (Node.VALUE_LABEL_D_DS2, [])]))
                                elementtemplateX.defineField(coordinates, -1, eft1)
                                elementtemplate1 = elementtemplateX

                            elif e1 == int(elementsCountAround1 * 0.5):
                                eft1 = eftfactory.createEftNoCrossDerivatives()
                                remapEftNodeValueLabel(eft1, [1, 5], Node.VALUE_LABEL_D_DS2, ([(Node.VALUE_LABEL_D_DS1, []), (Node.VALUE_LABEL_D_DS2, [])]))
                                elementtemplateX.defineField(coordinates, -1, eft1)
                                elementtemplate1 = elementtemplateX

                        element = mesh.createElement(elementIdentifier, elementtemplate1)
                        result2 = element.setNodesByIdentifier(eft1, nodeIdentifiers)
                        if scaleFactors:
                            result3 = element.setScaleFactors(eft1, scaleFactors)
                        elementIdxAround.append(elementIdentifier)
                        elementIdentifier += 1
                        annotationGroups = annotationGroupsAlong[e2]
                        if annotationGroups:
                            allAnnotationGroups = mergeAnnotationGroups(allAnnotationGroups, annotationGroups)
                            for annotationGroup in annotationGroups:
                                meshGroup = annotationGroup.getMeshGroup(mesh)
                                meshGroup.addElement(element)
                    elementIdxThroughWall.append(elementIdxAround)
                elementIdxMat.append(elementIdxThroughWall)

        # Annulus
        # Assemble endPoints for annulus
        endPoints_x = [[None] * elementsCountAroundEso, [None] * elementsCountAroundEso]
        endPoints_d1 = [[None] * elementsCountAroundEso, [None] * elementsCountAroundEso]
        endPoints_d2 = [[None] * elementsCountAroundEso, [None] * elementsCountAroundEso]
        endNode_Id = [[None] * elementsCountAroundEso, [None] * elementsCountAroundEso]
        endDerivativesMap = [[None] * elementsCountAroundEso, [None] * elementsCountAroundEso]
        endProportions = []

        thicknessIdx = [0, -1]
        for nAround in range(elementsCountAroundEso):
            for n3 in range(len(thicknessIdx)):
                if nAround == 0:
                    idx = idxMat[nAround][thicknessIdx[n3]][0]
                elif nAround <= elementsAroundQuarterEso:
                    idx = idxMat[nAround][thicknessIdx[n3]][int((len(xOuter[nAround]) - 1) * 0.5)]
                elif elementsAroundQuarterEso < nAround < elementsAroundHalfEso:
                    idx = idxMat[nAround + 1][thicknessIdx[n3]][int((len(xOuter[nAround + 1]) - 1) * 0.5)]
                elif nAround == elementsAroundHalfEso:
                    idx = idxMat[nAround + 1][thicknessIdx[n3]][int(len(xOuter[nAround + 1]) * 0.5)]
                elif nAround > elementsAroundHalfEso:
                    idx = endNode_Id[n3][elementsAroundHalfEso - (nAround - elementsAroundHalfEso)] + 1

                endPoints_x[n3][nAround] = xList[idx - stomachStartNode]
                endPoints_d1[n3][nAround] = d1List[idx - stomachStartNode]
                endPoints_d2[n3][nAround] = d2List[idx - stomachStartNode]
                endNode_Id[n3][nAround] = idx

                if n3 == len(thicknessIdx) - 1: # outer layer
                    endPosition = trackSurfaceStomach.findNearestPosition(endPoints_x[n3][nAround])
                    endProportions.append(trackSurfaceStomach.getProportion(endPosition))

        for nAround in range(elementsCountAroundEso):
            if nAround == 0:
                endDerivativesMap[0][nAround] = endDerivativesMap[1][nAround] = ((0, -1, 0), (1, 0, 0), None)
            elif nAround == elementsAroundQuarterEso:
                endDerivativesMap[0][nAround] = endDerivativesMap[1][nAround] = ((0, 1, 0), (-1, 1, 0), None, (1, 0, 0))
            elif 0 < nAround < elementsAroundHalfEso:
                endDerivativesMap[0][nAround] = endDerivativesMap[1][nAround] = ((0, 1, 0), (-1, 0, 0), None)
            elif nAround == elementsAroundHalfEso:
                endDerivativesMap[0][nAround] = endDerivativesMap[1][nAround] = ((1, 0, 0), (1, 1, 0), None, (0, -1, 0))
            elif nAround == int(elementsCountAroundEso * 0.75):
                endDerivativesMap[0][nAround] = endDerivativesMap[1][nAround] = ((1, 0, 0), (1, 1, 0), None, (0, -1, 0))
            elif elementsAroundHalfEso < nAround < elementsCountAroundEso:
                endDerivativesMap[0][nAround] = endDerivativesMap[1][nAround] = ((0, -1, 0), (1, 0, 0), None)

        startProportions = []
        for n in range(elementsCountAroundEso):
            startProportions.append(trackSurfaceStomach.getProportion(o1_Positions[n]))

        cardiaGroup = AnnotationGroup(region, get_stomach_term("cardia of stomach"))
        cardiaMeshGroup = cardiaGroup.getMeshGroup(mesh)
        allAnnotationGroups.append(cardiaGroup)

        lastDuodenumElementIdentifier = elementIdentifier

        nextNodeIdentifier, nextElementIdentifier = createAnnulusMesh3d(
            nodes, mesh, nodeIdentifier, elementIdentifier,
            o1_x, o1_d1, o1_d2, None, o1_NodeId, None,
            endPoints_x, endPoints_d1, endPoints_d2, None, endNode_Id, endDerivativesMap,
            elementsCountRadial = elementsCountAcrossCardia, meshGroups= [stomachMeshGroup, cardiaMeshGroup],
            tracksurface=trackSurfaceStomach, startProportions = startProportions, endProportions = endProportions,
            rescaleStartDerivatives = True, rescaleEndDerivatives = True)

        elementIdxThroughWall = []
        n = lastDuodenumElementIdentifier - 1
        for n3 in range(elementsCountThroughWall):
            elementIdxAround = []
            for n1 in range(elementsCountAroundEso):
                n += 1
                elementIdxAround.append(n)
            elementIdxThroughWall.append(elementIdxAround)
        elementIdxMat.append(elementIdxThroughWall)

        nodeIdentifier = nextNodeIdentifier

        # annotation fiducial points for embedding in whole body
        GEJLCGroup = findOrCreateAnnotationGroupForTerm(allAnnotationGroups, region, get_stomach_term("gastro-esophagal junction on lesser curvature"))
        GEJLCElement = mesh.findElementByIdentifier(stomachStartElement - elementsAroundHalfEso - 1)
        GEJLCXi = [1.0, 1.0, 1.0]
        cache.setMeshLocation(GEJLCElement, GEJLCXi)
        markerPoint = markerPoints.createNode(nodeIdentifier, markerTemplateInternal)
        nodeIdentifier += 1
        cache.setNode(markerPoint)
        markerName.assignString(cache, GEJLCGroup.getName())
        markerLocation.assignMeshLocation(cache, GEJLCElement, GEJLCXi)
        for group in [stomachGroup, GEJLCGroup]:
            group.getNodesetGroup(nodes).addNode(markerPoint)

        fundusBodyJunctionGroup = findOrCreateAnnotationGroupForTerm(allAnnotationGroups, region, get_stomach_term("limiting ridge on greater curvature" if limitingRidge else "junction between fundus and body on greater curvature"))
        fundusBodyJunctionElement = mesh.findElementByIdentifier(fundusBodyJunctionElementIdentifier)
        fundusBodyJunctionXi = [0.0, 0.0 if limitingRidge else 1.0, 1.0]
        cache.setMeshLocation(fundusBodyJunctionElement, fundusBodyJunctionXi)
        markerPoint = markerPoints.createNode(nodeIdentifier, markerTemplateInternal)
        nodeIdentifier += 1
        cache.setNode(markerPoint)
        markerName.assignString(cache, fundusBodyJunctionGroup.getName())
        markerLocation.assignMeshLocation(cache, fundusBodyJunctionElement, fundusBodyJunctionXi)
        for group in [stomachGroup, fundusBodyJunctionGroup]:
            group.getNodesetGroup(nodes).addNode(markerPoint)

        pylorusGCGroup = findOrCreateAnnotationGroupForTerm(allAnnotationGroups, region, get_stomach_term("pylorus on greater curvature"))
        pylorusGCElement = mesh.findElementByIdentifier(lastDuodenumElementIdentifier - (elementsCountAlongGroups[-1] + 1) * elementsCountAroundDuod)
        pylorusGCXi = [0.0, 1.0, 1.0]
        cache.setMeshLocation(pylorusGCElement, pylorusGCXi)
        markerPoint = markerPoints.createNode(nodeIdentifier, markerTemplateInternal)
        nodeIdentifier += 1
        cache.setNode(markerPoint)
        markerName.assignString(cache, pylorusGCGroup.getName())
        markerLocation.assignMeshLocation(cache, pylorusGCElement, pylorusGCXi)
        for group in [stomachGroup, pylorusGCGroup]:
            group.getNodesetGroup(nodes).addNode(markerPoint)

        duodenumGCGroup = findOrCreateAnnotationGroupForTerm(allAnnotationGroups, region, get_stomach_term("duodenum on greater curvature"))
        duodenumGCElement = mesh.findElementByIdentifier(lastDuodenumElementIdentifier - elementsCountAroundDuod)
        duodenumGCXi = [0.0, 1.0, 1.0]
        cache.setMeshLocation(duodenumGCElement, duodenumGCXi)
        markerPoint = markerPoints.createNode(nodeIdentifier, markerTemplateInternal)
        nodeIdentifier += 1
        cache.setNode(markerPoint)
        markerName.assignString(cache, duodenumGCGroup.getName())
        markerLocation.assignMeshLocation(cache, duodenumGCElement, duodenumGCXi)
        for group in [stomachGroup, duodenumGCGroup]:
            group.getNodesetGroup(nodes).addNode(markerPoint)

        # Create annotation groups for dorsal and ventral parts of the stomach
        dorsalGroup = AnnotationGroup(region, get_stomach_term("dorsal stomach"))
        ventralGroup = AnnotationGroup(region, get_stomach_term("ventral stomach"))
        dorsalMeshGroup = dorsalGroup.getMeshGroup(mesh)
        ventralMeshGroup = ventralGroup.getMeshGroup(mesh)

        for e2 in range(len(elementIdxMat)):
            for e3 in range(len(elementIdxMat[e2])):
                for e1 in range(len(elementIdxMat[e2][e3])):
                    elementIdx = elementIdxMat[e2][e3][e1]
                    element = mesh.findElementByIdentifier(elementIdx)
                    if e1 < 0.5 * len(elementIdxMat[e2][e3]):
                        dorsalMeshGroup.addElement(element)
                    else:
                        ventralMeshGroup.addElement(element)
        allAnnotationGroups.append(dorsalGroup)
        allAnnotationGroups.append(ventralGroup)

        # Create split coordinate field
        nodesOnSplitMargin = []
        nodesOnLCMargin = []

        for n2 in range(elementsAlongEsophagus + 1):
            for n3 in range(elementsThroughEsophagusWall + 1):
                nodeIdxOnGCMargin = 1 + n2 * (elementsThroughEsophagusWall + 1 ) * elementsCountAroundEso + n3 * elementsCountAroundEso
                nodesOnSplitMargin.append(nodeIdxOnGCMargin)
                nodeIdxOnLCMargin = 1 + elementsAroundHalfEso + n2 * (elementsThroughEsophagusWall + 1 ) * elementsCountAroundEso + n3 * elementsCountAroundEso
                nodesOnSplitMargin.append(nodeIdxOnLCMargin)
                nodesOnLCMargin.append(nodeIdxOnLCMargin)
        nodesOnSplitMargin += nodeIdxGC + nodeIdxLC

        splitCoordinates = findOrCreateFieldCoordinates(fm, name="split coordinates")
        splitNodetemplate1 = nodes.createNodetemplate()
        splitNodetemplate1.defineField(splitCoordinates)
        splitNodetemplate1.setValueNumberOfVersions(splitCoordinates, -1, Node.VALUE_LABEL_VALUE, 1)
        splitNodetemplate1.setValueNumberOfVersions(splitCoordinates, -1, Node.VALUE_LABEL_D_DS1, 1)
        splitNodetemplate1.setValueNumberOfVersions(splitCoordinates, -1, Node.VALUE_LABEL_D_DS2, 1)
        if useCrossDerivatives:
            splitNodetemplate1.setValueNumberOfVersions(splitCoordinates, -1, Node.VALUE_LABEL_D2_DS1DS2, 1)
        if useCubicHermiteThroughWall:
            splitNodetemplate1.setValueNumberOfVersions(splitCoordinates, -1, Node.VALUE_LABEL_D_DS3, 1)
            if useCrossDerivatives:
                splitNodetemplate1.setValueNumberOfVersions(splitCoordinates, -1, Node.VALUE_LABEL_D2_DS1DS3, 1)
                splitNodetemplate1.setValueNumberOfVersions(splitCoordinates, -1, Node.VALUE_LABEL_D2_DS2DS3, 1)
                splitNodetemplate1.setValueNumberOfVersions(splitCoordinates, -1, Node.VALUE_LABEL_D3_DS1DS2DS3, 1)

        splitNodetemplate2 = nodes.createNodetemplate()
        splitNodetemplate2.defineField(splitCoordinates)
        splitNodetemplate2.setValueNumberOfVersions(splitCoordinates, -1, Node.VALUE_LABEL_VALUE, 2)
        splitNodetemplate2.setValueNumberOfVersions(splitCoordinates, -1, Node.VALUE_LABEL_D_DS1, 2)
        splitNodetemplate2.setValueNumberOfVersions(splitCoordinates, -1, Node.VALUE_LABEL_D_DS2, 2)
        if useCrossDerivatives:
            splitNodetemplate2.setValueNumberOfVersions(splitCoordinates, -1, Node.VALUE_LABEL_D2_DS1DS2, 2)
        if useCubicHermiteThroughWall:
            splitNodetemplate2.setValueNumberOfVersions(splitCoordinates, -1, Node.VALUE_LABEL_D_DS3, 2)
            if useCrossDerivatives:
                splitNodetemplate2.setValueNumberOfVersions(splitCoordinates, -1, Node.VALUE_LABEL_D2_DS1DS3, 2)
                splitNodetemplate2.setValueNumberOfVersions(splitCoordinates, -1, Node.VALUE_LABEL_D2_DS2DS3, 2)
                splitNodetemplate2.setValueNumberOfVersions(splitCoordinates, -1, Node.VALUE_LABEL_D3_DS1DS2DS3, 2)

        nodeIter = nodes.createNodeiterator()
        node = nodeIter.next()
        while node.isValid():
            if not markerPoints.containsNode(node):
                cache.setNode(node)
                identifier = node.getIdentifier()
                marginNode = identifier in nodesOnSplitMargin
                x = coordinates.getNodeParameters(cache, -1, Node.VALUE_LABEL_VALUE, 1, 3)[1]
                d1 = coordinates.getNodeParameters(cache, -1, Node.VALUE_LABEL_D_DS1, 1, 3)[1]
                d2 = coordinates.getNodeParameters(cache, -1, Node.VALUE_LABEL_D_DS2, 1, 3)[1]
                if useCrossDerivatives:
                    d1d2 = coordinates.getNodeParameters(cache, -1, Node.VALUE_LABEL_D2_DS1DS2, 1, 3)[1]
                if useCubicHermiteThroughWall:
                    d3 = coordinates.getNodeParameters(cache, -1, Node.VALUE_LABEL_D_DS3, 1, 3)[1]
                    if useCrossDerivatives:
                        d1d3 = coordinates.getNodeParameters(cache, -1, Node.VALUE_LABEL_D2_DS1DS3, 1, 3)[1]
                        d2d3 = coordinates.getNodeParameters(cache, -1, Node.VALUE_LABEL_D2_DS2DS3, 1, 3)[1]
                        d1d2d3 = coordinates.getNodeParameters(cache, -1, Node.VALUE_LABEL_D3_DS1DS2DS3, 1, 3)[1]

                node.merge(splitNodetemplate2 if marginNode else splitNodetemplate1)
                versionCount = 2 if marginNode else 1
                for vn in range(versionCount):
                    splitCoordinates.setNodeParameters(cache, -1, Node.VALUE_LABEL_VALUE, vn + 1, x)
                    splitCoordinates.setNodeParameters(cache, -1, Node.VALUE_LABEL_D_DS1, vn + 1, d1)
                    splitCoordinates.setNodeParameters(cache, -1, Node.VALUE_LABEL_D_DS2, vn + 1, d2)
                    if useCrossDerivatives:
                        splitCoordinates.setNodeParameters(cache, -1, Node.VALUE_LABEL_D2_DS1DS2, vn + 1, d1d2)
                    if useCubicHermiteThroughWall:
                        splitCoordinates.setNodeParameters(cache, -1, Node.VALUE_LABEL_D_DS3, vn + 1, d3)
                        if useCrossDerivatives:
                            splitCoordinates.setNodeParameters(cache, -1, Node.VALUE_LABEL_D2_DS1DS3, vn + 1, d1d3)
                            splitCoordinates.setNodeParameters(cache, -1, Node.VALUE_LABEL_D2_DS2DS3, vn + 1, d2d3)
                            splitCoordinates.setNodeParameters(cache, -1, Node.VALUE_LABEL_D3_DS1DS2DS3, vn + 1, d1d2d3)

            node = nodeIter.next()

        elementIter = mesh.createElementiterator()
        element = elementIter.next()
        splitElementtemplate1 = mesh.createElementtemplate()
        splitElementtemplate2 = mesh.createElementtemplate()

        count = 0
        elementsInOstium = elementsCountAroundEso * elementsAlongEsophagus * elementsThroughEsophagusWall
        closedLoopElementId = nextElementIdentifier - elementsCountAroundEso * elementsCountAcrossCardia - \
                              elementsCountAroundDuod * elementsCountThroughWall * (elementsAlongCardiaToDuod + 1)

        allValueLabels = [ Node.VALUE_LABEL_VALUE, Node.VALUE_LABEL_D_DS1, Node.VALUE_LABEL_D_DS2,
                           Node.VALUE_LABEL_D2_DS1DS2, Node.VALUE_LABEL_D_DS3, Node.VALUE_LABEL_D2_DS1DS3,
                           Node.VALUE_LABEL_D2_DS2DS3, Node.VALUE_LABEL_D3_DS1DS2DS3]

        while element.isValid():
            eft = element.getElementfieldtemplate(coordinates, -1)
            nodeIdentifiers = get_element_node_identifiers(element, eft)
            elementId = element.getIdentifier()
            marginDorsal = False
            for n in range(len(nodeIdentifiers)):
                marginElement = nodeIdentifiers[n] in nodesOnSplitMargin
                if marginElement:
                    count += 1
                    if count < 3 and (elementId <= elementsInOstium or elementId > closedLoopElementId):
                        marginDorsal = True
                    elif count >= 3 and (elementId <= elementsInOstium or elementId > closedLoopElementId):
                        if count == 4:
                            count = 0
                    elif elementsInOstium < elementId < elementsInOstium + len(xOuter[0]) + 1:
                        marginDorsal = True
                        count = 0
                    elif elementsInOstium + len(xOuter[0]) < elementId < elementsInOstium + len(xOuter[0]) * 2 + 1:
                        count = 0
                    elif count < 2 and elementId > elementsInOstium + 2 * (len(xOuter[0])):
                        marginDorsal = True
                    elif count >= 2 and elementId > elementsInOstium + 2 * (len(xOuter[0])):
                        if count == 2:
                            count = 0
                    break

            if marginDorsal:
                # Find nodes on margin to remap with version 2
                lnRemapV2 = []
                for n in range(len(nodeIdentifiers)):
                    if nodeIdentifiers[n] in nodesOnSplitMargin:
                        lnRemapV2.append(n + 1)
                eft2 = eft
                remapEftNodeValueLabelsVersion(eft2, lnRemapV2, allValueLabels, 2)

                result1 = splitElementtemplate2.defineField(splitCoordinates, -1, eft2)
                result2 = element.merge(splitElementtemplate2)
                element.setNodesByIdentifier(eft2, nodeIdentifiers)
                if eft2.getNumberOfLocalScaleFactors() > 0:
                    element.setScaleFactor(eft2, 1, -1.0)
            else:
                result1 = splitElementtemplate1.defineField(splitCoordinates, -1, eft)
                result2 = element.merge(splitElementtemplate1)
                element.setNodesByIdentifier(eft, nodeIdentifiers)
                if eft.getNumberOfLocalScaleFactors() == 1:
                    element.setScaleFactors(eft, [-1.0])

            element = elementIter.next()

        fm.endChange()

        return allAnnotationGroups

    @classmethod
    def refineMesh(cls, meshrefinement, options):
        """
        Refine source mesh into separate region, with change of basis.
        :param meshrefinement: MeshRefinement, which knows source and target region.
        :param options: Dict containing options. See getDefaultOptions().
        """
        refineElementsCountAround = options['Refine number of elements surface']
        refineElementsCountAlong = options['Refine number of elements surface']
        refineElementsCountThroughWall = options['Refine number of elements through wall']

        meshrefinement.refineAllElementsCubeStandard3d(refineElementsCountAround, refineElementsCountAlong,
                                                       refineElementsCountThroughWall)
        return

    @classmethod
    def defineFaceAnnotations(cls, region, options, annotationGroups):
        '''
        Add face annotation groups from the highest dimension mesh.
        Must have defined faces and added subelements for highest dimension groups.
        :param region: Zinc region containing model.
        :param options: Dict containing options. See getDefaultOptions().
        :param annotationGroups: List of annotation groups for top-level elements.
        New face annotation groups are appended to this list.
        '''

        limitingRidge = options['Limiting ridge']

        if limitingRidge:
            fm = region.getFieldmodule()
            fundusGroup = getAnnotationGroupForTerm(annotationGroups, get_stomach_term("fundus of stomach"))
            bodyGroup = getAnnotationGroupForTerm(annotationGroups, get_stomach_term("body of stomach"))
            cardiaGroup = getAnnotationGroupForTerm(annotationGroups, get_stomach_term("cardia of stomach"))
            antrumGroup = getAnnotationGroupForTerm(annotationGroups, get_stomach_term("pyloric antrum"))

            limitingRidgeGroup = findOrCreateAnnotationGroupForTerm(annotationGroups, region, get_stomach_term("forestomach-glandular stomach junction"))
            innerLimitingRidgeGroup = findOrCreateAnnotationGroupForTerm(annotationGroups, region, get_stomach_term("forestomach-glandular stomach junction on inner wall"))
            outerLimitingRidgeGroup = findOrCreateAnnotationGroupForTerm(annotationGroups, region, get_stomach_term("forestomach-glandular stomach junction on outer wall"))

            mesh2d = fm.findMeshByDimension(2)
            is_fundus = fundusGroup.getGroup()
            is_body = bodyGroup.getGroup()
            is_cardia = cardiaGroup.getGroup()
            is_antrum = antrumGroup.getGroup()
            is_limitingRidgeBody = fm.createFieldAnd(is_fundus, is_body)
            is_limitingRidgeCardia = fm.createFieldAnd(is_body, is_cardia)
            is_limitingRidgeAntrum = fm.createFieldAnd(is_antrum, is_cardia)
            is_limitingRidgeBodyCardia = fm.createFieldOr(is_limitingRidgeBody, is_limitingRidgeCardia)
            is_limitingRidgeAntrumCardia = fm.createFieldOr(is_limitingRidgeAntrum, is_limitingRidgeCardia)
            is_limitingRidge = fm.createFieldOr(is_limitingRidgeBodyCardia, is_limitingRidgeAntrumCardia)
            limitingRidgeGroup.getMeshGroup(mesh2d).addElementsConditional(is_limitingRidge)

            mesh1d = fm.findMeshByDimension(1)
            is_exterior = fm.createFieldIsExterior()
            is_exterior_face_outer = fm.createFieldAnd(is_exterior, fm.createFieldIsOnFace(Element.FACE_TYPE_XI3_1))
            is_exterior_face_inner = fm.createFieldAnd(is_exterior, fm.createFieldIsOnFace(Element.FACE_TYPE_XI3_0))

            is_limitingRidgeInner = fm.createFieldAnd(is_limitingRidge, is_exterior_face_inner)
            innerLimitingRidgeGroup.getMeshGroup(mesh1d).addElementsConditional(is_limitingRidgeInner)

            is_limitingRidgeOuter = fm.createFieldAnd(is_limitingRidge, is_exterior_face_outer)
            outerLimitingRidgeGroup.getMeshGroup(mesh1d).addElementsConditional(is_limitingRidgeOuter)

        serosaGroup = findOrCreateAnnotationGroupForTerm(annotationGroups, region,
                                                         get_stomach_term("serosa of stomach"))
        mucosaGroup = findOrCreateAnnotationGroupForTerm(annotationGroups, region,
                                                         get_stomach_term("mucosa of stomach"))

        outerSplitMarginGroup = findOrCreateAnnotationGroupForTerm(annotationGroups, region,
                                                         get_stomach_term("serosa split margin"))
        esoSplitMarginGroup = findOrCreateAnnotationGroupForTerm(annotationGroups, region,
                                                              get_stomach_term("esophagus on serosa split margin"))
        fundusSplitMarginGroup = findOrCreateAnnotationGroupForTerm(annotationGroups, region,
                                                              get_stomach_term("fundus on serosa split margin"))
        bodySplitMarginGroup = findOrCreateAnnotationGroupForTerm(annotationGroups, region,
                                                              get_stomach_term("body on serosa split margin"))
        antrumSplitMarginGroup = findOrCreateAnnotationGroupForTerm(annotationGroups, region,
                                                                     get_stomach_term("antrum on serosa split margin"))
        pylorusSplitMarginGroup = findOrCreateAnnotationGroupForTerm(annotationGroups, region,
                                                              get_stomach_term("pylorus on serosa split margin"))

        serosaDorsalGroup = findOrCreateAnnotationGroupForTerm(annotationGroups, region,
                                                         get_stomach_term("serosa of dorsal stomach"))
        serosaVentralGroup = findOrCreateAnnotationGroupForTerm(annotationGroups, region,
                                                         get_stomach_term("serosa of ventral stomach"))

        stomachGroup = getAnnotationGroupForTerm(annotationGroups, get_stomach_term("stomach"))
        bodyGroup = getAnnotationGroupForTerm(annotationGroups, get_stomach_term("body of stomach"))
        esoGroup = getAnnotationGroupForTerm(annotationGroups, get_stomach_term("esophagus"))
        fundusGroup = getAnnotationGroupForTerm(annotationGroups, get_stomach_term("fundus of stomach"))
        antrumGroup = getAnnotationGroupForTerm(annotationGroups, get_stomach_term("pyloric antrum"))
        pylorusGroup = getAnnotationGroupForTerm(annotationGroups, get_stomach_term("pylorus"))
        esoGroup = getAnnotationGroupForTerm(annotationGroups, get_stomach_term("esophagus"))
        esoGroup = getAnnotationGroupForTerm(annotationGroups, get_stomach_term("esophagus"))
        dorsalGroup = getAnnotationGroupForTerm(annotationGroups, get_stomach_term("dorsal stomach"))
        ventralGroup = getAnnotationGroupForTerm(annotationGroups, get_stomach_term("ventral stomach"))

        fm = region.getFieldmodule()
        mesh2d = fm.findMeshByDimension(2)
        is_stomach = stomachGroup.getGroup()
        is_exterior = fm.createFieldIsExterior()
        is_exterior_face_outer = fm.createFieldAnd(is_exterior, fm.createFieldIsOnFace(Element.FACE_TYPE_XI3_1))
        is_exterior_face_inner = fm.createFieldAnd(is_exterior, fm.createFieldIsOnFace(Element.FACE_TYPE_XI3_0))
        is_serosa = fm.createFieldAnd(is_stomach, is_exterior_face_outer)
        is_mucosa = fm.createFieldAnd(is_stomach, is_exterior_face_inner)
        serosaGroup.getMeshGroup(mesh2d).addElementsConditional(is_serosa)
        mucosaGroup.getMeshGroup(mesh2d).addElementsConditional(is_mucosa)
        is_dorsal = dorsalGroup.getGroup()
        is_ventral = ventralGroup.getGroup()
        is_dorsalSerosa = fm.createFieldAnd(is_dorsal, is_serosa)
        is_ventralSerosa = fm.createFieldAnd(is_ventral, is_serosa)
        serosaDorsalGroup.getMeshGroup(mesh2d).addElementsConditional(is_dorsalSerosa)
        serosaVentralGroup.getMeshGroup(mesh2d).addElementsConditional(is_ventralSerosa)

        is_margin = fm.createFieldAnd(is_dorsal, is_ventral)
        mesh1d = fm.findMeshByDimension(1)
        is_exterior = fm.createFieldIsExterior()
        is_exterior_face_outer = fm.createFieldAnd(is_exterior, fm.createFieldIsOnFace(Element.FACE_TYPE_XI3_1))
        is_marginOuter = fm.createFieldAnd(is_margin, is_exterior_face_outer)
        outerSplitMarginGroup.getMeshGroup(mesh1d).addElementsConditional(is_marginOuter)

        is_eso = esoGroup.getGroup()
        is_esoMargin = fm.createFieldAnd(is_marginOuter, is_eso)
        esoSplitMarginGroup.getMeshGroup(mesh1d).addElementsConditional(is_esoMargin)

        is_fundus = fundusGroup.getGroup()
        is_fundusMargin = fm.createFieldAnd(is_marginOuter, is_fundus)
        fundusSplitMarginGroup.getMeshGroup(mesh1d).addElementsConditional(is_fundusMargin)

        is_body = bodyGroup.getGroup()
        is_bodyMargin = fm.createFieldAnd(is_marginOuter, is_body)
        bodySplitMarginGroup.getMeshGroup(mesh1d).addElementsConditional(is_bodyMargin)

        is_antrum = antrumGroup.getGroup()
        is_antrumMargin = fm.createFieldAnd(is_marginOuter, is_antrum)
        antrumSplitMarginGroup.getMeshGroup(mesh1d).addElementsConditional(is_antrumMargin)

        is_pylorus = pylorusGroup.getGroup()
        is_pylorusMargin = fm.createFieldAnd(is_marginOuter, is_pylorus)
        pylorusSplitMarginGroup.getMeshGroup(mesh1d).addElementsConditional(is_pylorusMargin)


def findClosestPositionAndDerivativeOnTrackSurface(x, nx, trackSurface, nxProportion1, elementsCountAlongTrackSurface):
    """
    Find the closest position and derivative around the tracksurface of a point sitting near the fundus of stomach.
    Use a startPosition to improve the search for nearest position on the track surface as the fundus has a curved
    and complex track surface.
    :param x: coordinates of point of interest
    :param nx: coordinates of points along curve where point of interest lies.
    :param trackSurface: track surface where point sits
    :param nxProportion1: proportion around track surface of curve
    :param elementsCountAlongTrackSurface: number of elements along track surface
    :return: position and derivative of point around track surface
    """
    closestIdxOnNx = interp.getNearestPointIndex(nx, x)
    closestPositionToPoint = trackSurface.createPositionProportion(nxProportion1, closestIdxOnNx / elementsCountAlongTrackSurface)
    xPosition = trackSurface.findNearestPosition(x, closestPositionToPoint)
    d = trackSurface.evaluateCoordinates(xPosition, derivatives=True)[1]

    return xPosition, d

def getSmoothedSampledPointsOnTrackSurface(trackSurface, startProportion1, startProportion2, endProportion1,
                                           endProportion2, elementsOut, startDerivative = None, endDerivative = None,
                                           startDerivativeMagnitude = None, endDerivativeMagnitude = None,
                                           curveMode = 1):
    """
    Create smoothly spaced out hermite curve points between two points a and b on the surface,
    each defined by their proportions over the surface in directions 1 and 2.
    :param trackSurface: track surface
    :param startProportion1, startProportion2: proportion of start point in direction around and along track surface
    :param endProportion1, endProportion2: proportion of end point in direction around and along track surface
    :param elementsOut: number of elements out
    :param startDerivative, endDerivative: optional derivative vectors in 3-D world coordinates
        to match at the start and end of the curves. If omitted, fits in with other derivative or is
        in a straight line from a to b
    :param derivativeMagnitudeStart, derivativeMagnitudeEnd: optional magnitude of derivatives to match at the start and
        end of the curves
    :return: coordinates and derivative of sampled points
    """

    mx, md2, md1, md3, mProportions = \
        trackSurface.createHermiteCurvePoints(startProportion1, startProportion2, endProportion1, endProportion2,
                                              elementsOut, startDerivative, endDerivative, curveMode)

    xSampled, dSampled = trackSurface.resampleHermiteCurvePointsSmooth(mx, md2, md1, md3, mProportions,
                                                                       startDerivativeMagnitude,
                                                                       endDerivativeMagnitude)[0:2]
    return xSampled, dSampled

def smoothD1Around(xAround, d1Around):
    """
    Rearrange points around so that the group of points starts from left side of the annulus to the greater curvature
    and ends on the right side of the annulus. This put points in consecutive order for derivative smoothing.
    The smoothed derivatives are then re-arranged such that it starts from the greater curvature and goes to the right
    side of the annulus, followed by the left side of the annulus and closing the loop back at the greater curvature.
    :param xAround: points around a loop joining to the annulus.
    :param d1Around: derivative of points.
    :return: smoothed derivatives in the original order.
    """
    xLoop = xAround[int(len(xAround) * 0.5 + 1): ] + xAround[: int(len(xAround) * 0.5 + 1)]
    d1Loop = d1Around[int(len(d1Around) * 0.5 + 1): ] + d1Around[: int(len(d1Around) * 0.5 + 1)]
    d1LoopSmooth = interp.smoothCubicHermiteDerivativesLine(xLoop, d1Loop, fixStartDerivative=True,
                                                                            fixEndDerivative=True)
    # Rearrange to correct order
    d1Around = d1LoopSmooth[int(len(xAround) * 0.5) : ] + d1LoopSmooth[: int(len(xAround) * 0.5) : ]

    return d1Around

def findD1CurvatureAround(xAround, d1Around, normsAround):
    """
    Rearrange points around so that the group of points starts from left side of the annulus to the greater curvature
    and ends on the right side of the annulus. This put points in consecutive order for calculating curvature.
    The calculated curvatures are then re-arranged such that it starts from the greater curvature and goes to the right
    side of the annulus, followed by the left side of the annulus and closing the loop back at the greater curvature.
    :param xAround: points around a loop joining to the annulus.
    :param d1Around: derivative of points.
    :param normsAround: radial normal at each point.
    :return: curvature in the original order.
    """
    xLoop = xAround[int(len(xAround) * 0.5 + 1):] + xAround[: int(len(xAround) * 0.5 + 1)]
    d1Loop = d1Around[int(len(d1Around) * 0.5 + 1):] + d1Around[: int(len(d1Around) * 0.5 + 1)]
    normsLoop = normsAround[int(len(d1Around) * 0.5 + 1):] + normsAround[: int(len(d1Around) * 0.5 + 1)]
    curvature = findCurvatureAlongLine(xLoop, d1Loop, normsLoop)
    # Rearrange to correct order
    d1CurvatureAround = curvature[int(len(xAround) * 0.5):] + curvature[: int(len(xAround) * 0.5):]

    return d1CurvatureAround

def findDerivativeBetweenPoints(v1, v2):
    """
    Find vector difference between two points and rescale vector difference using cubic hermite arclength
    between the points to derive the derivative between the points.
    :param v1: start vector
    :param v2: end vector
    :return: derivative of between v1 and v2
    """
    d = [v2[c] - v1[c] for c in range(3)]
    arcLengthAround = interp.computeCubicHermiteArcLength(v1, d, v2, d, True)
    d = [c * arcLengthAround for c in vector.normalise(d)]

    return d

def findCurvatureAroundLoop(nx, nd, radialVectors):
    """
    Calculate curvature for points lying along a loop.
    :param nx: points on loop
    :param nd: derivative of points on loop
    :param radialVectors: radial direction, assumed normal to curve tangent at point
    :return: curvatures along points on loop
    """
    curvature = []
    for n in range(len(nx)):
        prevIdx = n - 1 if n > 0 else -1
        nextIdx = n + 1 if n < len(nx) - 1 else 0
        kappam = interp.getCubicHermiteCurvature(nx[prevIdx], nd[prevIdx], nx[n], nd[n], radialVectors[n], 1.0)
        kappap = interp.getCubicHermiteCurvature(nx[n], nd[n], nx[nextIdx], nd[nextIdx], radialVectors[n], 0.0)
        curvature.append(0.5 * (kappam + kappap))

    return curvature

def findCurvatureAlongLine(nx, nd, radialVectors):
    """
    Calculate curvature for points lying along a line.
    :param nx: points on line
    :param nd: derivative of points on line
    :param radialVectors: radial direction, assumed normal to curve tangent at point
    :return: curvatures along points on line
    """
    curvature = []
    for n in range(len(nx)):
        if n == 0:
            curvature.append(interp.getCubicHermiteCurvature(nx[n], nd[n], nx[n + 1], nd[n + 1], radialVectors[n], 0.0))
        elif n == len(nx) - 1:
            curvature.append(interp.getCubicHermiteCurvature(nx[n - 1], nd[n - 1], nx[n], nd[n], radialVectors[n], 1.0))
        else:
            curvature.append(0.5 * (
                        interp.getCubicHermiteCurvature(nx[n], nd[n], nx[n + 1], nd[n + 1], radialVectors[n], 0.0) +
                        interp.getCubicHermiteCurvature(nx[n - 1], nd[n - 1], nx[n], nd[n], radialVectors[n], 1.0)))

    return curvature<|MERGE_RESOLUTION|>--- conflicted
+++ resolved
@@ -30,11 +30,8 @@
 from scaffoldmaker.utils.eft_utils import scaleEftNodeValueLabels, setEftScaleFactorIds, remapEftNodeValueLabel
 from scaffoldmaker.utils.eftfactory_bicubichermitelinear import eftfactory_bicubichermitelinear
 from scaffoldmaker.utils.eftfactory_tricubichermite import eftfactory_tricubichermite
-<<<<<<< HEAD
-=======
 from scaffoldmaker.utils.eft_utils import scaleEftNodeValueLabels, setEftScaleFactorIds, remapEftNodeValueLabel, \
     remapEftNodeValueLabelsVersion
->>>>>>> 34d2bd4d
 from scaffoldmaker.utils.geometry import createEllipsePoints
 from scaffoldmaker.utils.tracksurface import TrackSurface
 from scaffoldmaker.utils.zinc_utils import exnodeStringFromNodeValues
@@ -59,14 +56,14 @@
             },
             'meshEdits': exnodeStringFromNodeValues(
                 [Node.VALUE_LABEL_VALUE, Node.VALUE_LABEL_D_DS1, Node.VALUE_LABEL_D_DS2, Node.VALUE_LABEL_D2_DS1DS2, Node.VALUE_LABEL_D_DS3, Node.VALUE_LABEL_D2_DS1DS3], [
-                [ [  70.8, 72.3, 0.0 ], [ -17.0, -47.9, 0.0 ], [  39.3, -13.9, 0.0 ], [  -3.7, -5.9, 0.0 ], [ 0.0, 0.0, 38.7 ], [ 0.0, 0.0,  4.5] ],
-                [ [  51.1, 30.7, 0.0 ], [ -22.3, -34.9, 0.0 ], [  32.2, -20.5, 0.0 ], [ -10.6, -7.2, 0.0 ], [ 0.0, 0.0, 41.4 ], [ 0.0, 0.0,  0.9] ],
-                [ [  27.8,  2.7, 0.0 ], [ -27.7, -18.4, 0.0 ], [  18.7, -28.2, 0.0 ], [ -15.1, -2.0, 0.0 ], [ 0.0, 0.0, 40.9 ], [ 0.0, 0.0, -5.0] ],
-                [ [  -0.3, -5.8, 0.0 ], [ -28.0,  -2.6, 0.0 ], [   2.3, -25.6, 0.0 ], [ -12.9,  4.6, 0.0 ], [ 0.0, 0.0, 32.3 ], [ 0.0, 0.0, -9.4] ],
-                [ [ -26.5, -2.9, 0.0 ], [ -20.6,   8.0, 0.0 ], [  -7.5, -19.2, 0.0 ], [  -6.4,  8.0, 0.0 ], [ 0.0, 0.0, 22.1 ], [ 0.0, 0.0, -6.8] ],
-                [ [ -40.6,  7.4, 0.0 ], [ -11.0,  12.5, 0.0 ], [ -11.6, -10.2, 0.0 ], [  -0.4,  7.8, 0.0 ], [ 0.0, 0.0, 17.6 ], [ 0.0, 0.0, -5.9] ],
-                [ [ -48.1, 21.0, 0.0 ], [  -6.4,  15.7, 0.0 ], [  -8.6,  -3.5, 0.0 ], [   0.4,  4.4, 0.0 ], [ 0.0, 0.0, 10.5 ], [ 0.0, 0.0, -3.1] ],
-                [ [ -52.9, 38.6, 0.0 ], [  -3.2,  19.3, 0.0 ], [ -11.1,  -1.9, 0.0 ], [  -5.5, -1.1, 0.0 ], [ 0.0, 0.0, 12.0 ], [ 0.0, 0.0,  6.1] ] ] ),
+                    [[70.8, 72.3, 0.0], [-17.0, -47.9, 0.0], [39.3, -13.9, 0.0], [-3.7, -5.9, 0.0], [0.0, 0.0, 38.7], [0.0, 0.0, 4.5]],
+                    [[51.1, 30.7, 0.0], [-22.3, -34.9, 0.0], [32.2, -20.5, 0.0], [-10.6, -7.2, 0.0], [0.0, 0.0, 41.4], [0.0, 0.0, 0.9]],
+                    [[27.8, 2.7, 0.0], [-27.7, -18.4, 0.0], [18.7, -28.2, 0.0], [-15.1, -2.0, 0.0], [0.0, 0.0, 40.9], [0.0, 0.0, -5.0]],
+                    [[-0.3, -5.8, 0.0], [-28.0, -2.6, 0.0], [2.3, -25.6, 0.0], [-12.9, 4.6, 0.0], [0.0, 0.0, 32.3], [0.0, 0.0, -9.4]],
+                    [[-26.5, -2.9, 0.0], [-20.6, 8.0, 0.0], [-7.5, -19.2, 0.0], [-6.4, 8.0, 0.0], [0.0, 0.0, 22.1], [0.0, 0.0, -6.8]],
+                    [[-40.6, 7.4, 0.0], [-11.0, 12.5, 0.0], [-11.6, -10.2, 0.0], [-0.4, 7.8, 0.0], [0.0, 0.0, 17.6], [0.0, 0.0, -5.9]],
+                    [[-48.1, 21.0, 0.0], [-6.4, 15.7, 0.0], [-8.6, -3.5, 0.0], [0.4, 4.4, 0.0], [0.0, 0.0, 10.5], [0.0, 0.0, -3.1]],
+                    [[-52.9, 38.6, 0.0], [-3.2, 19.3, 0.0], [-11.1, -1.9, 0.0], [-5.5, -1.1, 0.0], [0.0, 0.0, 12.0], [0.0, 0.0, 6.1]]]),
 
             'userAnnotationGroups': [
                 {
@@ -104,7 +101,7 @@
                     'name': get_stomach_term('duodenum')[0],
                     'ontId': get_stomach_term('duodenum')[1]
                 }]
-            }),
+        }),
         'Mouse 1': ScaffoldPackage(MeshType_1d_path1, {
             'scaffoldSettings': {
                 'Coordinate dimensions': 3,
@@ -116,17 +113,17 @@
             'meshEdits': exnodeStringFromNodeValues(
                 [Node.VALUE_LABEL_VALUE, Node.VALUE_LABEL_D_DS1, Node.VALUE_LABEL_D_DS2, Node.VALUE_LABEL_D2_DS1DS2,
                  Node.VALUE_LABEL_D_DS3, Node.VALUE_LABEL_D2_DS1DS3], [
-                [ [  0.9,  3.7, 0.0 ], [ -0.8, -3.6, 0.0 ], [  3.2, -0.6, 0.0 ], [ -1.3, -0.5, 0.0 ], [ 0.0, 0.0, 2.6 ], [ 0.0, 0.0,  0.9 ] ], 
-                [ [ -0.1,  0.7, 0.0 ], [ -1.2, -2.4, 0.0 ], [  2.0, -1.5, 0.0 ], [ -1.1, -1.3, 0.0 ], [ 0.0, 0.0, 3.1 ], [ 0.0, 0.0,  0.1 ] ], 
-                [ [ -1.4, -1.1, 0.0 ], [ -1.6, -1.1, 0.0 ], [  1.0, -3.0, 0.0 ], [ -1.3, -0.8, 0.0 ], [ 0.0, 0.0, 3.0 ], [ 0.0, 0.0, -0.2 ] ], 
-                [ [ -2.9, -1.6, 0.0 ], [ -1.6,  0.2, 0.0 ], [ -0.6, -3.3, 0.0 ], [ -1.4,  0.2, 0.0 ], [ 0.0, 0.0, 2.8 ], [ 0.0, 0.0, -0.1 ] ], 
-                [ [ -4.3, -0.8, 0.0 ], [ -1.2,  1.1, 0.0 ], [ -1.8, -2.5, 0.0 ], [ -0.8,  1.1, 0.0 ], [ 0.0, 0.0, 2.9 ], [ 0.0, 0.0, -0.1 ] ], 
-                [ [ -5.2,  0.6, 0.0 ], [ -0.8,  1.6, 0.0 ], [ -2.2, -1.1, 0.0 ], [  0.2,  1.1, 0.0 ], [ 0.0, 0.0, 2.5 ], [ 0.0, 0.0, -0.7 ] ], 
-                [ [ -5.9,  2.3, 0.0 ], [ -0.5,  1.3, 0.0 ], [ -1.3, -0.4, 0.0 ], [  0.6,  0.3, 0.0 ], [ 0.0, 0.0, 1.4 ], [ 0.0, 0.0, -0.7 ] ], 
-                [ [ -6.2,  3.2, 0.0 ], [ -0.4,  0.9, 0.0 ], [ -0.8, -0.3, 0.0 ], [  0.1, -0.0, 0.0 ], [ 0.0, 0.0, 0.9 ], [ 0.0, 0.0, -0.2 ] ], 
-                [ [ -6.8,  4.1, 0.0 ], [ -0.7,  0.9, 0.0 ], [ -1.1, -0.5, 0.0 ], [ -0.7, -0.4, 0.0 ], [ 0.0, 0.0, 1.1 ], [ 0.0, 0.0,  0.6 ] ] ] ),
-
-                'userAnnotationGroups': [
+                    [[0.9, 3.7, 0.0], [-0.8, -3.6, 0.0], [3.2, -0.6, 0.0], [-1.3, -0.5, 0.0], [0.0, 0.0, 2.6], [0.0, 0.0, 0.9]],
+                    [[-0.1, 0.7, 0.0], [-1.2, -2.4, 0.0], [2.0, -1.5, 0.0], [-1.1, -1.3, 0.0], [0.0, 0.0, 3.1], [0.0, 0.0, 0.1]],
+                    [[-1.4, -1.1, 0.0], [-1.6, -1.1, 0.0], [1.0, -3.0, 0.0], [-1.3, -0.8, 0.0], [0.0, 0.0, 3.0], [0.0, 0.0, -0.2]],
+                    [[-2.9, -1.6, 0.0], [-1.6, 0.2, 0.0], [-0.6, -3.3, 0.0], [-1.4, 0.2, 0.0], [0.0, 0.0, 2.8], [0.0, 0.0, -0.1]],
+                    [[-4.3, -0.8, 0.0], [-1.2, 1.1, 0.0], [-1.8, -2.5, 0.0], [-0.8, 1.1, 0.0], [0.0, 0.0, 2.9], [0.0, 0.0, -0.1]],
+                    [[-5.2, 0.6, 0.0], [-0.8, 1.6, 0.0], [-2.2, -1.1, 0.0], [0.2, 1.1, 0.0], [0.0, 0.0, 2.5], [0.0, 0.0, -0.7]],
+                    [[-5.9, 2.3, 0.0], [-0.5, 1.3, 0.0], [-1.3, -0.4, 0.0], [0.6, 0.3, 0.0], [0.0, 0.0, 1.4], [0.0, 0.0, -0.7]],
+                    [[-6.2, 3.2, 0.0], [-0.4, 0.9, 0.0], [-0.8, -0.3, 0.0], [0.1, -0.0, 0.0], [0.0, 0.0, 0.9], [0.0, 0.0, -0.2]],
+                    [[-6.8, 4.1, 0.0], [-0.7, 0.9, 0.0], [-1.1, -0.5, 0.0], [-0.7, -0.4, 0.0], [0.0, 0.0, 1.1], [0.0, 0.0, 0.6]]]),
+
+            'userAnnotationGroups': [
                 {
                     '_AnnotationGroup': True,
                     'dimension': 1,
@@ -173,15 +170,15 @@
             },
             'meshEdits': exnodeStringFromNodeValues(
                 [Node.VALUE_LABEL_VALUE, Node.VALUE_LABEL_D_DS1, Node.VALUE_LABEL_D_DS2, Node.VALUE_LABEL_D2_DS1DS2, Node.VALUE_LABEL_D_DS3, Node.VALUE_LABEL_D2_DS1DS3], [
-                [ [  12.4, 11.9, 0.0 ], [ -0.1, -14.6, 0.0 ], [  8.7, -1.4, 0.0 ], [ -0.7, -3.5, 0.0 ], [ 0.0, 0.0, 7.4 ], [ 0.0, 0.0,  1.5] ],
-                [ [   9.5, -0.2, 0.0 ], [ -5.7,  -9.0, 0.0 ], [  6.6, -5.1, 0.0 ], [ -3.5, -3.9, 0.0 ], [ 0.0, 0.0, 8.5 ], [ 0.0, 0.0,  0.7] ],
-                [ [   2.8, -5.5, 0.0 ], [ -6.6,  -2.6, 0.0 ], [  2.1, -9.1, 0.0 ], [ -4.0, -1.6, 0.0 ], [ 0.0, 0.0, 9.0 ], [ 0.0, 0.0,  0.1] ],
-                [ [  -2.6, -6.0, 0.0 ], [ -5.7,   0.7, 0.0 ], [ -1.6, -9.2, 0.0 ], [ -4.0,  0.5, 0.0 ], [ 0.0, 0.0, 8.8 ], [ 0.0, 0.0, -0.4] ],
-                [ [  -8.2, -4.1, 0.0 ], [ -5.3,   3.9, 0.0 ], [ -6.0, -8.0, 0.0 ], [ -2.6,  2.7, 0.0 ], [ 0.0, 0.0, 8.1 ], [ 0.0, 0.0, -1.2] ],
-                [ [ -12.3,  1.5, 0.0 ], [ -1.5,   7.0, 0.0 ], [ -6.4, -3.5, 0.0 ], [  1.5,  4.0, 0.0 ], [ 0.0, 0.0, 6.2 ], [ 0.0, 0.0, -2.8] ],
-                [ [ -10.8,  8.5, 0.0 ], [  0.6,   5.4, 0.0 ], [ -2.9,  0.0, 0.0 ], [  0.8,  1.0, 0.0 ], [ 0.0, 0.0, 2.4 ], [ 0.0, 0.0, -0.6] ],
-                [ [ -10.7, 12.2, 0.0 ], [ -0.3,   3.2, 0.0 ], [ -3.5, -0.3, 0.0 ], [ -0.3, -0.1, 0.0 ], [ 0.0, 0.0, 3.4 ], [ 0.0, 0.0,  0.4] ],
-                [ [ -11.3, 14.8, 0.0 ], [ -0.9,   2.0, 0.0 ], [ -3.5, -0.3, 0.0 ], [  0.3,  0.1, 0.0 ], [ 0.0, 0.0, 3.4 ], [ 0.0, 0.0, -0.4] ] ] ),
+                    [[12.4, 11.9, 0.0], [-0.1, -14.6, 0.0], [8.7, -1.4, 0.0], [-0.7, -3.5, 0.0], [0.0, 0.0, 7.4], [0.0, 0.0, 1.5]],
+                    [[9.5, -0.2, 0.0], [-5.7, -9.0, 0.0], [6.6, -5.1, 0.0], [-3.5, -3.9, 0.0], [0.0, 0.0, 8.5], [0.0, 0.0, 0.7]],
+                    [[2.8, -5.5, 0.0], [-6.6, -2.6, 0.0], [2.1, -9.1, 0.0], [-4.0, -1.6, 0.0], [0.0, 0.0, 9.0], [0.0, 0.0, 0.1]],
+                    [[-2.6, -6.0, 0.0], [-5.7, 0.7, 0.0], [-1.6, -9.2, 0.0], [-4.0, 0.5, 0.0], [0.0, 0.0, 8.8], [0.0, 0.0, -0.4]],
+                    [[-8.2, -4.1, 0.0], [-5.3, 3.9, 0.0], [-6.0, -8.0, 0.0], [-2.6, 2.7, 0.0], [0.0, 0.0, 8.1], [0.0, 0.0, -1.2]],
+                    [[-12.3, 1.5, 0.0], [-1.5, 7.0, 0.0], [-6.4, -3.5, 0.0], [1.5, 4.0, 0.0], [0.0, 0.0, 6.2], [0.0, 0.0, -2.8]],
+                    [[-10.8, 8.5, 0.0], [0.6, 5.4, 0.0], [-2.9, 0.0, 0.0], [0.8, 1.0, 0.0], [0.0, 0.0, 2.4], [0.0, 0.0, -0.6]],
+                    [[-10.7, 12.2, 0.0], [-0.3, 3.2, 0.0], [-3.5, -0.3, 0.0], [-0.3, -0.1, 0.0], [0.0, 0.0, 3.4], [0.0, 0.0, 0.4]],
+                    [[-11.3, 14.8, 0.0], [-0.9, 2.0, 0.0], [-3.5, -0.3, 0.0], [0.3, 0.1, 0.0], [0.0, 0.0, 3.4], [0.0, 0.0, -0.4]]]),
 
             'userAnnotationGroups': [
                 {
@@ -347,7 +344,7 @@
             'Gastro-esophagal junction': copy.deepcopy(ostiumOption),
             'Gastro-esophagal junction position along factor': 0.35,
             'Cardia derivative factor': 1.0,
-            'Use linear through wall' : True,
+            'Use linear through wall': True,
             'Refine': False,
             'Refine number of elements surface': 4,
             'Refine number of elements through wall': 1
@@ -436,7 +433,7 @@
         if not options['Gastro-esophagal junction'].getScaffoldType() in cls.getOptionValidScaffoldTypes(
                 'Gastro-esophagal junction'):
             options['Gastro-esophagal junction'] = cls.getOptionScaffoldPackage('Gastro-esophagal junction',
-                                                                                 MeshType_3d_ostium1)
+                                                                                MeshType_3d_ostium1)
         if options['Number of elements around esophagus'] < 8:
             options['Number of elements around esophagus'] = 8
         if options['Number of elements around esophagus'] % 4 > 0:
@@ -534,7 +531,7 @@
             centralPath.generate(tmpRegion)
             cxGroup, cd1Group, cd2Group, cd3Group, cd12Group, cd13Group = \
                 extractPathParametersFromRegion(tmpRegion, [Node.VALUE_LABEL_VALUE, Node.VALUE_LABEL_D_DS1,
-                                                            Node.VALUE_LABEL_D_DS2,  Node.VALUE_LABEL_D_DS3,
+                                                            Node.VALUE_LABEL_D_DS2, Node.VALUE_LABEL_D_DS3,
                                                             Node.VALUE_LABEL_D2_DS1DS2, Node.VALUE_LABEL_D2_DS1DS3],
                                                 groupName=stomachTermsAlong[i])
 
@@ -560,10 +557,10 @@
         # Create annotation groups for stomach sections
         allAnnotationGroups = []
         stomachCentralPathLength = sum(arcLengthOfGroupsAlong[1:])
-        fundusEndPositionAlongFactor = arcLengthOfGroupsAlong[1]/stomachCentralPathLength
+        fundusEndPositionAlongFactor = arcLengthOfGroupsAlong[1] / stomachCentralPathLength
         arcLengthRatioForGroupsFromFundusEnd = []
         for i in range(2, len(stomachTermsAlong)):
-            arcLengthRatio = (arcLengthOfGroupsAlong[i])/(stomachCentralPathLength - arcLengthOfGroupsAlong[1])
+            arcLengthRatio = (arcLengthOfGroupsAlong[i]) / (stomachCentralPathLength - arcLengthOfGroupsAlong[1])
             arcLengthRatioForGroupsFromFundusEnd.append(arcLengthRatio)
 
         stomachGroup = AnnotationGroup(region, get_stomach_term("stomach"))
@@ -735,7 +732,7 @@
         d2AlongDownFundus = []
         xAlongDownFundus.append(xFundusEnd)
         d2AlongDownFundus.append(d2FundusEnd)
-        startIdx = fundusEndPositionAlongFactor*elementsCountAlongTrackSurface
+        startIdx = fundusEndPositionAlongFactor * elementsCountAlongTrackSurface
         startIdx = math.ceil(startIdx) + (1 if startIdx - math.ceil(startIdx) == 0 else 0)
         for n2 in range(startIdx, len(xSampledAll)):
             xAlongDownFundus.append(xSampledAll[n2][0])
@@ -799,8 +796,8 @@
             xAlongGCEsoToFundusEnd, d2AlongGCEsoToFundusEnd = \
                 interp.sampleCubicHermiteCurvesSmooth(xAlongUpFundus, d2AlongUpFundus,
                                                       elementsAlongGCFromEsoToFundusEnd,
-                                                      derivativeMagnitudeStart= vector.magnitude(d2AlongUpFundus[0]),
-                                                      derivativeMagnitudeEnd = vector.magnitude(d2AlongUpFundus[-1]))[0:2]
+                                                      derivativeMagnitudeStart=vector.magnitude(d2AlongUpFundus[0]),
+                                                      derivativeMagnitudeEnd=vector.magnitude(d2AlongUpFundus[-1]))[0:2]
 
         xEsoToDuodGC = xAlongGCEsoToFundusEnd[:-1] + xAlongGCFundusEndToDuod
         d2EsoToDuodGC = d2AlongGCEsoToFundusEnd[:-1] + d2AlongGCFundusEndToDuod
@@ -980,7 +977,7 @@
                                                         startRadians=0.0)
 
             d1Around = interp.smoothCubicHermiteDerivativesLoop(xAround, d1Around,
-                                                                magnitudeScalingMode = interp.DerivativeScalingMode.HARMONIC_MEAN)
+                                                                magnitudeScalingMode=interp.DerivativeScalingMode.HARMONIC_MEAN)
             xAroundEllipse.append(xAround)
             d1AroundEllipse.append(d1Around)
 
@@ -1008,7 +1005,7 @@
                 p1d = [rotFrame[j][0] * d[0] + rotFrame[j][1] * d[1] + rotFrame[j][2] * d[2] for j in range(3)]
                 p1d_6pt = [cardiaDerivativeFactor * c for c in p1d]
 
-                p2x_6pt = xAve[int(len(xAve)*0.5) + 1]
+                p2x_6pt = xAve[int(len(xAve) * 0.5) + 1]
                 p2d_6pt = findDerivativeBetweenPoints(p2x_6pt, xAve[int(len(xAve) * 0.5) + 2])
 
                 p3x_6pt = xAve[int(len(xAve) * 0.5) - 1]
@@ -1025,8 +1022,8 @@
         xAlongAround = []
         d1AlongAround = []
         for n2 in range(elementsAroundQuarterEso + 1, elementsAroundHalfEso):
-            xi = n/elementsAroundQuarterEso
-            derivativeMagnitude = xi * distBetween6ptJunctionOstium + (1-xi) * distAnnulusAtQuarterEso
+            xi = n / elementsAroundQuarterEso
+            derivativeMagnitude = xi * distBetween6ptJunctionOstium + (1 - xi) * distAnnulusAtQuarterEso
             ostiumIdx = n2
             GCIdx = elementsAroundHalfDuod - 1 + n2
             GCPosition, d1GC = findClosestPositionAndDerivativeOnTrackSurface(xEsoToDuodGC[GCIdx], ptsOnTrackSurfaceGC,
@@ -1207,7 +1204,7 @@
                                                                   trackSurfaceStomach, 0.0,
                                                                   elementsCountAlongTrackSurface)[1]
             for nSide in range(2):
-                if nSide == 0: # Right side
+                if nSide == 0:  # Right side
                     xAroundRight.append(xEsoToDuodGC[GCIdx])
                     d1AroundRight.append(d1GC)
                     xOnLastLoopRight = xLoopsRight[-1][loopIdx]
@@ -1248,12 +1245,12 @@
                         xAroundRight += xSampled[:2]
                         d1AroundRight += dSampled[:2]
 
-                    else: # connected to triple point
+                    else:  # connected to triple point
                         xAroundRight += [xLoopsRight[0][loopIdx]] + [xTriplePts[0]]
                         d1AroundRight += [findDerivativeBetweenPoints(xLoopsRight[0][loopIdx], xTriplePts[0])] + \
                                          [d1TriplePts[0]]
 
-                else: # left side
+                else:  # left side
                     if loopIdx < elementsAroundQuarterEso:  # additional elements upstream of triple point
                         xLoop = xLoopsLeft[0][loopIdx]
                         xLoopPosition = trackSurfaceStomach.findNearestPosition(xLoop)
@@ -1357,7 +1354,7 @@
 
                 for n in range(1, len(xLoopsLeft)):
                     xRow2Left.append(xLoopsLeft[n][loopIdx])
-                    d1Row2Left.append(findDerivativeBetweenPoints(xLoopsLeft[n-1][loopIdx], xLoopsLeft[n][loopIdx]))
+                    d1Row2Left.append(findDerivativeBetweenPoints(xLoopsLeft[n - 1][loopIdx], xLoopsLeft[n][loopIdx]))
 
                 xRow2Left.append(xUp[0][-1])
                 d1Row2Left.append(findDerivativeBetweenPoints(xLoopsLeft[-1][1], xUp[0][-1]))
@@ -1373,13 +1370,13 @@
             junctionIdx = n2 + 1
         xLoopTripleTo6Pt += xAlongAround[junctionIdx][int(len(xAlongAround[junctionIdx]) * 0.5):] + \
                             xAlongAround[junctionIdx][0: int(len(xAlongAround[junctionIdx]) * 0.5 + 1)]
-        for n2 in range(elementsAroundQuarterEso - 1): # Note order here - going upstream
+        for n2 in range(elementsAroundQuarterEso - 1):  # Note order here - going upstream
             idx = junctionIdx - 1 - n2
             xLoopTripleTo6Pt.append(xAlongAround[idx][int(len(xAlongAround[idx]) * 0.5) + 1])
         xLoopTripleTo6Pt += xBifurcationRings[0][int(len(xBifurcationRings[0]) * 0.5 + 1):]
 
         for n in range(len(xLoopTripleTo6Pt)):
-            d = findDerivativeBetweenPoints(xLoopTripleTo6Pt[n], xLoopTripleTo6Pt[(n+1) % len(xLoopTripleTo6Pt)])
+            d = findDerivativeBetweenPoints(xLoopTripleTo6Pt[n], xLoopTripleTo6Pt[(n + 1) % len(xLoopTripleTo6Pt)])
             dLoopTripleTo6Pt.append(d)
         dSmoothLoopTripleTo6Pt = interp.smoothCubicHermiteDerivativesLoop(xLoopTripleTo6Pt, dLoopTripleTo6Pt)
 
@@ -1402,7 +1399,7 @@
         xLoopGCTriplePt += xBifurcationRings[1][int(len(xBifurcationRings[1]) * 0.5) + 1:]
 
         for n in range(len(xLoopGCTriplePt)):
-            d = findDerivativeBetweenPoints(xLoopGCTriplePt[n], xLoopGCTriplePt[(n+1) % len(xLoopGCTriplePt)])
+            d = findDerivativeBetweenPoints(xLoopGCTriplePt[n], xLoopGCTriplePt[(n + 1) % len(xLoopGCTriplePt)])
             dLoopGCTriplePt.append(d)
         dSmoothLoopGCTriplePt = interp.smoothCubicHermiteDerivativesLoop(xLoopGCTriplePt, dLoopGCTriplePt)
 
@@ -1426,19 +1423,19 @@
 
             elif n2 > 1 and n2 < elementsAroundQuarterEso + 2:
                 xAround = xUp[countUp]
-                if n2 < elementsAroundQuarterEso: # upstream of triple pt
+                if n2 < elementsAroundQuarterEso:  # upstream of triple pt
                     d1Around = d1Up[countUp]
                     d1Around = smoothD1Around(xAround, d1Around)
 
-                elif n2 == elementsAroundQuarterEso: # upstream bifurcation
+                elif n2 == elementsAroundQuarterEso:  # upstream bifurcation
                     # take smoothed d1 from dSmoothTripleTo6Pt
                     d1Around = dSmoothLoopTripleTo6Pt[: int(len(xBifurcationRings[0]) * 0.5) + 1] + \
-                               dSmoothLoopTripleTo6Pt[-int(len(xBifurcationRings[0]) * 0.5) : ]
-
-                elif n2 > elementsAroundQuarterEso: # downstream bifurcation
+                               dSmoothLoopTripleTo6Pt[-int(len(xBifurcationRings[0]) * 0.5):]
+
+                elif n2 > elementsAroundQuarterEso:  # downstream bifurcation
                     # take smoothed d1 from dSmoothGCToTriplePt
                     d1Around = dSmoothLoopGCTriplePt[: int(len(xBifurcationRings[1]) * 0.5) + 1] + \
-                               dSmoothLoopGCTriplePt[-int(len(xBifurcationRings[1]) * 0.5) : ]
+                               dSmoothLoopGCTriplePt[-int(len(xBifurcationRings[1]) * 0.5):]
                 countUp += 1
 
             elif n2 > elementsAroundQuarterEso + 1:
@@ -1448,13 +1445,13 @@
                 if n2 < elementsAroundHalfEso + 1:
                     d1Around = smoothD1Around(xAround, d1Around)
 
-                elif n2 == elementsAroundHalfEso + 1: # 6 point junction ring
+                elif n2 == elementsAroundHalfEso + 1:  # 6 point junction ring
                     # take smoothed d1 from dSmoothedTripleTo6Pt
                     startRightIdx = int(len(xBifurcationRings[0]) * 0.5 + elementsAroundQuarterEso + len(xAlongAround[junctionIdx]) * 0.5)
                     endRightIdx = startRightIdx + int(len(xAlongAround[junctionIdx]) * 0.5) + 1
                     startLeftIdx = startRightIdx - int(len(xAlongAround[junctionIdx]) * 0.5) + 1
                     d1Around = dSmoothLoopTripleTo6Pt[startRightIdx: endRightIdx] + \
-                               dSmoothLoopTripleTo6Pt[startLeftIdx : startRightIdx]
+                               dSmoothLoopTripleTo6Pt[startLeftIdx: startRightIdx]
                 countDown += 1
 
             xOuter.append(xAround)
@@ -1478,7 +1475,7 @@
                 xRegularLoop.append(xOuter[n2 + 1][int(len(xOuter[n2 + 1]) * 0.5 + n1 + (1 if n2 >= elementsAroundHalfEso else 2))])
 
             for n in range(len(xRegularLoop) - 1):
-                d = findDerivativeBetweenPoints(xRegularLoop[n], xRegularLoop[n+1])
+                d = findDerivativeBetweenPoints(xRegularLoop[n], xRegularLoop[n + 1])
                 d2RegularLoop.append(d)
             d2RegularLoop.append(d)
 
@@ -1574,7 +1571,7 @@
                     d2Around.append(d2RegularLoops[n1][int(len(xRegularLoops[n1]) * 0.5)])
                     nextIdx = n1 + 1
 
-            elif n2 == 1: # Row 2
+            elif n2 == 1:  # Row 2
                 d2Around.append(d2RegularLoops[nextIdx][int(len(xRegularLoops[nextIdx]) * 0.5)])
 
                 for n1 in range(nextIdx, -1, -1):
@@ -1605,14 +1602,14 @@
 
                 # Annulus right
                 d2 = dSmoothLoopGCTriplePt[int(len(xLoopGCTriplePt) * 0.5) - n2 + (1 if n2 > elementsAroundQuarterEso else 0)]
-                if n2 <= elementsAroundQuarterEso: # Rotate to point towards duodenum
+                if n2 <= elementsAroundQuarterEso:  # Rotate to point towards duodenum
                     rotAxis = vector.normalise(vector.crossproduct3(vector.normalise(d1Outer[n2][int(len(d1Outer[n2]) * 0.5)]),
-                                             vector.normalise(d2)))
+                                                                    vector.normalise(d2)))
                     rotFrame = matrix.getRotationMatrixFromAxisAngle(rotAxis, math.pi)
                     d2Around.append(
                         [rotFrame[j][0] * d2[0] + rotFrame[j][1] * d2[1] + rotFrame[j][2] * d2[2] for j in range(3)])
                 else:
-                    d2Around.append(d2) # just take d2 as-is cos we are going to remove this point later
+                    d2Around.append(d2)  # just take d2 as-is cos we are going to remove this point later
 
                 # Annulus left
                 d2Around.append(dSmoothLoopGCTriplePt[int(len(xLoopGCTriplePt) * 0.5) + n2 - (1 if n2 > elementsAroundQuarterEso else 0)])
@@ -1650,7 +1647,7 @@
                         rotAxis = vector.normalise(
                             vector.crossproduct3(vector.normalise(d1Outer[n2][int(len(d1Outer[n2]) * 0.5 + 1)]),
                                                  vector.normalise(d2)))
-                    else: # use d2 on previous overlapping point to rotate
+                    else:  # use d2 on previous overlapping point to rotate
                         rotAxis = vector.normalise(
                             vector.crossproduct3(vector.normalise(d1), vector.normalise(d2)))
                     rotFrame = matrix.getRotationMatrixFromAxisAngle(rotAxis, math.pi)
@@ -1765,14 +1762,14 @@
         for n2 in range(elementsCountAlong + 1):
             d1CurvatureAround = []
             d2CurvatureAround = []
-            if n2 == 0: # GC
+            if n2 == 0:  # GC
                 for i in range(elementsAroundHalfDuod - 2):
                     d1CurvatureAround.append(curvatureAlongGC[i])
                 d2CurvatureAround.append(curvatureLoopGCTriplePt[int(len(curvatureLoopGCTriplePt) * 0.5)])
                 for n1 in range(len(xOuter[0]) - 1):
                     d2CurvatureAround.append(curvatureRegularLoops[n1][int(len(curvatureRegularLoops[n1]) * 0.5)])
                     nextIdx = n1 + 1
-            elif n2 == 1: #Row 2
+            elif n2 == 1:  # Row 2
                 d1CurvatureAround.append(curvatureAlongGC[i + n2])
                 for n in range(int(len(xOuter[1]) * 0.5) - 1, -1, -1):
                     d1CurvatureAround.append(curvatureAlong2Left[n])
@@ -1788,7 +1785,7 @@
                 for n1 in range(nextIdx + 1):
                     d2CurvatureAround.append(curvatureRegularLoops[n1][int(len(curvatureRegularLoops[n1]) * 0.5) + n2])
 
-            elif n2 > 1 and n2 < elementsAroundQuarterEso + 2: # Before triple pt & triple point
+            elif n2 > 1 and n2 < elementsAroundQuarterEso + 2:  # Before triple pt & triple point
                 xAround = xOuter[n2]
                 if n2 < elementsAroundQuarterEso:  # upstream of triple pt
                     d1Around = d1Outer[n2]
@@ -1814,7 +1811,7 @@
                     d2CurvatureAround.append(curvatureRegularLoops[n1][int(len(curvatureRegularLoops[n1]) * 0.5) - n2])
                 # Annulus right
                 d2CurvatureAround.append(curvatureLoopGCTriplePt[
-                    int(len(curvatureLoopGCTriplePt) * 0.5) - n2 + (1 if n2 > elementsAroundQuarterEso else 0)])
+                                             int(len(curvatureLoopGCTriplePt) * 0.5) - n2 + (1 if n2 > elementsAroundQuarterEso else 0)])
                 # Annulus left
                 d2CurvatureAround.append(curvatureLoopGCTriplePt[int(len(curvatureLoopGCTriplePt) * 0.5) + n2 - (
                     1 if n2 > elementsAroundQuarterEso else 0)])
@@ -1824,7 +1821,7 @@
                 # Row 2 left
                 d2CurvatureAround.append(curvatureAlong2Left[len(xOuter[0]) + n2 - 1])
 
-            elif n2 > elementsAroundQuarterEso + 1: # Downstream of triple point
+            elif n2 > elementsAroundQuarterEso + 1:  # Downstream of triple point
                 xAround = xOuter[n2]
                 d1Around = d1Outer[n2]
                 normsAround = d3UnitOuter[n2]
@@ -1841,10 +1838,10 @@
                     d1CurvatureAround = curvatureLoopTripleTo6Pt[startRightIdx: endRightIdx] + \
                                         curvatureLoopTripleTo6Pt[startLeftIdx: startRightIdx]
 
-                if n2 > elementsAroundHalfEso + 1: # closed rings beyond 6 point junction
+                if n2 > elementsAroundHalfEso + 1:  # closed rings beyond 6 point junction
                     xLoop = xAround[int(len(xAround) * 0.5 + 1):] + xAround[: int(len(xAround) * 0.5 + 1)]
                     d1Loop = d1Around[int(len(d1Around) * 0.5 + 1):] + d1Around[: int(len(d1Around) * 0.5 + 1)]
-                    normsLoop = normsAround[int(len(normsAround) * 0.5 + 1):] + normsAround[ : int(len(normsAround) * 0.5 + 1)]
+                    normsLoop = normsAround[int(len(normsAround) * 0.5 + 1):] + normsAround[: int(len(normsAround) * 0.5 + 1)]
                     curvature = findCurvatureAroundLoop(xLoop, d1Loop, normsLoop)
                     # Rearrange to correct order
                     d1CurvatureAround = curvature[int(len(xLoop) * 0.5) - 1:] + curvature[: int(len(xAround) * 0.5) - 1]
@@ -1865,7 +1862,7 @@
                         d2CurvatureAround.append(curvatureLoopTripleTo6Pt[idx])
                     # Annulus left
                     d2CurvatureAround.append(curvatureLoopTripleTo6Pt[-idx])
-                elif n2 > elementsAroundHalfEso + 1: # Beyond 6 pt junction
+                elif n2 > elementsAroundHalfEso + 1:  # Beyond 6 pt junction
                     # LC
                     d2CurvatureAround.append(curvatureAlongLC[n2 - (elementsAroundHalfEso + 1) - 1])
                 # Regular down left
@@ -2072,7 +2069,7 @@
                                     setEftScaleFactorIds(eft1, [1], [])
                                     remapEftNodeValueLabel(eft1, [1, 5], Node.VALUE_LABEL_D_DS1, [(Node.VALUE_LABEL_D_DS2, [1])])
                                     remapEftNodeValueLabel(eft1, [1, 5], Node.VALUE_LABEL_D_DS2, [(Node.VALUE_LABEL_D_DS1, [])])
-                                    remapEftNodeValueLabel(eft1, [2, 6], Node.VALUE_LABEL_D_DS2,[(Node.VALUE_LABEL_D_DS1, [1])])
+                                    remapEftNodeValueLabel(eft1, [2, 6], Node.VALUE_LABEL_D_DS2, [(Node.VALUE_LABEL_D_DS1, [1])])
                                     remapEftNodeValueLabel(eft1, [2, 6], Node.VALUE_LABEL_D_DS1, [(Node.VALUE_LABEL_D_DS2, [])])
                                 elif e1 == 1:  # Bottom right wedge
                                     scaleFactors = [-1.0]
@@ -2276,7 +2273,7 @@
                             eft1 = eftfactory.createEftNoCrossDerivatives()
                             setEftScaleFactorIds(eft1, [1], [])
                             remapEftNodeValueLabel(eft1, [1, 5], Node.VALUE_LABEL_D_DS2, [(Node.VALUE_LABEL_D_DS1, [1])])
-                            remapEftNodeValueLabel(eft1, [1, 5], Node.VALUE_LABEL_D_DS1, [(Node.VALUE_LABEL_D_DS2, [ ])])
+                            remapEftNodeValueLabel(eft1, [1, 5], Node.VALUE_LABEL_D_DS1, [(Node.VALUE_LABEL_D_DS2, [])])
                             elementtemplateX.defineField(coordinates, -1, eft1)
                             elementtemplate1 = elementtemplateX
 
@@ -2348,7 +2345,7 @@
                             bni12 = startNode + e3 * elementsCountAround1 + (e1 + 1) % elementsCountAround1
                         bni21 = startNode + elementsAroundThroughWall + e1 + elementsCountAround2 * e3
                         bni22 = startNode + elementsAroundThroughWall + (
-                                    e1 + 1) % elementsCountAround2 + elementsCountAround2 * e3
+                                e1 + 1) % elementsCountAround2 + elementsCountAround2 * e3
                         nodeIdentifiers = [bni11, bni12, bni21, bni22,
                                            bni11 + elementsCountAround1, bni12 + elementsCountAround1,
                                            bni21 + elementsCountAround2, bni22 + elementsCountAround2]
@@ -2412,7 +2409,7 @@
                 endPoints_d2[n3][nAround] = d2List[idx - stomachStartNode]
                 endNode_Id[n3][nAround] = idx
 
-                if n3 == len(thicknessIdx) - 1: # outer layer
+                if n3 == len(thicknessIdx) - 1:  # outer layer
                     endPosition = trackSurfaceStomach.findNearestPosition(endPoints_x[n3][nAround])
                     endProportions.append(trackSurfaceStomach.getProportion(endPosition))
 
@@ -2444,9 +2441,9 @@
             nodes, mesh, nodeIdentifier, elementIdentifier,
             o1_x, o1_d1, o1_d2, None, o1_NodeId, None,
             endPoints_x, endPoints_d1, endPoints_d2, None, endNode_Id, endDerivativesMap,
-            elementsCountRadial = elementsCountAcrossCardia, meshGroups= [stomachMeshGroup, cardiaMeshGroup],
-            tracksurface=trackSurfaceStomach, startProportions = startProportions, endProportions = endProportions,
-            rescaleStartDerivatives = True, rescaleEndDerivatives = True)
+            elementsCountRadial=elementsCountAcrossCardia, meshGroups=[stomachMeshGroup, cardiaMeshGroup],
+            tracksurface=trackSurfaceStomach, startProportions=startProportions, endProportions=endProportions,
+            rescaleStartDerivatives=True, rescaleEndDerivatives=True)
 
         elementIdxThroughWall = []
         n = lastDuodenumElementIdentifier - 1
@@ -2473,7 +2470,8 @@
         for group in [stomachGroup, GEJLCGroup]:
             group.getNodesetGroup(nodes).addNode(markerPoint)
 
-        fundusBodyJunctionGroup = findOrCreateAnnotationGroupForTerm(allAnnotationGroups, region, get_stomach_term("limiting ridge on greater curvature" if limitingRidge else "junction between fundus and body on greater curvature"))
+        fundusBodyJunctionGroup = findOrCreateAnnotationGroupForTerm(allAnnotationGroups, region, get_stomach_term(
+            "limiting ridge on greater curvature" if limitingRidge else "junction between fundus and body on greater curvature"))
         fundusBodyJunctionElement = mesh.findElementByIdentifier(fundusBodyJunctionElementIdentifier)
         fundusBodyJunctionXi = [0.0, 0.0 if limitingRidge else 1.0, 1.0]
         cache.setMeshLocation(fundusBodyJunctionElement, fundusBodyJunctionXi)
@@ -2533,9 +2531,9 @@
 
         for n2 in range(elementsAlongEsophagus + 1):
             for n3 in range(elementsThroughEsophagusWall + 1):
-                nodeIdxOnGCMargin = 1 + n2 * (elementsThroughEsophagusWall + 1 ) * elementsCountAroundEso + n3 * elementsCountAroundEso
+                nodeIdxOnGCMargin = 1 + n2 * (elementsThroughEsophagusWall + 1) * elementsCountAroundEso + n3 * elementsCountAroundEso
                 nodesOnSplitMargin.append(nodeIdxOnGCMargin)
-                nodeIdxOnLCMargin = 1 + elementsAroundHalfEso + n2 * (elementsThroughEsophagusWall + 1 ) * elementsCountAroundEso + n3 * elementsCountAroundEso
+                nodeIdxOnLCMargin = 1 + elementsAroundHalfEso + n2 * (elementsThroughEsophagusWall + 1) * elementsCountAroundEso + n3 * elementsCountAroundEso
                 nodesOnSplitMargin.append(nodeIdxOnLCMargin)
                 nodesOnLCMargin.append(nodeIdxOnLCMargin)
         nodesOnSplitMargin += nodeIdxGC + nodeIdxLC
@@ -2615,9 +2613,9 @@
         closedLoopElementId = nextElementIdentifier - elementsCountAroundEso * elementsCountAcrossCardia - \
                               elementsCountAroundDuod * elementsCountThroughWall * (elementsAlongCardiaToDuod + 1)
 
-        allValueLabels = [ Node.VALUE_LABEL_VALUE, Node.VALUE_LABEL_D_DS1, Node.VALUE_LABEL_D_DS2,
-                           Node.VALUE_LABEL_D2_DS1DS2, Node.VALUE_LABEL_D_DS3, Node.VALUE_LABEL_D2_DS1DS3,
-                           Node.VALUE_LABEL_D2_DS2DS3, Node.VALUE_LABEL_D3_DS1DS2DS3]
+        allValueLabels = [Node.VALUE_LABEL_VALUE, Node.VALUE_LABEL_D_DS1, Node.VALUE_LABEL_D_DS2,
+                          Node.VALUE_LABEL_D2_DS1DS2, Node.VALUE_LABEL_D_DS3, Node.VALUE_LABEL_D2_DS1DS3,
+                          Node.VALUE_LABEL_D2_DS2DS3, Node.VALUE_LABEL_D3_DS1DS2DS3]
 
         while element.isValid():
             eft = element.getElementfieldtemplate(coordinates, -1)
@@ -2741,22 +2739,22 @@
                                                          get_stomach_term("mucosa of stomach"))
 
         outerSplitMarginGroup = findOrCreateAnnotationGroupForTerm(annotationGroups, region,
-                                                         get_stomach_term("serosa split margin"))
+                                                                   get_stomach_term("serosa split margin"))
         esoSplitMarginGroup = findOrCreateAnnotationGroupForTerm(annotationGroups, region,
-                                                              get_stomach_term("esophagus on serosa split margin"))
+                                                                 get_stomach_term("esophagus on serosa split margin"))
         fundusSplitMarginGroup = findOrCreateAnnotationGroupForTerm(annotationGroups, region,
-                                                              get_stomach_term("fundus on serosa split margin"))
+                                                                    get_stomach_term("fundus on serosa split margin"))
         bodySplitMarginGroup = findOrCreateAnnotationGroupForTerm(annotationGroups, region,
-                                                              get_stomach_term("body on serosa split margin"))
+                                                                  get_stomach_term("body on serosa split margin"))
         antrumSplitMarginGroup = findOrCreateAnnotationGroupForTerm(annotationGroups, region,
-                                                                     get_stomach_term("antrum on serosa split margin"))
+                                                                    get_stomach_term("antrum on serosa split margin"))
         pylorusSplitMarginGroup = findOrCreateAnnotationGroupForTerm(annotationGroups, region,
-                                                              get_stomach_term("pylorus on serosa split margin"))
+                                                                     get_stomach_term("pylorus on serosa split margin"))
 
         serosaDorsalGroup = findOrCreateAnnotationGroupForTerm(annotationGroups, region,
-                                                         get_stomach_term("serosa of dorsal stomach"))
+                                                               get_stomach_term("serosa of dorsal stomach"))
         serosaVentralGroup = findOrCreateAnnotationGroupForTerm(annotationGroups, region,
-                                                         get_stomach_term("serosa of ventral stomach"))
+                                                                get_stomach_term("serosa of ventral stomach"))
 
         stomachGroup = getAnnotationGroupForTerm(annotationGroups, get_stomach_term("stomach"))
         bodyGroup = getAnnotationGroupForTerm(annotationGroups, get_stomach_term("body of stomach"))
@@ -2833,10 +2831,11 @@
 
     return xPosition, d
 
+
 def getSmoothedSampledPointsOnTrackSurface(trackSurface, startProportion1, startProportion2, endProportion1,
-                                           endProportion2, elementsOut, startDerivative = None, endDerivative = None,
-                                           startDerivativeMagnitude = None, endDerivativeMagnitude = None,
-                                           curveMode = 1):
+                                           endProportion2, elementsOut, startDerivative=None, endDerivative=None,
+                                           startDerivativeMagnitude=None, endDerivativeMagnitude=None,
+                                           curveMode=1):
     """
     Create smoothly spaced out hermite curve points between two points a and b on the surface,
     each defined by their proportions over the surface in directions 1 and 2.
@@ -2861,6 +2860,7 @@
                                                                        endDerivativeMagnitude)[0:2]
     return xSampled, dSampled
 
+
 def smoothD1Around(xAround, d1Around):
     """
     Rearrange points around so that the group of points starts from left side of the annulus to the greater curvature
@@ -2871,14 +2871,15 @@
     :param d1Around: derivative of points.
     :return: smoothed derivatives in the original order.
     """
-    xLoop = xAround[int(len(xAround) * 0.5 + 1): ] + xAround[: int(len(xAround) * 0.5 + 1)]
-    d1Loop = d1Around[int(len(d1Around) * 0.5 + 1): ] + d1Around[: int(len(d1Around) * 0.5 + 1)]
+    xLoop = xAround[int(len(xAround) * 0.5 + 1):] + xAround[: int(len(xAround) * 0.5 + 1)]
+    d1Loop = d1Around[int(len(d1Around) * 0.5 + 1):] + d1Around[: int(len(d1Around) * 0.5 + 1)]
     d1LoopSmooth = interp.smoothCubicHermiteDerivativesLine(xLoop, d1Loop, fixStartDerivative=True,
-                                                                            fixEndDerivative=True)
+                                                            fixEndDerivative=True)
     # Rearrange to correct order
-    d1Around = d1LoopSmooth[int(len(xAround) * 0.5) : ] + d1LoopSmooth[: int(len(xAround) * 0.5) : ]
+    d1Around = d1LoopSmooth[int(len(xAround) * 0.5):] + d1LoopSmooth[: int(len(xAround) * 0.5):]
 
     return d1Around
+
 
 def findD1CurvatureAround(xAround, d1Around, normsAround):
     """
@@ -2900,6 +2901,7 @@
 
     return d1CurvatureAround
 
+
 def findDerivativeBetweenPoints(v1, v2):
     """
     Find vector difference between two points and rescale vector difference using cubic hermite arclength
@@ -2913,6 +2915,7 @@
     d = [c * arcLengthAround for c in vector.normalise(d)]
 
     return d
+
 
 def findCurvatureAroundLoop(nx, nd, radialVectors):
     """
@@ -2931,6 +2934,7 @@
         curvature.append(0.5 * (kappam + kappap))
 
     return curvature
+
 
 def findCurvatureAlongLine(nx, nd, radialVectors):
     """
@@ -2948,7 +2952,7 @@
             curvature.append(interp.getCubicHermiteCurvature(nx[n - 1], nd[n - 1], nx[n], nd[n], radialVectors[n], 1.0))
         else:
             curvature.append(0.5 * (
-                        interp.getCubicHermiteCurvature(nx[n], nd[n], nx[n + 1], nd[n + 1], radialVectors[n], 0.0) +
-                        interp.getCubicHermiteCurvature(nx[n - 1], nd[n - 1], nx[n], nd[n], radialVectors[n], 1.0)))
+                    interp.getCubicHermiteCurvature(nx[n], nd[n], nx[n + 1], nd[n + 1], radialVectors[n], 0.0) +
+                    interp.getCubicHermiteCurvature(nx[n - 1], nd[n - 1], nx[n], nd[n], radialVectors[n], 1.0)))
 
     return curvature