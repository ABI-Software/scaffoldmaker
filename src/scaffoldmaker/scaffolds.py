--- conflicted
+++ resolved
@@ -34,15 +34,10 @@
 from scaffoldmaker.meshtypes.meshtype_3d_lung1 import MeshType_3d_lung1
 from scaffoldmaker.meshtypes.meshtype_3d_ostium1 import MeshType_3d_ostium1
 from scaffoldmaker.meshtypes.meshtype_3d_smallintestine1 import MeshType_3d_smallintestine1
-<<<<<<< HEAD
 from scaffoldmaker.meshtypes.meshtype_3d_solidbifurcation1 import MeshType_3d_solidbifurcation1
 from scaffoldmaker.meshtypes.meshtype_3d_solidcylinder1 import MeshType_3d_solidcylinder1
 from scaffoldmaker.meshtypes.meshtype_3d_solidsphere1 import MeshType_3d_solidsphere1
-=======
-from scaffoldmaker.meshtypes.meshtype_3d_solidcylinder1 import MeshType_3d_solidcylinder1
-from scaffoldmaker.meshtypes.meshtype_3d_solidsphere1 import MeshType_3d_solidsphere1
 from scaffoldmaker.meshtypes.meshtype_3d_solidsphere2 import MeshType_3d_solidsphere2
->>>>>>> a23f2436
 from scaffoldmaker.meshtypes.meshtype_3d_sphereshell1 import MeshType_3d_sphereshell1
 from scaffoldmaker.meshtypes.meshtype_3d_sphereshellseptum1 import MeshType_3d_sphereshellseptum1
 from scaffoldmaker.meshtypes.meshtype_3d_stellate1 import MeshType_3d_stellate1
@@ -89,14 +84,10 @@
             MeshType_3d_lung1,
             MeshType_3d_ostium1,
             MeshType_3d_smallintestine1,
-<<<<<<< HEAD
             MeshType_3d_solidbifurcation1,
-=======
+            MeshType_3d_solidcylinder1,
             MeshType_3d_solidsphere1,
             MeshType_3d_solidsphere2,
->>>>>>> a23f2436
-            MeshType_3d_solidcylinder1,
-            MeshType_3d_solidsphere1,
             MeshType_3d_sphereshell1,
             MeshType_3d_sphereshellseptum1,
             MeshType_3d_stellate1,
