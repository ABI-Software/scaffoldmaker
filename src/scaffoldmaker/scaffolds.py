--- conflicted
+++ resolved
@@ -41,19 +41,22 @@
 from scaffoldmaker.meshtypes.meshtype_3d_lung2 import MeshType_3d_lung2
 from scaffoldmaker.meshtypes.meshtype_3d_lung3 import MeshType_3d_lung3
 from scaffoldmaker.meshtypes.meshtype_3d_musclefusiform1 import MeshType_3d_musclefusiform1
+from scaffoldmaker.meshtypes.meshtype_3d_nerve1 import MeshType_3d_nerve1
 from scaffoldmaker.meshtypes.meshtype_3d_ostium1 import MeshType_3d_ostium1
 from scaffoldmaker.meshtypes.meshtype_3d_ostium2 import MeshType_3d_ostium2
-from scaffoldmaker.meshtypes.meshtype_3d_renal_pelvis1 import MeshType_3d_renal_pelvis1, \
-    MeshType_1d_renal_pelvis_network_layout1
 from scaffoldmaker.meshtypes.meshtype_3d_smallintestine1 import MeshType_3d_smallintestine1
 from scaffoldmaker.meshtypes.meshtype_3d_solidcylinder1 import MeshType_3d_solidcylinder1
 from scaffoldmaker.meshtypes.meshtype_3d_solidsphere1 import MeshType_3d_solidsphere1
 from scaffoldmaker.meshtypes.meshtype_3d_solidsphere2 import MeshType_3d_solidsphere2
 from scaffoldmaker.meshtypes.meshtype_3d_sphereshell1 import MeshType_3d_sphereshell1
 from scaffoldmaker.meshtypes.meshtype_3d_sphereshellseptum1 import MeshType_3d_sphereshellseptum1
+from scaffoldmaker.meshtypes.meshtype_3d_spinalnerve1 import \
+    (MeshType_3d_spinalnerve1, MeshType_1d_human_spinal_nerve_network_layout1)
 from scaffoldmaker.meshtypes.meshtype_3d_stellate1 import MeshType_3d_stellate1
 from scaffoldmaker.meshtypes.meshtype_3d_stomach1 import MeshType_3d_stomach1
 from scaffoldmaker.meshtypes.meshtype_3d_stomachhuman1 import MeshType_3d_stomachhuman1
+from scaffoldmaker.meshtypes.meshtype_3d_trigeminalnerve1 import (
+    MeshType_3d_trigeminalnerve1, MeshType_1d_human_trigeminal_nerve_network_layout1)
 from scaffoldmaker.meshtypes.meshtype_3d_tube1 import MeshType_3d_tube1
 from scaffoldmaker.meshtypes.meshtype_3d_tubenetwork1 import MeshType_3d_tubenetwork1
 from scaffoldmaker.meshtypes.meshtype_3d_tubeseptum1 import MeshType_3d_tubeseptum1
@@ -106,6 +109,7 @@
             MeshType_3d_lung2,
             MeshType_3d_lung3,
             MeshType_3d_musclefusiform1,
+            MeshType_3d_nerve1,
             MeshType_3d_ostium1,
             MeshType_3d_ostium2,
             MeshType_3d_renal_pelvis1,
@@ -115,25 +119,24 @@
             MeshType_3d_solidsphere2,
             MeshType_3d_sphereshell1,
             MeshType_3d_sphereshellseptum1,
+            MeshType_3d_spinalnerve1,
             MeshType_3d_stellate1,
             MeshType_3d_stomach1,
             MeshType_3d_stomachhuman1,
+            MeshType_3d_trigeminalnerve1,
             MeshType_3d_tube1,
             MeshType_3d_tubenetwork1,
             MeshType_3d_tubeseptum1,
             MeshType_3d_uterus1,
+            MeshType_3d_uterus2,
             MeshType_3d_wholebody1,
             MeshType_3d_wholebody2
             ]
         self._allPrivateScaffoldTypes = [
             MeshType_1d_human_body_network_layout1,
-<<<<<<< HEAD
-            MeshType_1d_renal_pelvis_network_layout1
-=======
             MeshType_1d_human_spinal_nerve_network_layout1,
             MeshType_1d_human_trigeminal_nerve_network_layout1,
-            MeshType_1d_uterus_network_layout1
->>>>>>> 2ef02be3
+            MeshType_1d_renal_pelvis_network_layout1
             ]
 
     def findScaffoldTypeByName(self, name):
