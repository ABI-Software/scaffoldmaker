"""
Interpolation functions shared by mesh generators.
"""

from cmlibs.maths.vectorops import add, cross, dot, magnitude, mult, normalize, sub
import copy
import math

from cmlibs.maths.vectorops import cross, dot, magnitude, normalize, set_magnitude
from collections.abc import Sequence
from enum import Enum

gaussXi3 = ((-math.sqrt(0.6) + 1.0) / 2.0, 0.5, (+math.sqrt(0.6) + 1.0) / 2.0)
gaussWt3 = (5.0 / 18.0, 4.0 / 9.0, 5.0 / 18.0)

gaussXi4 = (
    (-math.sqrt((3.0 + 2.0 * math.sqrt(6.0 / 5.0)) / 7.0) + 1.0) / 2.0,
    (-math.sqrt((3.0 - 2.0 * math.sqrt(6.0 / 5.0)) / 7.0) + 1.0) / 2.0,
    (+math.sqrt((3.0 - 2.0 * math.sqrt(6.0 / 5.0)) / 7.0) + 1.0) / 2.0,
    (+math.sqrt((3.0 + 2.0 * math.sqrt(6.0 / 5.0)) / 7.0) + 1.0) / 2.0)
gaussWt4 = (
    (18.0 - math.sqrt(30.0)) / 72.0,
    (18.0 + math.sqrt(30.0)) / 72.0,
    (18.0 + math.sqrt(30.0)) / 72.0,
    (18.0 - math.sqrt(30.0)) / 72.0)


def getCubicHermiteBasis(xi):
    """
    :return: 4 basis functions for x1, d1, x2, d2
    """
    xi2 = xi * xi
    xi3 = xi2 * xi
    f1 = 1.0 - 3.0 * xi2 + 2.0 * xi3
    f2 = xi - 2.0 * xi2 + xi3
    f3 = 3.0 * xi2 - 2.0 * xi3
    f4 = -xi2 + xi3
    return f1, f2, f3, f4


def interpolateCubicHermite(v1, d1, v2, d2, xi):
    """
    Get values of cubic Hermite interpolated from v1, d1 to v2, d2.
    :param v1, v2: Values at xi = 0.0 and xi = 1.0, respectively.
    :param d1, d2: Derivatives w.r.t. xi at xi = 0.0 and xi = 1.0, respectively.
    :param xi: Position in curve, nominally in [0.0, 1.0].
    :return: List of interpolated values at xi.
    """
    xi2 = xi * xi
    xi3 = xi2 * xi
    f1 = 1.0 - 3.0 * xi2 + 2.0 * xi3
    f2 = xi - 2.0 * xi2 + xi3
    f3 = 3.0 * xi2 - 2.0 * xi3
    f4 = -xi2 + xi3
    return [(f1 * v1[i] + f2 * d1[i] + f3 * v2[i] + f4 * d2[i]) for i in range(len(v1))]


def getCubicHermiteBasisDerivatives(xi):
    """
    :return: 4 derivatives of basis functions for x1, d1, x2, d2
    """
    xi2 = xi * xi
    df1 = -6.0 * xi + 6.0 * xi2
    df2 = 1.0 - 4.0 * xi + 3.0 * xi2
    df3 = 6.0 * xi - 6.0 * xi2
    df4 = -2.0 * xi + 3.0 * xi2
    return df1, df2, df3, df4


def interpolateCubicHermiteDerivative(v1, d1, v2, d2, xi):
    """
    Get derivatives of cubic Hermite interpolated from v1, d1 to v2, d2.
    :param v1, v2: Values at xi = 0.0 and xi = 1.0, respectively.
    :param d1, d2: Derivatives w.r.t. xi at xi = 0.0 and xi = 1.0, respectively.
    :param xi: Position in curve, nominally in [0.0, 1.0].
    :return: List of interpolated derivatives at xi.
    """
    xi2 = xi * xi
    f1 = -6.0 * xi + 6.0 * xi2
    f2 = 1.0 - 4.0 * xi + 3.0 * xi2
    f3 = 6.0 * xi - 6.0 * xi2
    f4 = -2.0 * xi + 3.0 * xi2
    return [(f1 * v1[i] + f2 * d1[i] + f3 * v2[i] + f4 * d2[i]) for i in range(len(v1))]


def interpolateCubicHermiteSecondDerivative(v1, d1, v2, d2, xi):
    """
    Get second derivatives of cubic Hermite interpolated from v1, d1 to v2, d2.
    :param v1, v2: Values at xi = 0.0 and xi = 1.0, respectively.
    :param d1, d2: Derivatives w.r.t. xi at xi = 0.0 and xi = 1.0, respectively.
    :param xi: Position in curve, nominally in [0.0, 1.0].
    :return: List of interpolated second derivatives at xi.
    """
    f1 = -6.0 + 12.0 * xi
    f2 = -4.0 + 6.0 * xi
    f3 = 6.0 - 12.0 * xi
    f4 = -2.0 + 6.0 * xi
    return [(f1 * v1[i] + f2 * d1[i] + f3 * v2[i] + f4 * d2[i]) for i in range(len(v1))]


def computeCubicHermiteArcLength(v1, d1, v2, d2, rescaleDerivatives):
    """
    Compute arc length between v1 and v2, scaling unit d1 and d2.
    Iterative; not optimised.
    :param d1: Initial derivative at v1.
    :param d2: Initial derivative at v2.
    :param rescaleDerivatives: If True, rescale initial d1 and d2 to |v2 - v|
    :return: Arc length.
    """
    if rescaleDerivatives:
        lastArcLength = math.sqrt(sum((v2[i] - v1[i]) * (v2[i] - v1[i]) for i in range(len(v1))))
    else:
        lastArcLength = getCubicHermiteArcLength(v1, d1, v2, d2)
    d1 = normalize(d1)
    d2 = normalize(d2)
    tol = 1.0E-6
    for iters in range(100):
        # print('iter',iters,'=',lastArcLength)
        d1s = [lastArcLength * d for d in d1]
        d2s = [lastArcLength * d for d in d2]
        arcLength = getCubicHermiteArcLength(v1, d1s, v2, d2s)
        if iters > 9:
            arcLength = 0.8 * arcLength + 0.2 * lastArcLength
        if math.fabs(arcLength - lastArcLength) < tol * arcLength:
            # print('computeCubicHermiteArcLength converged at iter',iters,'=',arcLength,', closeness', math.fabs(arcLength - lastArcLength))
            return arcLength
        lastArcLength = arcLength
    print('computeCubicHermiteArcLength:  Max iters reached:', iters, '=', arcLength, ', closeness',
          math.fabs(arcLength - lastArcLength))
    return arcLength


def computeCubicHermiteDerivativeScaling(v1, d1, v2, d2):
    """
    Compute scaling for d1, d2 which makes their sum twice the arc length.
    :return: Scale factor to multiply d1, d2
<<<<<<< HEAD
    '''
    origMag = 0.5 * (magnitude(d1) + magnitude(d2))
=======
    """
    origMag = 0.5*(magnitude(d1) + magnitude(d2))
>>>>>>> 54c26daa
    scaling = 1.0
    for iters in range(100):
        mag = origMag * scaling
        arcLength = getCubicHermiteArcLength(v1, [d * scaling for d in d1], v2, [d * scaling for d in d2])
        if math.fabs(arcLength - mag) < 0.000001 * arcLength:
            # print('compute scaling', v1, d1, v2, d2, '\n  --> scaling',scaling)
            return scaling
        scaling *= arcLength / mag
    print('computeCubicHermiteDerivativeScaling:  Max iters reached:', iters, ' mag', mag, 'arc', arcLength)
    return scaling


def getCubicHermiteArcLength(v1, d1, v2, d2):
    """
    Note this is approximate.
    :return: Arc length of cubic curve using 4 point Gaussian quadrature.
    """
    arcLength = 0.0
    for i in range(4):
        dm = interpolateCubicHermiteDerivative(v1, d1, v2, d2, gaussXi4[i])
        arcLength += gaussWt4[i] * math.sqrt(sum(d * d for d in dm))
    return arcLength


def getCubicHermiteArcLengthToXi(v1, d1, v2, d2, xi):
    """
    Note this is approximate.
    :return: Arc length of cubic curve up to given xi coordinate.
<<<<<<< HEAD
    '''
=======
    """
>>>>>>> 54c26daa
    d1m = [d * xi for d in d1]
    v2m = interpolateCubicHermite(v1, d1, v2, d2, xi)
    d2m = interpolateCubicHermiteDerivative(v1, d1, v2, d2, xi)
    d2m = [d * xi for d in d2m]
    return getCubicHermiteArcLength(v1, d1m, v2m, d2m)

<<<<<<< HEAD

def getCubicHermiteCurvesLength(cx, sd1):
=======
def getCubicHermiteCurvesLength(cx, cd1, loop=False):
>>>>>>> 54c26daa
    """
    Calculate total length of a curve.
    :param cx: coordinates along the curve.
    :param cd1: d1 derivatives.
    :param loop: True if curve loops back to first point, False if not.
    :return: Length
    """
    totalLength = 0.0
    elementsCount = len(cx)
    if not loop:
        elementsCount -= 1
    for e in range(elementsCount):
        ep = e + 1
        if loop and (ep == elementsCount):
            ep = 0
        arcLength = getCubicHermiteArcLength(cx[e], cd1[e], cx[ep], cd1[ep])
        totalLength += arcLength
    return totalLength

def getCubicHermiteCurvesLengthLoop(cx, cd1):
    """
    Calculate total length of a loop curve, which repeats back to first point.
    :param cx: coordinates along the curve.
    :param cd1: d1 derivatives.
    :return: Length
    """
    totalLength = 0.0
    elementsCount = len(cx)
    for e in range(elementsCount):
        ep = e - elementsCount + 1
        arcLength = getCubicHermiteArcLength(cx[e], cd1[e], cx[ep], cd1[ep])
        totalLength += arcLength
    return totalLength


def getCubicHermiteCurvature(v1, d1, v2, d2, radialVector, xi):
    """
    :param v1, v2: Values at xi = 0.0 and xi = 1.0, respectively.
    :param d1, d2: Derivatives w.r.t. xi at xi = 0.0 and xi = 1.0, respectively.
    :param radialVector: Radial direction, assumed unit normal to curve tangent at point.
    :param xi: Position in curve, nominally in [0.0, 1.0].
    :return: Scalar curvature (1/R) of the 1-D cubic Hermite curve.
    """
    tangent = interpolateCubicHermiteDerivative(v1, d1, v2, d2, xi)
    dTangent = interpolateCubicHermiteSecondDerivative(v1, d1, v2, d2, xi)
<<<<<<< HEAD
    # tangentVector = normalize(tangent)
    # tangentCurvature = dotproduct(dTangent, tangentVector)
    radialCurvature = dot(dTangent, radialVector)
    magTangent = magnitude(tangent)
    curvature = radialCurvature / (magTangent * magTangent)
=======
    #tangentVector = vector.normalise(tangent)
    #tangentCurvature = vector.dotproduct(dTangent, tangentVector)
    radialCurvature = vector.dotproduct(dTangent, radialVector)
    magTangent = magnitude(tangent)
    curvature = radialCurvature/(magTangent*magTangent)
>>>>>>> 54c26daa

    return curvature


def getCubicHermiteCurvatureSimple(v1, d1, v2, d2, xi):
    """
    :param v1, v2: Values at xi = 0.0 and xi = 1.0, respectively.
    :param d1, d2: Derivatives w.r.t. xi at xi = 0.0 and xi = 1.0, respectively.
    :param xi: Position in curve, nominally in [0.0, 1.0].
    :return: Scalar curvature (1/R) of the 1-D cubic Hermite curve, tangent, dTangent
    """
    tangent = interpolateCubicHermiteDerivative(v1, d1, v2, d2, xi)
<<<<<<< HEAD
    dTangent = interpolateCubicHermiteSecondDerivative(v1, d1, v2, d2, xi)
    cp = cross(tangent, dTangent)
    curvature = magnitude(cp) / (magnitude(tangent) * magnitude(tangent) * magnitude(tangent))

    return curvature
=======
    mag_tangent = magnitude(tangent)
    if mag_tangent > 0.0:
        dTangent = interpolateCubicHermiteSecondDerivative(v1, d1, v2, d2, xi)
        cp = vector.crossproduct3(tangent, dTangent)
        curvature = magnitude(cp) / (mag_tangent * mag_tangent * mag_tangent)
    else:
        curvature = 0.0
        dTangent = [0.0, 0.0, 0.0]
    return curvature, tangent, dTangent
>>>>>>> 54c26daa


def interpolateHermiteLagrange(v1, d1, v2, xi):
    """
    Get value at xi for quadratic Hermite-Lagrange interpolation from v1, d1 to v2.
    :return: List of values at xi.
    """
    f1 = 1 - xi * xi
    f2 = xi - xi * xi
    f3 = xi * xi
    return [(v1[c] * f1 + d1[c] * f2 + v2[c] * f3) for c in range(len(v1))]


def interpolateHermiteLagrangeDerivative(v1, d1, v2, xi):
    """
    Get derivative at xi for quadratic Hermite-Lagrange interpolation from v1, d1 to v2.
    :return: List of derivatives w.r.t. xi at xi.
    """
    df1 = -2.0 * xi
    df2 = 1 - 2.0 * xi
    df3 = 2.0 * xi
    return [(v1[c] * df1 + d1[c] * df2 + v2[c] * df3) for c in range(len(v1))]


def interpolateLagrangeHermite(v1, v2, d2, xi):
    """
    Get value at xi for quadratic Lagrange-Hermite interpolation from v1 to v2, d2.
    :return: List of values at xi.
    """
<<<<<<< HEAD
    f1 = 1 - 2.0 * xi + xi * xi
    f2 = 2.0 * xi - xi * xi
    f3 = -xi + xi * xi
    return [(v1[c] * f1 + d1[c] * f2 + v2[c] * f3) for c in range(len(v1))]

=======
    f1 = 1 - 2.0*xi + xi*xi
    f2 = 2.0*xi - xi*xi
    f3 = -xi + xi*xi
    return [ (v1[c]*f1 + v2[c]*f2 + d2[c]*f3) for c in range(len(v1)) ]
>>>>>>> 54c26daa

def interpolateLagrangeHermiteDerivative(v1, v2, d2, xi):
    """
    Get derivative at xi for quadratic Lagrange-Hermite interpolation to from v1 to v2, d2.
    :return: List of derivatives w.r.t. xi at xi.
    """
    df1 = -2.0 + 2.0 * xi
    df2 = 2.0 - 2.0 * xi
    df3 = -1.0 + 2.0 * xi
    return [(v1[c] * df1 + v2[c] * df2 + d2[c] * df3) for c in range(len(v1))]


def getNearestPointIndex(nx, x):
    """
    :return: index of point in nx at shortest distance from x.
    """
    pointCount = len(nx)
    assert pointCount > 0
    components = len(x)
    minDistance = math.sqrt(sum(((nx[0][c] - x[c]) * (nx[0][c] - x[c])) for c in range(components)))
    index = 0
    for n in range(1, pointCount):
        distance = math.sqrt(sum(((nx[n][c] - x[c]) * (nx[n][c] - x[c])) for c in range(components)))
        if distance < minDistance:
            minDistance = distance
            index = n
    return index

<<<<<<< HEAD

def projectHermiteCurvesThroughWall(nx, nd1, nd2, n, wallThickness, loop=False):
    '''
=======
def projectHermiteCurvesThroughWall(nx, nd1, nd2, n, wallThickness, loop=False):
    """
>>>>>>> 54c26daa
    From Hermite curve nx, nd1 with cross direction nd2, project normal to wall
    by wall thickness to get coordinates, d1 affected by curvature etc.
    Assumes 3 components.
    :param n: Index into nx, nd1, nd2 of where to project.
    :param wallThickness: Use positive from in to out, negative from outside to in.
    :param loop: True if curve loops back to first point, False if not.
    :return: x, d1, d2, d3
    """
    maxPointIndex = len(nx) - 1
    assert (0 <= n <= maxPointIndex), 'projectHermiteCurvesThroughWall.  Invalid index'
    unitNormal = normalize(cross(nd1[n], nd2[n]))
    x = [(nx[n][c] + wallThickness * unitNormal[c]) for c in range(3)]
    # calculate inner d1 from curvature around
    curvature = 0.0
    count = 0
    if loop or (n > 0) and (nx[n - 1]):
        curvature += getCubicHermiteCurvature(nx[n - 1], nd1[n - 1], nx[n], nd1[n], unitNormal, 1.0)
        count += 1
    if loop or (n < maxPointIndex) and (nx[n - maxPointIndex]):
        curvature += getCubicHermiteCurvature(nx[n], nd1[n], nx[n - maxPointIndex], nd1[n - maxPointIndex], unitNormal,
                                              0.0)
        count += 1
    curvature /= count
    factor = 1.0 - curvature * wallThickness
    d1 = [factor * c for c in nd1[n]]
    d2 = copy.deepcopy(nd2[n])  # magnitude can't be determined here
    d3 = set_magnitude(unitNormal, math.fabs(wallThickness))
    return x, d1, d2, d3


def sampleCubicHermiteCurves(nx, nd1, elementsCountOut,
                             addLengthStart=0.0, addLengthEnd=0.0,
                             lengthFractionStart=1.0, lengthFractionEnd=1.0,
                             elementLengthStartEndRatio=1.0, arcLengthDerivatives=False):
    """
    Get systematically spaced points and derivatives over cubic Hermite interpolated
    curves with nodes nx and derivatives nd1. The first element uses the first two nodes.
    :param nx: Coordinates of nodes along curves.
    :param nd1: Derivatives of nodes along curves.
    :param addLengthStart, addLengthEnd: Extra length to add to start and end elements.
    :param lengthFractionStart, lengthFractionEnd: Fraction of mid element length for
        start and end elements. Can use in addition to AddLengths: If LengthFraction
        is 0.5 and AddLength is derivative/2.0 can blend into known derivative at start
        or end.
    :param elementLengthStartEndRatio: Start/end element length ratio, with lengths
        smoothly varying in between. Requires at least 2 elements. Applied in proportion
        to lengthFractionStart, lengthFractionEnd.
    :param arcLengthDerivatives: If True each cubic section is rescaled to arc length.
    If False (default), derivatives and distances are used as supplied.
    :return: px[], pd1[], pe[], pxi[], psf[], where pe[] and pxi[] are lists of element indices and
    and xi locations in the 'in' elements to pass to partner interpolateSample functions. psf[] is
    a list of scale factors for converting derivatives from old to new xi coordinates: dxi(old)/dxi(new).
    """
    elementsCountIn = len(nx) - 1
    assert (elementsCountIn > 0) and (len(nd1) == (elementsCountIn + 1)) and \
           (elementsCountOut > 0), 'sampleCubicHermiteCurves.  Invalid arguments'
    lengths = [0.0]
    nd1a = []
    nd1b = []
    length = 0.0
    for e in range(elementsCountIn):
        if arcLengthDerivatives:
            arcLength = computeCubicHermiteArcLength(nx[e], nd1[e], nx[e + 1], nd1[e + 1], rescaleDerivatives=True)
            nd1a.append(set_magnitude(nd1[e], arcLength))
            nd1b.append(set_magnitude(nd1[e + 1], arcLength))
        else:
            arcLength = getCubicHermiteArcLength(nx[e], nd1[e], nx[e + 1], nd1[e + 1])
        length += arcLength
        lengths.append(length)
    proportionEnd = 2.0 / (elementLengthStartEndRatio + 1)
    proportionStart = elementLengthStartEndRatio * proportionEnd
    if elementsCountOut == 1:
        elementLengthMid = length
    else:
        elementLengthMid = (length - addLengthStart - addLengthEnd) / \
                           (
                                       elementsCountOut - 2.0 + proportionStart * lengthFractionStart + proportionEnd * lengthFractionEnd)
    elementLengthProportionStart = proportionStart * lengthFractionStart * elementLengthMid
    elementLengthProportionEnd = proportionEnd * lengthFractionEnd * elementLengthMid
    # get smoothly varying element lengths, not accounting for start and end
    if (elementsCountOut == 1) or (elementLengthStartEndRatio == 1.0):
        elementLengths = [elementLengthMid] * elementsCountOut
    else:
        elementLengths = []
        for eOut in range(elementsCountOut):
            xi = eOut / (elementsCountOut - 1)
            elementLengths.append(((1.0 - xi) * proportionStart + xi * proportionEnd) * elementLengthMid)
    # get middle derivative magnitudes
    nodeDerivativeMagnitudes = [None] * (elementsCountOut + 1)  # start and end determined below
    for n in range(1, elementsCountOut):
        nodeDerivativeMagnitudes[n] = 0.5 * (elementLengths[n - 1] + elementLengths[n])
    # fix end lengths:
    elementLengths[0] = addLengthStart + elementLengthProportionStart
    elementLengths[-1] = addLengthEnd + elementLengthProportionEnd
    # print('\nsampleCubicHermiteCurves:')
    # print('  elementLengths', elementLengths, 'addLengthStart', addLengthStart, 'addLengthEnd', addLengthEnd)
    # print('  sum lengths', sum(elementLengths), 'vs. length', length, 'diff', sum(elementLengths) - length)
    # set end derivatives:
    if elementsCountOut == 1:
        nodeDerivativeMagnitudes[0] = nodeDerivativeMagnitudes[1] = elementLengths[0]
    else:
        nodeDerivativeMagnitudes[0] = elementLengths[0] * 2.0 - nodeDerivativeMagnitudes[1]
        nodeDerivativeMagnitudes[-1] = elementLengths[-1] * 2.0 - nodeDerivativeMagnitudes[-2]

    px = []
    pd1 = []
    pe = []
    pxi = []
    psf = []
    distance = 0.0
    e = 0
    for eOut in range(elementsCountOut):
        while e < elementsCountIn:
            if distance < lengths[e + 1]:
                partDistance = distance - lengths[e]
                if arcLengthDerivatives:
                    xi = partDistance / (lengths[e + 1] - lengths[e])
                    x = interpolateCubicHermite(nx[e], nd1a[e], nx[e + 1], nd1b[e], xi)
                    d1 = interpolateCubicHermiteDerivative(nx[e], nd1a[e], nx[e + 1], nd1b[e], xi)
                else:
                    x, d1, _eIn, xi = getCubicHermiteCurvesPointAtArcDistance(nx[e:e + 2], nd1[e:e + 2], partDistance)
<<<<<<< HEAD
                sf = nodeDerivativeMagnitudes[eOut] / magnitude(d1)
=======
                sf = nodeDerivativeMagnitudes[eOut]/magnitude(d1)
>>>>>>> 54c26daa
                px.append(x)
                pd1.append([sf * d for d in d1])
                pe.append(e)
                pxi.append(xi)
                psf.append(sf)
                break
            e += 1
        distance += elementLengths[eOut]
    e = elementsCountIn
    eOut = elementsCountOut
    xi = 1.0
    d1 = nd1[e]
<<<<<<< HEAD
    sf = nodeDerivativeMagnitudes[eOut] / magnitude(d1)
=======
    sf = nodeDerivativeMagnitudes[eOut]/magnitude(d1)
>>>>>>> 54c26daa
    px.append(nx[e])
    pd1.append([sf * d for d in d1])
    pe.append(e - 1)
    pxi.append(xi)
    psf.append(sf)
    return px, pd1, pe, pxi, psf


def sampleCubicHermiteCurvesSmooth(nx, nd1, elementsCountOut,
<<<<<<< HEAD
                                   derivativeMagnitudeStart=None, derivativeMagnitudeEnd=None):
=======
        derivativeMagnitudeStart=None, derivativeMagnitudeEnd=None,
        startLocation=None, endLocation=None):
>>>>>>> 54c26daa
    """
    Get smoothly spaced points and derivatives over cubic Hermite interpolated
    curves with nodes nx and derivatives nd1. The first element uses the first two nodes.
    Gives smooth variation of element size to fit the supplied start and end derivative
    magnitudes.
    :param nx: Coordinates of nodes along curves.
    :param nd1: Derivatives of nodes along curves.
    :param derivativeMagnitudeStart, derivativeMagnitudeEnd: Optional magnitudes of start and end
    derivatives appropriate for elementsCountOut. If unspecified these are calculated from the other
    end or set to be equal for even spaced elements. 0.0 is a valid derivative magnitude.
    :param startLocation: Optional tuple of 'in' (element, xi) to start curve at.
    :param endLocation: Optional tuple of 'out' (element, xi) to end curve at.
    :return: px[], pd1[], pe[], pxi[], psf[], where pe[] and pxi[] are lists of element indices and
    xi locations in the 'in' elements to pass to partner interpolateSample functions. psf[] is
    a list of scale factors for converting derivatives from old to new xi coordinates: dxi(old)/dxi(new).
    """
    elementsCountIn = len(nx) - 1
    assert (elementsCountIn > 0) and (len(nd1) == (elementsCountIn + 1)) and (elementsCountOut > 0), \
<<<<<<< HEAD
        'sampleCubicHermiteCurvesSmooth.  Invalid arguments'
    lengths = [0.0]
=======
        "sampleCubicHermiteCurvesSmooth.  Invalid arguments"
    lengthToNodeIn = [0.0]
>>>>>>> 54c26daa
    length = 0.0
    for e in range(elementsCountIn):
        length += getCubicHermiteArcLength(nx[e], nd1[e], nx[e + 1], nd1[e + 1])
        lengthToNodeIn.append(length)
    startDistance = 0.0
    if startLocation:
        e = startLocation[0]
        startDistance = lengthToNodeIn[e] + \
            getCubicHermiteArcLengthToXi(nx[e], nd1[e], nx[e + 1], nd1[e + 1], startLocation[1])
        length -= startDistance
    if endLocation:
        e = endLocation[0]
        endDistance = lengthToNodeIn[-1] - lengthToNodeIn[e] - \
            getCubicHermiteArcLengthToXi(nx[e], nd1[e], nx[e + 1], nd1[e + 1], endLocation[1])
        length -= endDistance
    hasStartDerivative = derivativeMagnitudeStart is not None
    hasEndDerivative = derivativeMagnitudeEnd is not None
    if hasStartDerivative and hasEndDerivative:
        pass
<<<<<<< HEAD
    elif derivativeMagnitudeEnd:
        derivativeMagnitudeStart = (2.0 * length - elementsCountOut * derivativeMagnitudeEnd) / elementsCountOut
    elif derivativeMagnitudeStart:
=======
    elif hasEndDerivative:
        derivativeMagnitudeStart = (2.0 * length - elementsCountOut * derivativeMagnitudeEnd) / elementsCountOut
    elif hasStartDerivative:
>>>>>>> 54c26daa
        derivativeMagnitudeEnd = (2.0 * length - elementsCountOut * derivativeMagnitudeStart) / elementsCountOut
    else:
        derivativeMagnitudeStart = derivativeMagnitudeEnd = length / elementsCountOut
    # sample over length to get distances to elements boundaries
<<<<<<< HEAD
    x1 = 0.0
    d1 = derivativeMagnitudeStart * elementsCountOut
    x2 = length
    d2 = derivativeMagnitudeEnd * elementsCountOut
    nodeDistances = []
    nodeDerivativeMagnitudes = []
    for n in range(elementsCountOut + 1):
=======
    x1 = startDistance
    d1 = derivativeMagnitudeStart * elementsCountOut
    x2 = startDistance + length
    d2 = derivativeMagnitudeEnd * elementsCountOut
    nodeDistances = []
    nodeDerivativeMagnitudes = []
    nodesCountOut = elementsCountOut + 1
    for n in range(nodesCountOut):
>>>>>>> 54c26daa
        xi = n / elementsCountOut
        f1, f2, f3, f4 = getCubicHermiteBasis(xi)
        distance = f1 * x1 + f2 * d1 + f3 * x2 + f4 * d2
        nodeDistances.append(distance)
        f1, f2, f3, f4 = getCubicHermiteBasisDerivatives(xi)
<<<<<<< HEAD
        derivative = f1 * x1 + f2 * d1 + f3 * x2 + f4 * d2
        nodeDerivativeMagnitudes.append(derivative / elementsCountOut)
    # print('nodeDerivativeMagnitudesIn ', [ magnitude(d1) for d1 in nd1 ])
    # print('nodeDerivativeMagnitudesOut', nodeDerivativeMagnitudes)
=======
        derivative = f1*x1 + f2*d1 + f3*x2 + f4*d2
        nodeDerivativeMagnitudes.append(derivative/elementsCountOut)
>>>>>>> 54c26daa
    px = []
    pd1 = []
    pe = []
    pxi = []
    psf = []
    e = 0
<<<<<<< HEAD
    for eOut in range(elementsCountOut):
        distance = nodeDistances[eOut]
        while e < elementsCountIn:
            if distance < lengths[e + 1]:
                partDistance = distance - lengths[e]
                x, d1, _, xi = getCubicHermiteCurvesPointAtArcDistance(nx[e:e + 2], nd1[e:e + 2], partDistance)
                sf = nodeDerivativeMagnitudes[eOut] / magnitude(d1)
                px.append(x)
                pd1.append([sf * d for d in d1])
                pe.append(e)
                pxi.append(xi)
                psf.append(sf)
                break
            e += 1
    e = elementsCountIn
    eOut = elementsCountOut
    xi = 1.0
    d1 = nd1[e]
    sf = nodeDerivativeMagnitudes[eOut] / magnitude(d1)
    px.append(nx[e])
    pd1.append([sf * d for d in d1])
    pe.append(e - 1)
    pxi.append(xi)
    psf.append(sf)
=======
    lastElementIn = elementsCountIn - 1
    for nOut in range(nodesCountOut):
        distance = nodeDistances[nOut]
        while (e < lastElementIn) and (distance >= lengthToNodeIn[e + 1]):
            e += 1
        partDistance = distance - lengthToNodeIn[e]
        x, d1, _, xi = getCubicHermiteCurvesPointAtArcDistance(nx[e:e + 2], nd1[e:e + 2], partDistance)
        sf = nodeDerivativeMagnitudes[nOut] / magnitude(d1)
        px.append(x)
        pd1.append([sf * d for d in d1])
        pe.append(e)
        pxi.append(xi)
        psf.append(sf)
>>>>>>> 54c26daa
    return px, pd1, pe, pxi, psf


def interpolateSampleCubicHermite(v, d, pe, pxi, psf):
    """
    Partner function to sampleCubicHermiteCurves for interpolating additional variables with
    cubic Hermite basis, at the element indexes, xi coordinates and xi scaling returned from that function.
    Note: this does not work for sampleCubicHermiteCurves with arcLengthDerivatives = False.
    :param v, d: List of values and derivatives to interpolate, either scalar or sequence-of-scalar.
    len(v) == len(d) == number of elements in + 1.
    :param pe, pxi: List if integer element indexes and real xi coordinates giving sample positions into v to
    interpolate linearly. len(pe) == len(pxi) == number of values out.
    Indexes in pe start at 0, and are not checked; sampleCubicHermiteCurves() guarantees these are valid for
    the number of elements passed to it.
    :param psf: List of scale factors dxi(old)/dxi(new). Length same as pe, pxi. Used to convert derivatives
    from old to new xi spacing.
    :return: List of interpolated values, list of interpolated derivatives; scalar or vector as for v, d.
    """
    assert (len(v) > 1) and (len(d) == len(v)), 'interpolateSampleCubicHermite. Invalid values v, d'
    valuesCountOut = len(pe)
    assert (valuesCountOut > 0) and (len(pxi) == valuesCountOut), 'interpolateSampleCubicHermite. Invalid element, xi'
    vOut = []
    dOut = []
    if isinstance(v[0], Sequence):
        for n in range(valuesCountOut):
            e = pe[n]
            v1 = v[e]
            d1 = d[e]
            v2 = v[e + 1]
            d2 = d[e + 1]
            vOut.append(interpolateCubicHermite(v1, d1, v2, d2, pxi[n]))
            dOut.append([psf[n] * d for d in interpolateCubicHermiteDerivative(v1, d1, v2, d2, pxi[n])])
    else:
        for n in range(valuesCountOut):
            e = pe[n]
            v1 = [v[e]]
            d1 = [d[e]]
            v2 = [v[e + 1]]
            d2 = [d[e + 1]]
            vOut.append(interpolateCubicHermite(v1, d1, v2, d2, pxi[n])[0])
            dOut.append(psf[n] * interpolateCubicHermiteDerivative(v1, d1, v2, d2, pxi[n])[0])
    return vOut, dOut


def interpolateSampleLinear(v, pe, pxi):
    """
<<<<<<< HEAD
    Partner function to sampleCubicHermiteCurves for linearly interpolating additional variables based on the
=======
    Partner function to sampleCubicHermiteCurves for linearly interpolating additional variables based on the 
>>>>>>> 54c26daa
    element indexes and element xi coordinates returned from that function.
    :param v: List of scalar values or sequence-of-values to interpolate. len(v) == number of elements in + 1.
    :param pe, pxi: List if integer element indexes and real xi coordinates giving sample positions into v to
    interpolate linearly. len(pe) == len(pxi) == number of values out.
    Indexes in pe start at 0, and are not checked; sampleCubicHermiteCurves() guarantees these are valid for
    the number of elements passed to it.
    :return: List of interpolated values, scalar or vector as for v.
    """
    assert len(v) > 1, 'interpolateSampleLinear. Invalid values v: not enough data'
    valuesCountOut = len(pe)
    assert (valuesCountOut > 0) and (len(pxi) == valuesCountOut), 'interpolateSampleLinear. Invalid element, xi'
    vOut = []
    if isinstance(v[0], Sequence):
        vLen = len(v[0])
        for n in range(valuesCountOut):
            wp = pxi[n]
            wm = 1.0 - wp
            vp = v[pe[n] + 1]
            vm = v[pe[n]]
            vOut.append([(wm * vm[c] + wp * vp[c]) for c in range(vLen)])
    else:
        for n in range(valuesCountOut):
            wp = pxi[n]
            wm = 1.0 - wp
            vOut.append(wm * v[pe[n]] + wp * v[pe[n] + 1])
    return vOut


<<<<<<< HEAD
def sampleCubicElementLengths(length, elementsCount, startDerivative=None, endDerivative=None):
    '''
=======
def sampleCubicElementLengths(length, elementsCount, startDerivative = None, endDerivative = None):
    """
>>>>>>> 54c26daa
    Get lengths of elements gradually changing over length, satisfying the start and end derivatives.
    :param startDerivative, endDerivative: Magnitudes of end derivatives to use with elementsCount,
    or None to choose a natural size.
    :return: List of elementsCount element lengths
    """
    assert (elementsCount > 0), 'interpolation sampleCubicElementLengths:  Invalid number of elements'
    x1 = 0.0
    x2 = length
    d1 = startDerivative * elementsCount if startDerivative else None
    d2 = endDerivative * elementsCount if endDerivative else None
    if not (d1 and d2):
        d1 = d2 = length
    elif not d2:
        d2 = 2.0 * length - d1
    elif not d1:
        d1 = 2.0 * length - d2
    elementLengths = []
    lastx = 0.0
    for n in range(1, elementsCount + 1):
        xi = n / elementsCount
        f1, f2, f3, f4 = getCubicHermiteBasis(xi)
        x = f1 * x1 + f2 * d1 + f3 * x2 + f4 * d2
        elementLengths.append(x - lastx)
        lastx = x
    return elementLengths


def getCubicHermiteCurvesPointAtArcDistance(nx, nd, arcDistance):
    """
    Get the coordinates, derivatives at distance along cubic Hermite curves.
    Supplied derivatives are used i.e. not rescaled to arc length.
    Note this is approximate.
    :param nx: Coordinates of nodes along curves.
    :param nd: Derivatives of nodes along curves.
    :param distance: Distance along curves.
    :return: coordinates, derivatives, element index, xi; clamped to first or last nx if distance is beyond curves
    """
    elementsCount = len(nx) - 1
    assert elementsCount > 0, 'getCubicHermiteCurvesPointAtArcDistance.  Invalid number of points'
    if arcDistance < 0.0:
        return nx[0], nd[0], 0, 0.0
    length = 0.0
    xiDelta = 1.0E-6
    xiTol = 1.0E-6
    # print('elementsCount',elementsCount,'arcDistance',arcDistance)
    for e in range(elementsCount):
        partDistance = arcDistance - length
        v1 = nx[e]
        d1 = nd[e]
        v2 = nx[e + 1]
        d2 = nd[e + 1]
        arcLength = getCubicHermiteArcLength(v1, d1, v2, d2)
        # print('e',e,'partDistance',partDistance,'arcLength',arcLength)
        if partDistance <= arcLength:
            xiLast = 100.0
            xi = partDistance / arcLength
            dxiLimit = 0.1
            for iter in range(100):
                xiLast = xi
                dist = getCubicHermiteArcLengthToXi(v1, d1, v2, d2, xi)
                distp = getCubicHermiteArcLengthToXi(v1, d1, v2, d2, xi + xiDelta)
                distm = getCubicHermiteArcLengthToXi(v1, d1, v2, d2, xi - xiDelta)
                if (xi - xiDelta) < 0.0:
                    distm = -distm
                dxi_ddist = 2.0 * xiDelta / (distp - distm)
                dxi = dxi_ddist * (partDistance - dist)
                # print('iter',iter,'xi',xi,'--> dist',dist,'dxi',dxi,'dxiLimit',dxiLimit)
                if dxi > dxiLimit:
                    dxi = dxiLimit
                elif dxi < -dxiLimit:
                    dxi = -dxiLimit
                xi += dxi
                if math.fabs(xi - xiLast) <= xiTol:
                    # print('converged xi',xi)
                    return interpolateCubicHermite(v1, d1, v2, d2, xi), interpolateCubicHermiteDerivative(v1, d1, v2,
                                                                                                          d2, xi), e, xi
                if iter in [4, 10, 25, 62]:
                    dxiLimit *= 0.5
            print('getCubicHermiteCurvesPointAtArcDistance Max iters reached:', iter, ': e', e, ', xi', xi,
                  ', closeness', math.fabs(dist - partDistance))
            return v2, d2, e, xi
        length += arcLength
    return nx[-1], nd[-1], elementsCount - 1, 1.0


class DerivativeScalingMode(Enum):
    ARITHMETIC_MEAN = 1  # derivative is half of sum of arclengths on either side
    HARMONIC_MEAN = 2  # derivative is reciprocal of arithmetic mean of reciprocals of arclengths = arc lengths weighted by proportion from other side


def smoothCubicHermiteDerivativesLine(nx, nd1,
                                      fixAllDirections=False,
                                      fixStartDerivative=False, fixEndDerivative=False,
                                      fixStartDirection=False, fixEndDirection=False,
                                      magnitudeScalingMode=DerivativeScalingMode.ARITHMETIC_MEAN, instrument=False):
    """
    Modifies derivatives nd1 to be smoothly varying and near arc length.
    Values are treated as being in a line.
    Assumes initial derivatives are zero or reasonable.
    Where directions are smoothed the weighted/harmonic mean is used.
    :param nx: List of coordinates of nodes along curves.
    :param nd1: List of derivatives of nodes along curves.
    :param fixAllDirections: Set to True to only smooth magnitudes, otherwise both direction and magnitude are adjusted.
    :param fixStartDerivative, fixEndDerivative: Set to True to fix derivative direction and magnitude at respective end.
    :param fixStartDirection, fixEndDirection: Set to True to fix direction at respective end.
    Redundant if fixAllDirections or respective fixStart/EndDerivative is True.
    :param magnitudeScalingMode: A value from enum DerivativeScalingMode specifying
    expression used to get derivative magnitude from adjacent arc lengths.
    :return: Modified nd1
    """
    nodesCount = len(nx)
    elementsCount = nodesCount - 1
    assert elementsCount > 0, 'smoothCubicHermiteDerivativesLine.  Too few nodes/elements'
    assert len(nd1) == nodesCount, 'smoothCubicHermiteDerivativesLine.  Mismatched number of derivatives'
    arithmeticMeanMagnitude = magnitudeScalingMode is DerivativeScalingMode.ARITHMETIC_MEAN
    assert arithmeticMeanMagnitude or (magnitudeScalingMode is DerivativeScalingMode.HARMONIC_MEAN), \
        'smoothCubicHermiteDerivativesLine. Invalid magnitude scaling mode'
    md1 = copy.copy(nd1)
    componentsCount = len(nx[0])
    componentRange = range(componentsCount)
    if elementsCount == 1:
        # special cases for one element
        if not (fixStartDerivative or fixEndDerivative or fixStartDirection or fixEndDirection or fixAllDirections):
            # straight line
            delta = [(nx[1][c] - nx[0][c]) for c in componentRange]
            return [delta, copy.deepcopy(delta)]
        if fixAllDirections or (fixStartDirection and fixEndDirection):
            # fixed directions, equal magnitude
            arcLength = computeCubicHermiteArcLength(nx[0], nd1[0], nx[1], nd1[1], rescaleDerivatives=True)
            return [set_magnitude(nd1[0], arcLength), set_magnitude(nd1[1], arcLength)]
    tol = 1.0E-6
    if instrument:
        print('iter 0', md1)
    for iter in range(100):
        lastmd1 = copy.copy(md1)
        arcLengths = [getCubicHermiteArcLength(nx[e], md1[e], nx[e + 1], md1[e + 1]) for e in range(elementsCount)]
        # start
        if not fixStartDerivative:
            if fixAllDirections or fixStartDirection:
<<<<<<< HEAD
                mag = 2.0 * arcLengths[0] - magnitude(lastmd1[1])
                md1[0] = set_magnitude(nd1[0], mag) if (mag > 0.0) else [0.0, 0.0, 0.0]
=======
                mag = 2.0*arcLengths[0] - magnitude(lastmd1[1])
                md1[0] = vector.setMagnitude(nd1[0], mag) if (mag > 0.0) else [ 0.0, 0.0, 0.0 ]
>>>>>>> 54c26daa
            else:
                md1[0] = interpolateLagrangeHermiteDerivative(nx[0], nx[1], lastmd1[1], 0.0)
        # middle
        for n in range(1, nodesCount - 1):
            nm = n - 1
            if not fixAllDirections:
                # get mean of directions from point n to points (n - 1) and (n + 1)
                np = n + 1
                dirm = [(nx[n][c] - nx[nm][c]) for c in componentRange]
                dirp = [(nx[np][c] - nx[n][c]) for c in componentRange]
                # mean weighted by fraction towards that end, equivalent to harmonic mean
                arcLengthmp = arcLengths[nm] + arcLengths[n]
                wm = arcLengths[n] / arcLengthmp
                wp = arcLengths[nm] / arcLengthmp
                md1[n] = [(wm * dirm[c] + wp * dirp[c]) for c in componentRange]
            if arithmeticMeanMagnitude:
                mag = 0.5 * (arcLengths[nm] + arcLengths[n])
            else:  # harmonicMeanMagnitude
                mag = 2.0 / (1.0 / arcLengths[nm] + 1.0 / arcLengths[n])
            md1[n] = set_magnitude(md1[n], mag)
        # end
        if not fixEndDerivative:
            if fixAllDirections or fixEndDirection:
<<<<<<< HEAD
                mag = 2.0 * arcLengths[-1] - magnitude(lastmd1[-2])
                md1[-1] = set_magnitude(nd1[-1], mag) if (mag > 0.0) else [0.0, 0.0, 0.0]
=======
                mag = 2.0*arcLengths[-1] - magnitude(lastmd1[-2])
                md1[-1] = vector.setMagnitude(nd1[-1], mag) if (mag > 0.0) else [ 0.0, 0.0, 0.0 ]
>>>>>>> 54c26daa
            else:
                md1[-1] = interpolateHermiteLagrangeDerivative(nx[-2], lastmd1[-2], nx[-1], 1.0)
        if instrument:
            print('iter', iter + 1, md1)
        dtol = tol * sum(arcLengths) / len(arcLengths)
        for n in range(nodesCount):
            for c in componentRange:
                if math.fabs(md1[n][c] - lastmd1[n][c]) > dtol:
                    break
            else:
                continue
            break
        else:
            if instrument:
                print('smoothCubicHermiteDerivativesLine converged after iter:', iter + 1)
            return md1

    cmax = 0.0
    for n in range(nodesCount):
        for c in componentRange:
            cmax = max(cmax, math.fabs(md1[n][c] - lastmd1[n][c]))
    closeness = cmax / dtol
    print('smoothCubicHermiteDerivativesLine max iters reached:', iter + 1, ', cmax = ', round(closeness, 2),
          'x tolerance')
    return md1


<<<<<<< HEAD
def smoothCubicHermiteCrossDerivativesLine(nx, nd1, nd2, nd12,
                                           fixStartDerivative=False, fixEndDerivative=False, instrument=False):
=======
def computeCubicHermiteSideCrossDerivatives(ax, ad1, bx, bd1, asd_list, bsd_list,
                                            ascd_fixed=None, bscd_fixed=None):
>>>>>>> 54c26daa
    """
    Compute 'side cross derivatives' which smoothly transition between side vectors at start and end of hermite
    curve, handling curvature of the curve and rotations of side vectors about its axis.
    :param ax: Coordinates at start of curve.
    :param ad1: Derivative at start of curve.
    :param bx: Coordinates at end of curve.
    :param bd1: Derivative at end of curve.
    :param asd_list: List of start side vectors e.g. [ad2, ad3].
    :param bsd_list: List of end side vectors e.g. [bd2, bd3].
    :param ascd_fixed: Optional fixed values of start side cross derivatives.
    :param bscd_fixed: Optional fixed values of end side cross derivatives.
    :return: List of side cross derivatives at start, list of side cross derivatives at end.
    """
<<<<<<< HEAD
    nodesCount = len(nx)
    elementsCount = nodesCount - 1
    assert elementsCount > 0, 'smoothCubicHermiteCrossDerivativesLine.  Too few nodes/elements'
    assert len(nd1) == nodesCount, 'smoothCubicHermiteCrossDerivativesLine.  Mismatched number of derivatives'
    md12 = copy.copy(nd12)
    componentsCount = len(nx[0])
    componentRange = range(componentsCount)
    # special case where equal derivatives at each end are sought
    if (elementsCount == 1) and not (fixStartDerivative or fixEndDerivative):
        delta = [(nd2[1][c] - nd2[0][c]) for c in componentRange]
        return [delta, copy.deepcopy(delta)]
    tol = 1.0E-6
    arcLengths = [getCubicHermiteArcLength(nx[e], nd1[e], nx[e + 1], nd1[e + 1]) for e in range(elementsCount)]
    dtol = tol * sum(magnitude(d) for d in nd2)
    if instrument:
        print('iter 0', md12)
    for iter in range(100):
        lastmd12 = copy.copy(md12)
        # start
        if not fixStartDerivative:
            md12[0] = interpolateLagrangeHermiteDerivative(nd2[0], nd2[1], lastmd12[1], 0.0)
        # middle
        for n in range(1, nodesCount - 1):
            nm = n - 1
            # get mean of directions from point n to points (n - 1) and (n + 1)
            np = n + 1
            dirm = [(nd2[n][c] - nd2[nm][c]) for c in componentRange]
            dirp = [(nd2[np][c] - nd2[n][c]) for c in componentRange]
            # mean weighted by fraction towards that end, equivalent to harmonic mean
            arcLengthmp = arcLengths[nm] + arcLengths[n]
            wm = arcLengths[n] / arcLengthmp
            wp = arcLengths[nm] / arcLengthmp
            md12[n] = [(wm * dirm[c] + wp * dirp[c]) for c in componentRange]
        # end
        if not fixEndDerivative:
            md12[-1] = interpolateHermiteLagrangeDerivative(nd2[-2], lastmd12[-2], nd2[-1], 1.0)
        if instrument:
            print('iter', iter + 1, md12)
        for n in range(nodesCount):
            for c in componentRange:
                if math.fabs(md12[n][c] - lastmd12[n][c]) > dtol:
                    break
            else:
                continue
            break
=======
    sideVectorCount = len(asd_list)
    assert len(bsd_list) == sideVectorCount
    assert not (ascd_fixed and bscd_fixed)
    aTangent = normalize(ad1)
    bTangent = normalize(bd1)
    # get hermite basis functions at xi = 1/3, 2/3
    aaXi = 1.0 / 3.0
    bbXi = 2.0 / 3.0
    aaPhi1, aaPhi2, aaPhi3, aaPhi4 = getCubicHermiteBasis(aaXi)
    bbPhi1, bbPhi2, bbPhi3, bbPhi4 = getCubicHermiteBasis(bbXi)
    aaTangent = normalize(interpolateCubicHermiteDerivative(ax, ad1, bx, bd1, aaXi))
    bbTangent = normalize(interpolateCubicHermiteDerivative(ax, ad1, bx, bd1, bbXi))
    ascd_list = []
    bscd_list = []
    for s in range(sideVectorCount):
        asd = asd_list[s]
        bsd = bsd_list[s]
        aNormal = normalize(cross(cross(ad1, asd), ad1))
        bNormal = normalize(cross(cross(bd1, bsd), bd1))
        asdNormalComp = dot(asd, aNormal)
        bsdNormalComp = dot(bsd, bNormal)
        asdTangentComp = dot(asd, aTangent)
        bsdTangentComp = dot(bsd, bTangent)
        # initial guess of side derivatives at xi = 1/3, 2/3
        if ascd_fixed:
            # hermite-lagrange
            aasdGuess = interpolateHermiteLagrange(asd, ascd_fixed[s], bsd, aaXi)
            bbsdGuess = interpolateHermiteLagrange(asd, ascd_fixed[s], bsd, bbXi)
        elif bscd_fixed:
            # lagrange-hermite
            aasdGuess = interpolateLagrangeHermite(asd, bsd, bscd_fixed[s], aaXi)
            bbsdGuess = interpolateLagrangeHermite(asd, bsd, bscd_fixed[s], bbXi)
>>>>>>> 54c26daa
        else:
            # linear
            aasdGuess = add(mult(asd, bbXi), mult(bsd, aaXi))
            bbsdGuess = add(mult(asd, aaXi), mult(bsd, bbXi))
        aaNormal = normalize(cross(cross(aaTangent, aasdGuess), aaTangent))
        bbNormal = normalize(cross(cross(bbTangent, bbsdGuess), bbTangent))
        # make target side derivatives at xi = 1/3, 2/3
        if ascd_fixed:
            ascdNormalTangent = [dot(ascd_fixed[s], aNormal), dot(ascd_fixed[s], aTangent)]
            aaNormalComp, aaTangentComp = interpolateHermiteLagrange(
                [asdNormalComp, asdTangentComp], ascdNormalTangent, [bsdNormalComp, bsdTangentComp], aaXi)
            bbNormalComp, bbTangentComp = interpolateHermiteLagrange(
                [asdNormalComp, asdTangentComp], ascdNormalTangent, [bsdNormalComp, bsdTangentComp], bbXi)
        elif bscd_fixed:
            bscdNormalTangent = [dot(bscd_fixed[s], bNormal), dot(bscd_fixed[s], bTangent)]
            aaNormalComp, aaTangentComp = interpolateLagrangeHermite(
                [asdNormalComp, asdTangentComp], [bsdNormalComp, bsdTangentComp], bscdNormalTangent, aaXi)
            bbNormalComp, bbTangentComp = interpolateLagrangeHermite(
                [asdNormalComp, asdTangentComp], [bsdNormalComp, bsdTangentComp], bscdNormalTangent, bbXi)
        else:
            aaNormalComp = bbXi * asdNormalComp + aaXi * bsdNormalComp
            aaTangentComp = bbXi * asdTangentComp + aaXi * bsdTangentComp
            bbNormalComp = aaXi * asdNormalComp + bbXi * bsdNormalComp
            bbTangentComp = aaXi * asdTangentComp + bbXi * bsdTangentComp
        aasdTarget = add(mult(aaNormal, aaNormalComp), mult(aaTangent, aaTangentComp))
        bbsdTarget = add(mult(bbNormal, bbNormalComp), mult(bbTangent, bbTangentComp))
        # print("aasdTarget", aasdTarget, "mag", magnitude(aasdTarget))
        # print("bbsdTarget", bbsdTarget, "mag", magnitude(bbsdTarget))
        # subtract known contributions from interpolated start and end side derivatives
        # these are the fractions that the side cross derivative contributions must sum to
        aasdCross = sub(sub(aasdTarget, mult(asd, aaPhi1)), mult(bsd, aaPhi3))
        bbsdCross = sub(sub(bbsdTarget, mult(asd, bbPhi1)), mult(bsd, bbPhi3))
        betaFact = aaPhi4 / bbPhi4
        alphaFact = aaPhi2 - betaFact * bbPhi2
        ascd = []
        bscd = []
        for c in range(3):
            ascdc = (aasdCross[c] - betaFact * bbsdCross[c]) / alphaFact
            bscdc = (aasdCross[c] - aaPhi2 * ascdc) / aaPhi4
            # print("(1)", aaPhi2 * ascdc + aaPhi4 * bscdc, "=", aasdCross[c])
            # print("(2)", bbPhi2 * ascdc + bbPhi4 * bscdc, "=", bbsdCross[c])
            ascd.append(ascdc)
            bscd.append(bscdc)
        aasdCrossActual = add(mult(ascd, aaPhi2), mult(bscd, aaPhi4))
        bbsdCrossActual = add(mult(ascd, bbPhi2), mult(bscd, bbPhi4))
        # print("aasd cross", aasdCross, "actual", aasdCrossActual)
        # print("bbsd cross", bbsdCross, "actual", bbsdCrossActual)
        aasdActual = interpolateCubicHermiteDerivative(asd, ascd, bsd, bscd, aaXi)
        bbsdActual = interpolateCubicHermiteDerivative(asd, ascd, bsd, bscd, bbXi)
        # print("aasd target", aasdTarget, "actual", aasdActual)
        # print("bbsd target", bbsdTarget, "actual", bbsdActual)
        ascd_list.append(ascd)
        bscd_list.append(bscd)
    return ascd_list, bscd_list


def smoothCurveSideCrossDerivatives(nx, nd1, nsv, loop=False):
    """
    Smooth cross derivatives for rate of change of side directions of hermite curves.
    Uses arithmetic mean of side cross derivatives between elements.
    :param nx: List of coordinates of nodes along curve.
    :param nd1: List of derivatives of nodes along curve.
    :param nsv: List over S indexes of lateral direction vectors of nodes along curves.
    :param loop: True if curve loops back to first index.
    :return: List over S indexes of rate of change of nsv w.r.t. d1.
    """
    nodesCount = len(nx)
    elementsCount = nodesCount if loop else nodesCount - 1
    sideVectorCount = len(nsv)
    assert sideVectorCount > 0, 'smoothCurveSideCrossDerivatives.  No side vectors supplied'
    assert len(nsv[0]) == len(nd1) == nodesCount, 'smoothCurveSideCrossDerivatives.  Mismatched number of derivatives'
    assert elementsCount > 0, 'smoothCurveSideCrossDerivatives.  Too few elements'
    assert not loop or (elementsCount > 2), 'smoothCurveSideCrossDerivatives.  Too few elements for loop'
    dnsv = [[None] * nodesCount for s in range(sideVectorCount)]
    for e in range(elementsCount):
        nm = e
        np = e + 1
        if loop and (np == elementsCount):
            np = 0
        dnsvm, dnsvp = computeCubicHermiteSideCrossDerivatives(
            nx[nm], nd1[nm], nx[np], nd1[np],
            [nsv[s][nm] for s in range(sideVectorCount)],
            [nsv[s][np] for s in range(sideVectorCount)])
        for s in range(sideVectorCount):
            dnsv[s][nm] = mult(add(dnsv[s][nm], dnsvm[s]), 0.5) if dnsv[s][nm] else dnsvm[s]
            dnsv[s][np] = mult(add(dnsv[s][np], dnsvp[s]), 0.5) if dnsv[s][np] else dnsvp[s]
    if (not loop) and (elementsCount > 1):
        # get start and end derivatives by recomputing with fixed nearest inter-element derivative
        dnsvm = computeCubicHermiteSideCrossDerivatives(
            nx[0], nd1[0], nx[1], nd1[1],
            [nsv[s][0] for s in range(sideVectorCount)],
            [nsv[s][1] for s in range(sideVectorCount)],
            bscd_fixed=[dnsv[s][1] for s in range(sideVectorCount)])[0]
        dnsvp = computeCubicHermiteSideCrossDerivatives(
            nx[-2], nd1[-2], nx[-1], nd1[-1],
            [nsv[s][-2] for s in range(sideVectorCount)],
            [nsv[s][-1] for s in range(sideVectorCount)],
            ascd_fixed=[dnsv[s][-2] for s in range(sideVectorCount)])[1]
        for s in range(sideVectorCount):
            dnsv[s][0] = dnsvm[s]
            dnsv[s][-1] = dnsvp[s]
    return dnsv

<<<<<<< HEAD
    cmax = 0.0
    for n in range(nodesCount):
        for c in componentRange:
            cmax = max(cmax, math.fabs(md12[n][c] - lastmd12[n][c]))
    closeness = cmax / dtol
    print('smoothCubicHermiteCrossDerivativesLine max iters reached:', iter + 1, ', cmax = ', round(closeness, 2),
          'x tolerance')
    return md12
=======
>>>>>>> 54c26daa


def smoothCubicHermiteDerivativesLoop(nx, nd1,
                                      fixAllDirections=False,
                                      magnitudeScalingMode=DerivativeScalingMode.ARITHMETIC_MEAN, instrument=False):
    """
    Modifies derivatives nd1 to be smoothly varying and near arc length.
    Values are treated as being in a loop, so the first point follows the last.
    Assumes initial derivatives are zero or reasonable.
    Where directions are smoothed the weighted/harmonic mean is used.
    :param nx: List of coordinates of nodes along curves.
    :param nd1: List of derivatives of nodes along curves.
    :param fixAllDirections: Set to True to only smooth magnitudes, otherwise both direction and magnitude are adjusted.
    :param magnitudeScalingMode: A value from enum DerivativeScalingMode specifying
    expression used to get derivative magnitude from adjacent arc lengths.
    :return: Modified nd1
    """
    nodesCount = elementsCount = len(nx)
    assert elementsCount > 1, 'smoothCubicHermiteDerivativesLoop.  Too few nodes/elements'
    assert len(nd1) == elementsCount, 'smoothCubicHermiteDerivativesLoop.  Mismatched number of derivatives'
    arithmeticMeanMagnitude = magnitudeScalingMode is DerivativeScalingMode.ARITHMETIC_MEAN
    assert arithmeticMeanMagnitude or (magnitudeScalingMode is DerivativeScalingMode.HARMONIC_MEAN), \
        'smoothCubicHermiteDerivativesLoop. Invalid magnitude scaling mode'
    md1 = copy.copy(nd1)
    componentsCount = len(nx[0])
    componentRange = range(componentsCount)
    tol = 1.0E-6
    if instrument:
        print('iter 0', md1)
    for iter in range(100):
        lastmd1 = copy.copy(md1)
        arcLengths = [getCubicHermiteArcLength(nx[e], md1[e], nx[(e + 1) % elementsCount], md1[(e + 1) % elementsCount])
                      for e in range(elementsCount)]
        for n in range(nodesCount):
            nm = n - 1
            if not fixAllDirections:
                # get mean of directions from point n to points (n - 1) and (n + 1)
                np = (n + 1) % nodesCount
                dirm = [(nx[n][c] - nx[nm][c]) for c in componentRange]
                dirp = [(nx[np][c] - nx[n][c]) for c in componentRange]
                # mean weighted by fraction towards that end, equivalent to harmonic mean
                arcLengthmp = arcLengths[nm] + arcLengths[n]
                wm = arcLengths[n] / arcLengthmp
                wp = arcLengths[nm] / arcLengthmp
                md1[n] = [(wm * dirm[c] + wp * dirp[c]) for c in componentRange]
            if arithmeticMeanMagnitude:
                mag = 0.5 * (arcLengths[nm] + arcLengths[n])
            else:  # harmonicMeanMagnitude
                mag = 2.0 / (1.0 / arcLengths[nm] + 1.0 / arcLengths[n])
            md1[n] = set_magnitude(md1[n], mag)
        if instrument:
            print('iter', iter + 1, md1)
        dtol = tol * sum(arcLengths) / len(arcLengths)
        for n in range(nodesCount):
            for c in componentRange:
                if math.fabs(md1[n][c] - lastmd1[n][c]) > dtol:
                    break
            else:
                continue
            break
        else:
            if instrument:
                print('smoothCubicHermiteDerivativesLoop converged after iter:', iter)
            return md1

    cmax = 0.0
    for n in range(nodesCount):
        for c in componentRange:
            cmax = max(cmax, math.fabs(md1[n][c] - lastmd1[n][c]))
    closeness = cmax / dtol
<<<<<<< HEAD
    print('smoothCubicHermiteDerivativesLoop max iters reached:', iter + 1, ', cmax = ', round(closeness, 2),
          'x tolerance')
=======
    print('smoothCubicHermiteDerivativesLoop max iters reached:', iter + 1, ', cmax = ', round(closeness, 2), '* TOL')
>>>>>>> 54c26daa
    return md1


def getDoubleCubicHermiteCurvesMidDerivative(ax, ad1, mx, bx, bd1):
    """
    Get derivative at centre of two cubic curves.
    :return: Derivative at mx to balance ax, ad1 with bx, bd1.
    """
<<<<<<< HEAD
    md1 = [(bx[c] - ax[c]) for c in range(3)]
    arcLengtha = computeCubicHermiteArcLength(ax, ad1, mx, md1, rescaleDerivatives=True)
    arcLengthb = computeCubicHermiteArcLength(mx, md1, bx, bd1, rescaleDerivatives=True)
    maga = magnitude(ad1)
    magb = magnitude(bd1)
    magm = arcLengtha + arcLengthb - 0.5 * (maga + magb)
    return set_magnitude(md1, magm)

=======
    md1 = [ (bx[c] - ax[c]) for c in range(3) ]
    arcLengtha = computeCubicHermiteArcLength(ax, ad1, mx, md1, rescaleDerivatives = True)
    arcLengthb = computeCubicHermiteArcLength(mx, md1, bx, bd1, rescaleDerivatives = True)
    maga = magnitude(ad1)
    magb = magnitude(bd1)
    magm = arcLengtha + arcLengthb - 0.5*(maga + magb)
    return vector.setMagnitude(md1, magm)
>>>>>>> 54c26daa

def sampleParameterAlongLine(lengthList, paramList, elementsCountOut):
    """
    Smooths derivative of parameter with linearly varying lengths, and
    samples smoothed parameter at equal distances along the lengths
    without including parameter as a component of coordinates.
    :param lengthList: List of length locations along a line.
    :param paramList: List of parameter values at length locations specified
    in lengthList.
    :param elementsCountOut: Number of output elements along length.
    :return sP, sdP: Parameter values and rate of change at each sampled point.
    """
    assert len(lengthList) == len(paramList), 'sampleParameterAlongLine.  Mismatched number of lengths and parameters'
    nodesCount = len(lengthList)

    md1 = []
    sP = []
    sdP = []

    # Find smoothed parameter derivatives
    # Middle
    for n in range(1, nodesCount - 1):
        # get mean of directions from point n to points (n - 1) and (n + 1)
        nm = n - 1
        np = n + 1
        dirm = paramList[n] - paramList[nm]
        dirp = paramList[np] - paramList[n]
        # mean weighted by fraction towards that end, equivalent to harmonic mean
        arcLengthm = lengthList[n] - lengthList[nm]
        arcLengthn = lengthList[np] - lengthList[n]
        arcLengthmp = arcLengthm + arcLengthn
        wm = arcLengthn / arcLengthmp
        wp = arcLengthm / arcLengthmp
        md1.append(wm * dirm + wp * dirp)

    # Start
    md1Start = interpolateLagrangeHermiteDerivative([paramList[0]], [paramList[1]], [md1[0]], 0.0)

    # End
    md1End = interpolateHermiteLagrangeDerivative([paramList[-2]], [md1[-1]], [paramList[-1]], 1.0)
    md1All = md1Start + md1 + md1End

    # Sample into equally spaced elements along line
    distance = 0.0
    e = 0
    totalLength = lengthList[-1]
    lengthPerElementOut = totalLength / elementsCountOut
    dLength = []

    for n in range(1, nodesCount):
        dLength.append(lengthList[n] - lengthList[n - 1])
    dLength.append(dLength[-1])

    for eOut in range(elementsCountOut):
        while e < nodesCount - 1:
            if distance < lengthList[e + 1]:
                partDistance = distance - lengthList[e]
                xi = partDistance / (lengthList[e + 1] - lengthList[e])
                p = interpolateCubicHermite([paramList[e]], [md1All[e]], [paramList[e + 1]], [md1All[e + 1]], xi)[0]
                dpdxi = \
                interpolateCubicHermiteDerivative([paramList[e]], [md1All[e]], [paramList[e + 1]], [md1All[e + 1]], xi)[
                    0]
                dxdxi = \
                interpolateCubicHermiteDerivative([lengthList[e]], [dLength[e]], [lengthList[e + 1]], [dLength[e + 1]],
                                                  xi)[0]
                dpdx = dpdxi * 1.0 / dxdxi
                dp = dpdx * lengthPerElementOut
                sP.append(p)
                sdP.append(dp)
                break
            e += 1
        distance += lengthPerElementOut

    # Last node
    sP.append(paramList[-1])
    dpdx = md1All[-1] * 1.0 / dLength[-1]
    sdP.append(dpdx * lengthPerElementOut)

    return sP, sdP


def getCoordinatesRange(nx):
    """
    :param nx: list of coordinates.
    :return: xMin[], xMax[]
    """
    xMin = copy.copy(nx[0])
    xMax = copy.copy(nx[0])
    componentsCount = len(xMin)
    for x in nx:
        for c in range(componentsCount):
            s = x[c]
            if s < xMin[c]:
                xMin[c] = s
            elif s > xMax[c]:
                xMax[c] = s
    return xMin, xMax


def incrementXiOnLine(xi, dxi):
    """
    Increment xi, dxi limited to line element bounds on [0,1].
    :return: New xi, face number 1-2 or None if within boundary.
    Face 1 is xi==0.0, 2 is xi==1.0.
    """
    new_xi = xi + dxi
    if new_xi >= 1.0:
        return 1.0, 2
    elif new_xi < 0.0:
        return 0.0, 1
    return new_xi, None


def advanceCurveLocation(startLocation, dxi, elementsCount, loop=False, MAX_MAG_DXI=0.5):
    """
    Advance location by element delta xi, subject to maximum.
    :param startLocation: Start location on curve.
    :param dxi: Increment in xi.
    :param elementsCount: Number of elements in curve.
    :param loop: True if curve loops back to start.
    :param MAX_MAG_DXI: Maximum magnitude of dxi to keep increments reasonable for a cubic curve.
    :return: Advanced location, actual dxi, onBoundary (0/1=xi_0/2=xi_1)
    """
    startProportion = (startLocation[0] + startLocation[1]) / elementsCount
    adxi = dxi
    magDxi = abs(dxi)
    if magDxi > MAX_MAG_DXI:
        factor = MAX_MAG_DXI / magDxi
        adxi *= factor
    proportion = startProportion + adxi / elementsCount
    onBoundary = 0
    if loop:
        if proportion < 0.0:
            proportion += 1.0
        elif proportion > 1.0:
            proportion -= 1.0
    else:
        if proportion < 0.0:
            proportion = 0.0
            onBoundary = 1
        elif proportion > 1.0:
            proportion = 1.0
            onBoundary = 2
        adxi = (proportion - startProportion) * elementsCount
    scaledProportion = proportion * elementsCount
    elementIndex = int(scaledProportion)
    location = (elementIndex, scaledProportion - elementIndex)
    return location, adxi, onBoundary


def evaluateCoordinatesOnCurve(nx, nd1, location, loop=False, derivative=False):
    """
    :param nx: Coordinates along curve.
    :param nd1: Derivatives along curve.
    :param location: Location (element index, xi) to get coordinates for.
    :param loop: True if curve loops back to first point, False if not.
    :param derivative: Set to True to calculate and return derivative w.r.t. element xi.
    :return: If derivative is False: coordinates.
    If derivatives is True: coordinates, derivative.
    """
    e1 = location[0]
    e2 = 0 if (loop and (e1 == (len(nx) - 1))) else e1 + 1
    xi = location[1]
    x = interpolateCubicHermite(nx[e1], nd1[e1], nx[e2], nd1[e2], xi)
    if not derivative:
        return x
    d = interpolateCubicHermiteDerivative(nx[e1], nd1[e1], nx[e2], nd1[e2], xi)
    return x, d


def isLocationOnCurveBoundary(location, elementsCount):
    """
    For non-loop curves, query if location is on one of the ends
    :param location: Curve location (element index, xi).
    :param elementsCount: Number of elements in curve.
    :return: True if on boundary.
    """
    XI_TOL = 1.0E-8
    e = location[0]
    xi = location[1]
    return ((e == 0) and (xi < XI_TOL)) or ((e == (elementsCount - 1)) and (xi > (1.0 - XI_TOL)))


def updateCurveLocationToFaceNumber(location, faceNumber, elementsCount, loop=False):
    """
    Determine curve location after crossing given face number, and either clamp to range if reached boundary,
    or loop around depending on mode.
    :param location: Location tuple (element index, xi).
    :param faceNumber: Face number 1 (xi==0.0) or 2 (xi==1.0).
    :param elementsCount: Number of elements in curve.
    :param loop: True if curve loops back to first point.
    :return: New location, onBoundary (True or False).
    """
    e = location[0]
    xi = location[1]
    onBoundary = False
    if faceNumber == 1:
        if e == 0:
            if loop:
                e = elementsCount - 1
                xi = 1.0
            else:
                onBoundary = True
        else:
            e -= 1
            xi = 1.0
    elif faceNumber == 2:
        if e == (elementsCount - 1):
            if loop:
                e = 0
                xi = 0.0
            else:
                onBoundary = True
        else:
            e += 1
            xi = 0.0
    return (e, xi), onBoundary


def getNearestParameterLocationOnCurve(nx, targetx, loop=False):
    """
    Get location of nx parameter nearest to targetx.
    :param nx: Coordinates along curve.
    :param targetx: Coordinates of point to find nearest to.
    :param loop: True if curve loops back to first point, False if not.
    :return: nearest parameter location tuple (element index, xi), nearest distance, or None, None if not found.
    """
    nCount = len(nx)
    assert nCount > 1
    nearest_distance = None
    nearest_n = None
    for n in range(nCount):
        distance = magnitude(sub(nx[n], targetx))
        if (nearest_distance is None) or (distance < nearest_distance):
            nearest_distance = distance
            nearest_n = n
    nearest_e = nearest_n
    xi = 0.0
    if not loop and (nearest_n == (nCount - 1)):
        nearest_e -= 1
        xi = 1.0
    return (nearest_e, xi), nearest_distance


def getNearestLocationOnCurve(nx, nd1, targetx, loop=False, startLocation=None, instrument=False):
    """
    Get location on a piecewise Hermite curve which is closest to target coordinates.
    Can be a local minimum depending on start location.
    :param nx: Coordinates along curve.
    :param nd1: Derivatives along curve.
    :param targetx: Coordinates to get nearest point on curve to.
    :param loop: True if curve loops back to first point, False if not.
    :param startLocation: Optional initial location (element index, xi) to search from.
    If not supplied, uses element location at the nearest node coordinates.
    :param instrument: Set to True to print debug messages.
    :return: nearest location tuple (element index, xi), nearest x.
    """
    if instrument:
        print("getNearestLocationOnCurve targetx", targetx)
    location = copy.copy(startLocation) if startLocation else getNearestParameterLocationOnCurve(nx, targetx, loop)[0]
    nodesCount = len(nx)
    assert nodesCount > 1
    elementsCount = nodesCount if loop else nodesCount - 1
    MAX_MAG_DXI = 0.5  # target/maximum magnitude of xi increment
    XI_TOL = 1.0E-7
    xMin, xMax = getCoordinatesRange(nx)
    xRange = [xMax[c] - xMin[c] for c in range(len(xMin))]
    MIN_CURVATURE = 0.1 / max(xRange)  # minimum to consider
    MAX_CURVATURE_FACTOR = 100.0
    x = None
    MAX_ITERS = 100
    for it in range(MAX_ITERS):
        x, d = evaluateCoordinatesOnCurve(nx, nd1, location, loop, derivative=True)
        mag_d = magnitude(d)
        if mag_d == 0.0:
            print("getNearestLocationOnCurve:  Zero derivative at iteration", it + 1)
            break
        deltax = sub(targetx, x)
        norm_d = normalize(d)
        ut = dot(deltax, norm_d)  # tangential deltax, scalar
        dxi = ut / mag_d
        if instrument:
            print("iter", it + 1, "location", location, "deltax", deltax, "displacement", ut)
            print("    initial dxi", dxi)
        nm = location[0]
        np = (nm + 1) % nodesCount
        curvature, tangent, dTangent = getCubicHermiteCurvatureSimple(nx[nm], nd1[nm], nx[np], nd1[np], location[1])
        if curvature > MIN_CURVATURE:
            # get non-linear increment using radius of curvature
            radius = 1.0 / curvature
            jVector = normalize(tangent)
            if dxi < 0.0:
                jVector = [-d for d in jVector]
            iVector = normalize(cross(tangent, cross(tangent, dTangent)))
            centre = sub(x, mult(iVector, radius))
            delta = sub(targetx, centre)
            dj = dot(delta, jVector)
            di = dot(delta, iVector)
            angle = math.atan2(dj, di)
            if (it < 10) and (abs(angle) > 0.1):  # radians ~ 6 degrees
                arcLength = radius * angle
                originalLength = abs(ut)
                curvatureFactor = arcLength / originalLength
            else:
                curvatureFactor = radius / di
                if curvatureFactor > MAX_CURVATURE_FACTOR:
                    curvatureFactor = MAX_CURVATURE_FACTOR
            dxi *= curvatureFactor
            if instrument:
                print("    curvature", curvature, "curvature factor", curvatureFactor, "angle",
                      math.degrees(angle), "degrees")
                print("    centre", centre, "delta", delta)
                print("    iVector", iVector, "di", di)
                print("    jVector", jVector, "dj", dj)
                print("    curved dxi", dxi)
        location, adxi, onBoundary = advanceCurveLocation(location, dxi, elementsCount, loop, MAX_MAG_DXI)
        mag_adxi = abs(adxi)
        if instrument:
            print("    final dxi", adxi)
        if mag_adxi < XI_TOL:
            if instrument:
                print("getNearestLocationOnCurve:  Converged in", it + 1, "iterations, dxi", mag_adxi)
            break
    else:
        print("getNearestLocationOnCurve:  Reached max iterations", it + 1, "closeness in xi", mag_dxi)
    return location, x


def getNearestLocationBetweenCurves(nx, nd1, ox, od1, nLoop=False, oLoop=False, startLocation=None, instrument=False):
    """
    Get the closest locations on two piecewise Hermite curves. Can be a local minimum depending on start location.
    :param nx: Coordinates along curve.
    :param nd1: Derivatives along curve.
    :param ox: Coordinates along other curve.
    :param od1: Derivatives along other curve.
    :param nLoop: True if curve loops back to first point, False if not.
    :param oLoop: True if other curve loops back to first point, False if not.
    :param startLocation: Optional initial location (element index, xi) to search from.
    If not supplied, uses element location at the nearest parameter location to any parameter location on other curve.
    :param instrument: Set to True to print debug messages.
    :return: Nearest/intersection location (element index, xi), other curve location (element index, xi),
    isIntersection (True/False).
    """
    if instrument:
        print("getNearestLocationBetweenCurves")
    nnCount = len(nx)
    assert nnCount > 1
    neCount = nnCount if nLoop else nnCount - 1
    onCount = len(ox)
    assert onCount > 1
    oeCount = onCount if oLoop else onCount - 1
    location = copy.copy(startLocation) if startLocation else None
    if not location:
        nearestDistance = None
        for targetx in ox:
            tmpLocation, tmpDistance = getNearestParameterLocationOnCurve(nx, targetx, nLoop)
            if (nearestDistance is None) or (tmpDistance < nearestDistance):
                nearestDistance = tmpDistance
                location = tmpLocation
    targetx = evaluateCoordinatesOnCurve(nx, nd1, location, nLoop)
    otherLocation = getNearestParameterLocationOnCurve(ox, targetx, oLoop)[0]
    MAX_MAG_DXI = 0.5  # target/maximum magnitude of xi increment
    XI_TOL = 1.0E-7
    # get max range for tolerances
    xMin, xMax = getCoordinatesRange(nx)
    xRange = [xMax[c] - xMin[c] for c in range(len(xMin))]
    MAX_SLOPE_FACTOR = 1000.0
    x_tol = 1.0E-6 * max(xRange)
    lastOnBoundary = False
    last_dxi = None
    for it in range(100):
        x, d = evaluateCoordinatesOnCurve(nx, nd1, location, nLoop, derivative=True)
        otherLocation = getNearestLocationOnCurve(ox, od1, x, oLoop, otherLocation)[0]
        onOtherBoundary = not oLoop and isLocationOnCurveBoundary(otherLocation, oeCount)
        other_x = evaluateCoordinatesOnCurve(ox, od1, otherLocation, oLoop)
        r = sub(other_x, x)
        mag_r = magnitude(r)
        if instrument:
            print("iter", it, "pos", location, "other", otherLocation, "mag_r", mag_r, "x", x)
        if mag_r < x_tol:
            # print("getNearestLocationBetweenCurves:  Found intersection: ", location, "on iter", iter + 1)
            return location, otherLocation, True
        n = normalize(cross(cross(d, r), d))
        r_dot_n = dot(r, n)
        if r_dot_n < 0:
            # flip normal to be towards other x
            n = [-s for s in n]
            r_dot_n = -r_dot_n
        rNormal = mult(n, r_dot_n)
        rTangent = sub(r, rNormal)
        mag_ri = magnitude(rTangent)
        mag_ro = magnitude(rNormal)
        # get tangential displacement u
        if onOtherBoundary:
            slope_factor = 1.0
        else:
            # add out-of-plane slope component
            if it < 10:
                slope_factor = mag_r * mag_r / (mag_ri * mag_ri)
            else:
                slope_factor = 1.0 + r_dot_n / mag_r  # wrong, but more reliable when far away
            if slope_factor > MAX_SLOPE_FACTOR:
                slope_factor = MAX_SLOPE_FACTOR
            if instrument:
                print("    slope_factor", slope_factor)
        u = mult(rTangent, slope_factor)
        # limit by curvature and distance to other_x
        nm = location[0]
        np = (nm + 1) % nnCount
        nCurvature = getCubicHermiteCurvatureSimple(nx[nm], nd1[nm], nx[np], nd1[np], location[1])[0]
        om = otherLocation[0]
        op = (om + 1) % onCount
        oCurvature = getCubicHermiteCurvatureSimple(ox[om], od1[om], ox[op], od1[op], otherLocation[1])[0]
        curvature = nCurvature + oCurvature
        uNormal = sub(r, u)
        un = magnitude(uNormal)
        curvatureFactor = 1.0 / (un * curvature + 1.0)
        mag_u = magnitude(u) * curvatureFactor
        # never go further than parallel, based on curvature from initial angle
        parallelFactor = 1.0
        if curvature > 0.0:
            max_u = math.atan(mag_ri / mag_ro) / curvature
            if mag_u > max_u:
                parallelFactor = max_u / mag_u
                mag_u = max_u
        if instrument:
            print("--> curvature", curvature, "curvature factor", curvatureFactor, "parallel factor", parallelFactor)
        mag_dxi = mag_u / magnitude(d)
        if mag_dxi > MAX_MAG_DXI:
            mag_dxi = MAX_MAG_DXI
        dxi = mag_dxi
        if dot(u, d) < 0.0:
            dxi = -dxi
        if instrument:
            print("    dxi", dxi)
        # control oscillations
        if (it > 0) and ((dxi * last_dxi) < -0.5 * (last_dxi * last_dxi)):
            osc_factor = mag_dxi / (mag_dxi + abs(last_dxi))
            dxi *= osc_factor
            mag_dxi *= osc_factor
            if instrument:
                print("    osc_factor", osc_factor, "dxi", dxi)
        if (it % 20) == 19:
            MAX_MAG_DXI *= 0.5
            if instrument:
                print("    reduce MAX_MAG_DXI to", MAX_MAG_DXI)
        last_dxi = dxi
        bxi, faceNumber = incrementXiOnLine(location[1], dxi)
        location = (location[0], bxi)
        if faceNumber:
            location, onBoundary = updateCurveLocationToFaceNumber(location, faceNumber, neCount, nLoop)
            if onBoundary and lastOnBoundary:
                # print("getNearestLocationBetweenCurves:  Found nearest on boundary in", it + 1, "iterations")
                break
            lastOnBoundary = onBoundary
        else:
            lastOnBoundary = False
        if mag_dxi < XI_TOL:
            if instrument:
                print("getNearestLocationBetweenCurves:  Found nearest in", it + 1, "iterations, dxi", mag_dxi)
            break
    else:
        print('getNearestLocationBetweenCurves did not converge:  Reached max iterations', it + 1,
              'closeness in xi', mag_dxi)
    return location, otherLocation, False

def getCurvaturesAlongCurve(cx, cd, radialVectors, loop=False):
    """
    Calculate curvatures for points lying along a curve.
    :param cx: coordinates on curve
    :param cd: derivative of coordinates on curve
    :param radialVectors: radial direction, assumed normal to curve tangent at coordinate
    :param loop: True if curve is a closed loop
    :return: curvatures along coordinates on curve
    """
    curvatures = []
    cCount = len(cx)
    for c in range(cCount):
        kappa = None
        if (c > 0) or loop:
            cm = c - 1
            kappa = getCubicHermiteCurvature(cx[cm], cd[cm], cx[c], cd[c], radialVectors[c], 1.0)
        if (c < (cCount - 1)) or loop:
            cp = c + 1 - cCount
            kappap = getCubicHermiteCurvature(cx[c], cd[c], cx[cp], cd[cp], radialVectors[c], 0.0)
            if kappa is None:
                kappa = kappap
            else:
                kappa = 0.5 * (kappa + kappap)
        curvatures.append(kappa)
    return curvatures<|MERGE_RESOLUTION|>--- conflicted
+++ resolved
@@ -10,33 +10,31 @@
 from collections.abc import Sequence
 from enum import Enum
 
-gaussXi3 = ((-math.sqrt(0.6) + 1.0) / 2.0, 0.5, (+math.sqrt(0.6) + 1.0) / 2.0)
-gaussWt3 = (5.0 / 18.0, 4.0 / 9.0, 5.0 / 18.0)
+gaussXi3 = ( (-math.sqrt(0.6)+1.0)/2.0, 0.5, (+math.sqrt(0.6)+1.0)/2.0 )
+gaussWt3 = ( 5.0/18.0, 4.0/9.0, 5.0/18.0 )
 
 gaussXi4 = (
-    (-math.sqrt((3.0 + 2.0 * math.sqrt(6.0 / 5.0)) / 7.0) + 1.0) / 2.0,
-    (-math.sqrt((3.0 - 2.0 * math.sqrt(6.0 / 5.0)) / 7.0) + 1.0) / 2.0,
-    (+math.sqrt((3.0 - 2.0 * math.sqrt(6.0 / 5.0)) / 7.0) + 1.0) / 2.0,
-    (+math.sqrt((3.0 + 2.0 * math.sqrt(6.0 / 5.0)) / 7.0) + 1.0) / 2.0)
+    (-math.sqrt((3.0+2.0*math.sqrt(6.0/5.0))/7.0)+1.0)/2.0,
+    (-math.sqrt((3.0-2.0*math.sqrt(6.0/5.0))/7.0)+1.0)/2.0,
+    (+math.sqrt((3.0-2.0*math.sqrt(6.0/5.0))/7.0)+1.0)/2.0,
+    (+math.sqrt((3.0+2.0*math.sqrt(6.0/5.0))/7.0)+1.0)/2.0 )
 gaussWt4 = (
-    (18.0 - math.sqrt(30.0)) / 72.0,
-    (18.0 + math.sqrt(30.0)) / 72.0,
-    (18.0 + math.sqrt(30.0)) / 72.0,
-    (18.0 - math.sqrt(30.0)) / 72.0)
-
+    (18.0-math.sqrt(30.0))/72.0,
+    (18.0+math.sqrt(30.0))/72.0,
+    (18.0+math.sqrt(30.0))/72.0,
+    (18.0-math.sqrt(30.0))/72.0 )
 
 def getCubicHermiteBasis(xi):
     """
     :return: 4 basis functions for x1, d1, x2, d2
     """
-    xi2 = xi * xi
-    xi3 = xi2 * xi
-    f1 = 1.0 - 3.0 * xi2 + 2.0 * xi3
-    f2 = xi - 2.0 * xi2 + xi3
-    f3 = 3.0 * xi2 - 2.0 * xi3
+    xi2 = xi*xi
+    xi3 = xi2*xi
+    f1 = 1.0 - 3.0*xi2 + 2.0*xi3
+    f2 = xi - 2.0*xi2 + xi3
+    f3 = 3.0*xi2 - 2.0*xi3
     f4 = -xi2 + xi3
     return f1, f2, f3, f4
-
 
 def interpolateCubicHermite(v1, d1, v2, d2, xi):
     """
@@ -46,26 +44,24 @@
     :param xi: Position in curve, nominally in [0.0, 1.0].
     :return: List of interpolated values at xi.
     """
-    xi2 = xi * xi
-    xi3 = xi2 * xi
-    f1 = 1.0 - 3.0 * xi2 + 2.0 * xi3
-    f2 = xi - 2.0 * xi2 + xi3
-    f3 = 3.0 * xi2 - 2.0 * xi3
+    xi2 = xi*xi
+    xi3 = xi2*xi
+    f1 = 1.0 - 3.0*xi2 + 2.0*xi3
+    f2 = xi - 2.0*xi2 + xi3
+    f3 = 3.0*xi2 - 2.0*xi3
     f4 = -xi2 + xi3
-    return [(f1 * v1[i] + f2 * d1[i] + f3 * v2[i] + f4 * d2[i]) for i in range(len(v1))]
-
+    return [ (f1*v1[i] + f2*d1[i] + f3*v2[i] + f4*d2[i]) for i in range(len(v1)) ]
 
 def getCubicHermiteBasisDerivatives(xi):
     """
     :return: 4 derivatives of basis functions for x1, d1, x2, d2
     """
-    xi2 = xi * xi
-    df1 = -6.0 * xi + 6.0 * xi2
-    df2 = 1.0 - 4.0 * xi + 3.0 * xi2
-    df3 = 6.0 * xi - 6.0 * xi2
-    df4 = -2.0 * xi + 3.0 * xi2
+    xi2 = xi*xi
+    df1 = -6.0*xi + 6.0*xi2
+    df2 = 1.0 - 4.0*xi + 3.0*xi2
+    df3 = 6.0*xi - 6.0*xi2
+    df4 = -2.0*xi + 3.0*xi2
     return df1, df2, df3, df4
-
 
 def interpolateCubicHermiteDerivative(v1, d1, v2, d2, xi):
     """
@@ -75,13 +71,12 @@
     :param xi: Position in curve, nominally in [0.0, 1.0].
     :return: List of interpolated derivatives at xi.
     """
-    xi2 = xi * xi
-    f1 = -6.0 * xi + 6.0 * xi2
-    f2 = 1.0 - 4.0 * xi + 3.0 * xi2
-    f3 = 6.0 * xi - 6.0 * xi2
-    f4 = -2.0 * xi + 3.0 * xi2
-    return [(f1 * v1[i] + f2 * d1[i] + f3 * v2[i] + f4 * d2[i]) for i in range(len(v1))]
-
+    xi2 = xi*xi
+    f1 = -6.0*xi + 6.0*xi2
+    f2 = 1.0 - 4.0*xi + 3.0*xi2
+    f3 = 6.0*xi - 6.0*xi2
+    f4 = -2.0*xi + 3.0*xi2
+    return [ (f1*v1[i] + f2*d1[i] + f3*v2[i] + f4*d2[i]) for i in range(len(v1)) ]
 
 def interpolateCubicHermiteSecondDerivative(v1, d1, v2, d2, xi):
     """
@@ -91,12 +86,11 @@
     :param xi: Position in curve, nominally in [0.0, 1.0].
     :return: List of interpolated second derivatives at xi.
     """
-    f1 = -6.0 + 12.0 * xi
-    f2 = -4.0 + 6.0 * xi
-    f3 = 6.0 - 12.0 * xi
-    f4 = -2.0 + 6.0 * xi
-    return [(f1 * v1[i] + f2 * d1[i] + f3 * v2[i] + f4 * d2[i]) for i in range(len(v1))]
-
+    f1 = -6.0 + 12.0*xi
+    f2 = -4.0 +  6.0*xi
+    f3 =  6.0 - 12.0*xi
+    f4 = -2.0 +  6.0*xi
+    return [ (f1*v1[i] + f2*d1[i] + f3*v2[i] + f4*d2[i]) for i in range(len(v1)) ]
 
 def computeCubicHermiteArcLength(v1, d1, v2, d2, rescaleDerivatives):
     """
@@ -108,50 +102,42 @@
     :return: Arc length.
     """
     if rescaleDerivatives:
-        lastArcLength = math.sqrt(sum((v2[i] - v1[i]) * (v2[i] - v1[i]) for i in range(len(v1))))
+        lastArcLength = math.sqrt(sum((v2[i] - v1[i])*(v2[i] - v1[i]) for i in range(len(v1))))
     else:
         lastArcLength = getCubicHermiteArcLength(v1, d1, v2, d2)
     d1 = normalize(d1)
     d2 = normalize(d2)
     tol = 1.0E-6
     for iters in range(100):
-        # print('iter',iters,'=',lastArcLength)
-        d1s = [lastArcLength * d for d in d1]
-        d2s = [lastArcLength * d for d in d2]
+        #print('iter',iters,'=',lastArcLength)
+        d1s = [lastArcLength*d for d in d1]
+        d2s = [lastArcLength*d for d in d2]
         arcLength = getCubicHermiteArcLength(v1, d1s, v2, d2s)
         if iters > 9:
-            arcLength = 0.8 * arcLength + 0.2 * lastArcLength
-        if math.fabs(arcLength - lastArcLength) < tol * arcLength:
-            # print('computeCubicHermiteArcLength converged at iter',iters,'=',arcLength,', closeness', math.fabs(arcLength - lastArcLength))
+            arcLength = 0.8*arcLength + 0.2*lastArcLength
+        if math.fabs(arcLength - lastArcLength) < tol*arcLength:
+            #print('computeCubicHermiteArcLength converged at iter',iters,'=',arcLength,', closeness', math.fabs(arcLength - lastArcLength))
             return arcLength
         lastArcLength = arcLength
-    print('computeCubicHermiteArcLength:  Max iters reached:', iters, '=', arcLength, ', closeness',
-          math.fabs(arcLength - lastArcLength))
+    print('computeCubicHermiteArcLength:  Max iters reached:',iters,'=',arcLength,', closeness', math.fabs(arcLength - lastArcLength))
     return arcLength
-
 
 def computeCubicHermiteDerivativeScaling(v1, d1, v2, d2):
     """
     Compute scaling for d1, d2 which makes their sum twice the arc length.
     :return: Scale factor to multiply d1, d2
-<<<<<<< HEAD
-    '''
-    origMag = 0.5 * (magnitude(d1) + magnitude(d2))
-=======
     """
     origMag = 0.5*(magnitude(d1) + magnitude(d2))
->>>>>>> 54c26daa
     scaling = 1.0
     for iters in range(100):
-        mag = origMag * scaling
-        arcLength = getCubicHermiteArcLength(v1, [d * scaling for d in d1], v2, [d * scaling for d in d2])
-        if math.fabs(arcLength - mag) < 0.000001 * arcLength:
-            # print('compute scaling', v1, d1, v2, d2, '\n  --> scaling',scaling)
+        mag = origMag*scaling
+        arcLength = getCubicHermiteArcLength(v1, [ d*scaling for d in d1 ], v2, [ d*scaling for d in d2 ])
+        if math.fabs(arcLength - mag) < 0.000001*arcLength:
+            #print('compute scaling', v1, d1, v2, d2, '\n  --> scaling',scaling)
             return scaling
-        scaling *= arcLength / mag
+        scaling *= arcLength/mag
     print('computeCubicHermiteDerivativeScaling:  Max iters reached:', iters, ' mag', mag, 'arc', arcLength)
     return scaling
-
 
 def getCubicHermiteArcLength(v1, d1, v2, d2):
     """
@@ -161,31 +147,21 @@
     arcLength = 0.0
     for i in range(4):
         dm = interpolateCubicHermiteDerivative(v1, d1, v2, d2, gaussXi4[i])
-        arcLength += gaussWt4[i] * math.sqrt(sum(d * d for d in dm))
+        arcLength += gaussWt4[i]*math.sqrt(sum(d*d for d in dm))
     return arcLength
-
 
 def getCubicHermiteArcLengthToXi(v1, d1, v2, d2, xi):
     """
     Note this is approximate.
     :return: Arc length of cubic curve up to given xi coordinate.
-<<<<<<< HEAD
-    '''
-=======
-    """
->>>>>>> 54c26daa
+    """
     d1m = [d * xi for d in d1]
     v2m = interpolateCubicHermite(v1, d1, v2, d2, xi)
     d2m = interpolateCubicHermiteDerivative(v1, d1, v2, d2, xi)
     d2m = [d * xi for d in d2m]
     return getCubicHermiteArcLength(v1, d1m, v2m, d2m)
 
-<<<<<<< HEAD
-
-def getCubicHermiteCurvesLength(cx, sd1):
-=======
 def getCubicHermiteCurvesLength(cx, cd1, loop=False):
->>>>>>> 54c26daa
     """
     Calculate total length of a curve.
     :param cx: coordinates along the curve.
@@ -220,7 +196,6 @@
         totalLength += arcLength
     return totalLength
 
-
 def getCubicHermiteCurvature(v1, d1, v2, d2, radialVector, xi):
     """
     :param v1, v2: Values at xi = 0.0 and xi = 1.0, respectively.
@@ -231,22 +206,13 @@
     """
     tangent = interpolateCubicHermiteDerivative(v1, d1, v2, d2, xi)
     dTangent = interpolateCubicHermiteSecondDerivative(v1, d1, v2, d2, xi)
-<<<<<<< HEAD
     # tangentVector = normalize(tangent)
     # tangentCurvature = dotproduct(dTangent, tangentVector)
     radialCurvature = dot(dTangent, radialVector)
     magTangent = magnitude(tangent)
-    curvature = radialCurvature / (magTangent * magTangent)
-=======
-    #tangentVector = vector.normalise(tangent)
-    #tangentCurvature = vector.dotproduct(dTangent, tangentVector)
-    radialCurvature = vector.dotproduct(dTangent, radialVector)
-    magTangent = magnitude(tangent)
     curvature = radialCurvature/(magTangent*magTangent)
->>>>>>> 54c26daa
 
     return curvature
-
 
 def getCubicHermiteCurvatureSimple(v1, d1, v2, d2, xi):
     """
@@ -256,75 +222,55 @@
     :return: Scalar curvature (1/R) of the 1-D cubic Hermite curve, tangent, dTangent
     """
     tangent = interpolateCubicHermiteDerivative(v1, d1, v2, d2, xi)
-<<<<<<< HEAD
-    dTangent = interpolateCubicHermiteSecondDerivative(v1, d1, v2, d2, xi)
-    cp = cross(tangent, dTangent)
-    curvature = magnitude(cp) / (magnitude(tangent) * magnitude(tangent) * magnitude(tangent))
-
-    return curvature
-=======
     mag_tangent = magnitude(tangent)
     if mag_tangent > 0.0:
         dTangent = interpolateCubicHermiteSecondDerivative(v1, d1, v2, d2, xi)
-        cp = vector.crossproduct3(tangent, dTangent)
+        cp = cross(tangent, dTangent)
         curvature = magnitude(cp) / (mag_tangent * mag_tangent * mag_tangent)
     else:
         curvature = 0.0
         dTangent = [0.0, 0.0, 0.0]
     return curvature, tangent, dTangent
->>>>>>> 54c26daa
-
 
 def interpolateHermiteLagrange(v1, d1, v2, xi):
     """
     Get value at xi for quadratic Hermite-Lagrange interpolation from v1, d1 to v2.
     :return: List of values at xi.
     """
-    f1 = 1 - xi * xi
-    f2 = xi - xi * xi
-    f3 = xi * xi
-    return [(v1[c] * f1 + d1[c] * f2 + v2[c] * f3) for c in range(len(v1))]
-
+    f1 = 1 - xi*xi
+    f2 = xi - xi*xi
+    f3 = xi*xi
+    return [ (v1[c]*f1 + d1[c]*f2 + v2[c]*f3) for c in range(len(v1)) ]
 
 def interpolateHermiteLagrangeDerivative(v1, d1, v2, xi):
     """
     Get derivative at xi for quadratic Hermite-Lagrange interpolation from v1, d1 to v2.
     :return: List of derivatives w.r.t. xi at xi.
     """
-    df1 = -2.0 * xi
-    df2 = 1 - 2.0 * xi
-    df3 = 2.0 * xi
-    return [(v1[c] * df1 + d1[c] * df2 + v2[c] * df3) for c in range(len(v1))]
-
+    df1 = -2.0*xi
+    df2 = 1 - 2.0*xi
+    df3 = 2.0*xi
+    return [ (v1[c]*df1 + d1[c]*df2 + v2[c]*df3) for c in range(len(v1)) ]
 
 def interpolateLagrangeHermite(v1, v2, d2, xi):
     """
     Get value at xi for quadratic Lagrange-Hermite interpolation from v1 to v2, d2.
     :return: List of values at xi.
     """
-<<<<<<< HEAD
-    f1 = 1 - 2.0 * xi + xi * xi
-    f2 = 2.0 * xi - xi * xi
-    f3 = -xi + xi * xi
-    return [(v1[c] * f1 + d1[c] * f2 + v2[c] * f3) for c in range(len(v1))]
-
-=======
     f1 = 1 - 2.0*xi + xi*xi
     f2 = 2.0*xi - xi*xi
     f3 = -xi + xi*xi
     return [ (v1[c]*f1 + v2[c]*f2 + d2[c]*f3) for c in range(len(v1)) ]
->>>>>>> 54c26daa
 
 def interpolateLagrangeHermiteDerivative(v1, v2, d2, xi):
     """
     Get derivative at xi for quadratic Lagrange-Hermite interpolation to from v1 to v2, d2.
     :return: List of derivatives w.r.t. xi at xi.
     """
-    df1 = -2.0 + 2.0 * xi
-    df2 = 2.0 - 2.0 * xi
-    df3 = -1.0 + 2.0 * xi
-    return [(v1[c] * df1 + v2[c] * df2 + d2[c] * df3) for c in range(len(v1))]
-
+    df1 = -2.0 + 2.0*xi
+    df2 = 2.0 - 2.0*xi
+    df3 = -1.0 + 2.0*xi
+    return [ (v1[c]*df1 + v2[c]*df2 + d2[c]*df3) for c in range(len(v1)) ]
 
 def getNearestPointIndex(nx, x):
     """
@@ -333,23 +279,17 @@
     pointCount = len(nx)
     assert pointCount > 0
     components = len(x)
-    minDistance = math.sqrt(sum(((nx[0][c] - x[c]) * (nx[0][c] - x[c])) for c in range(components)))
+    minDistance = math.sqrt(sum( ((nx[0][c] - x[c])*(nx[0][c] - x[c])) for c in range(components)))
     index = 0
     for n in range(1, pointCount):
-        distance = math.sqrt(sum(((nx[n][c] - x[c]) * (nx[n][c] - x[c])) for c in range(components)))
+        distance = math.sqrt(sum( ((nx[n][c] - x[c])*(nx[n][c] - x[c])) for c in range(components)))
         if distance < minDistance:
             minDistance = distance
             index = n
     return index
 
-<<<<<<< HEAD
-
 def projectHermiteCurvesThroughWall(nx, nd1, nd2, n, wallThickness, loop=False):
-    '''
-=======
-def projectHermiteCurvesThroughWall(nx, nd1, nd2, n, wallThickness, loop=False):
-    """
->>>>>>> 54c26daa
+    """
     From Hermite curve nx, nd1 with cross direction nd2, project normal to wall
     by wall thickness to get coordinates, d1 affected by curvature etc.
     Assumes 3 components.
@@ -425,10 +365,9 @@
         elementLengthMid = length
     else:
         elementLengthMid = (length - addLengthStart - addLengthEnd) / \
-                           (
-                                       elementsCountOut - 2.0 + proportionStart * lengthFractionStart + proportionEnd * lengthFractionEnd)
-    elementLengthProportionStart = proportionStart * lengthFractionStart * elementLengthMid
-    elementLengthProportionEnd = proportionEnd * lengthFractionEnd * elementLengthMid
+            (elementsCountOut - 2.0 + proportionStart*lengthFractionStart + proportionEnd*lengthFractionEnd)
+    elementLengthProportionStart = proportionStart*lengthFractionStart*elementLengthMid
+    elementLengthProportionEnd = proportionEnd*lengthFractionEnd*elementLengthMid
     # get smoothly varying element lengths, not accounting for start and end
     if (elementsCountOut == 1) or (elementLengthStartEndRatio == 1.0):
         elementLengths = [elementLengthMid] * elementsCountOut
@@ -451,8 +390,8 @@
     if elementsCountOut == 1:
         nodeDerivativeMagnitudes[0] = nodeDerivativeMagnitudes[1] = elementLengths[0]
     else:
-        nodeDerivativeMagnitudes[0] = elementLengths[0] * 2.0 - nodeDerivativeMagnitudes[1]
-        nodeDerivativeMagnitudes[-1] = elementLengths[-1] * 2.0 - nodeDerivativeMagnitudes[-2]
+        nodeDerivativeMagnitudes[0] = elementLengths[ 0]*2.0 - nodeDerivativeMagnitudes[ 1]
+        nodeDerivativeMagnitudes[-1]   = elementLengths[-1]*2.0 - nodeDerivativeMagnitudes[-2]
 
     px = []
     pd1 = []
@@ -466,18 +405,14 @@
             if distance < lengths[e + 1]:
                 partDistance = distance - lengths[e]
                 if arcLengthDerivatives:
-                    xi = partDistance / (lengths[e + 1] - lengths[e])
+                    xi = partDistance/(lengths[e + 1] - lengths[e])
                     x = interpolateCubicHermite(nx[e], nd1a[e], nx[e + 1], nd1b[e], xi)
                     d1 = interpolateCubicHermiteDerivative(nx[e], nd1a[e], nx[e + 1], nd1b[e], xi)
                 else:
                     x, d1, _eIn, xi = getCubicHermiteCurvesPointAtArcDistance(nx[e:e + 2], nd1[e:e + 2], partDistance)
-<<<<<<< HEAD
-                sf = nodeDerivativeMagnitudes[eOut] / magnitude(d1)
-=======
                 sf = nodeDerivativeMagnitudes[eOut]/magnitude(d1)
->>>>>>> 54c26daa
                 px.append(x)
-                pd1.append([sf * d for d in d1])
+                pd1.append([ sf*d for d in d1 ])
                 pe.append(e)
                 pxi.append(xi)
                 psf.append(sf)
@@ -488,13 +423,9 @@
     eOut = elementsCountOut
     xi = 1.0
     d1 = nd1[e]
-<<<<<<< HEAD
-    sf = nodeDerivativeMagnitudes[eOut] / magnitude(d1)
-=======
     sf = nodeDerivativeMagnitudes[eOut]/magnitude(d1)
->>>>>>> 54c26daa
     px.append(nx[e])
-    pd1.append([sf * d for d in d1])
+    pd1.append([ sf*d for d in d1 ])
     pe.append(e - 1)
     pxi.append(xi)
     psf.append(sf)
@@ -502,12 +433,8 @@
 
 
 def sampleCubicHermiteCurvesSmooth(nx, nd1, elementsCountOut,
-<<<<<<< HEAD
-                                   derivativeMagnitudeStart=None, derivativeMagnitudeEnd=None):
-=======
         derivativeMagnitudeStart=None, derivativeMagnitudeEnd=None,
         startLocation=None, endLocation=None):
->>>>>>> 54c26daa
     """
     Get smoothly spaced points and derivatives over cubic Hermite interpolated
     curves with nodes nx and derivatives nd1. The first element uses the first two nodes.
@@ -526,13 +453,8 @@
     """
     elementsCountIn = len(nx) - 1
     assert (elementsCountIn > 0) and (len(nd1) == (elementsCountIn + 1)) and (elementsCountOut > 0), \
-<<<<<<< HEAD
-        'sampleCubicHermiteCurvesSmooth.  Invalid arguments'
-    lengths = [0.0]
-=======
         "sampleCubicHermiteCurvesSmooth.  Invalid arguments"
     lengthToNodeIn = [0.0]
->>>>>>> 54c26daa
     length = 0.0
     for e in range(elementsCountIn):
         length += getCubicHermiteArcLength(nx[e], nd1[e], nx[e + 1], nd1[e + 1])
@@ -552,28 +474,13 @@
     hasEndDerivative = derivativeMagnitudeEnd is not None
     if hasStartDerivative and hasEndDerivative:
         pass
-<<<<<<< HEAD
-    elif derivativeMagnitudeEnd:
-        derivativeMagnitudeStart = (2.0 * length - elementsCountOut * derivativeMagnitudeEnd) / elementsCountOut
-    elif derivativeMagnitudeStart:
-=======
     elif hasEndDerivative:
         derivativeMagnitudeStart = (2.0 * length - elementsCountOut * derivativeMagnitudeEnd) / elementsCountOut
     elif hasStartDerivative:
->>>>>>> 54c26daa
         derivativeMagnitudeEnd = (2.0 * length - elementsCountOut * derivativeMagnitudeStart) / elementsCountOut
     else:
         derivativeMagnitudeStart = derivativeMagnitudeEnd = length / elementsCountOut
     # sample over length to get distances to elements boundaries
-<<<<<<< HEAD
-    x1 = 0.0
-    d1 = derivativeMagnitudeStart * elementsCountOut
-    x2 = length
-    d2 = derivativeMagnitudeEnd * elementsCountOut
-    nodeDistances = []
-    nodeDerivativeMagnitudes = []
-    for n in range(elementsCountOut + 1):
-=======
     x1 = startDistance
     d1 = derivativeMagnitudeStart * elementsCountOut
     x2 = startDistance + length
@@ -582,53 +489,19 @@
     nodeDerivativeMagnitudes = []
     nodesCountOut = elementsCountOut + 1
     for n in range(nodesCountOut):
->>>>>>> 54c26daa
         xi = n / elementsCountOut
         f1, f2, f3, f4 = getCubicHermiteBasis(xi)
-        distance = f1 * x1 + f2 * d1 + f3 * x2 + f4 * d2
+        distance = f1*x1 + f2*d1 + f3*x2 + f4*d2
         nodeDistances.append(distance)
         f1, f2, f3, f4 = getCubicHermiteBasisDerivatives(xi)
-<<<<<<< HEAD
-        derivative = f1 * x1 + f2 * d1 + f3 * x2 + f4 * d2
-        nodeDerivativeMagnitudes.append(derivative / elementsCountOut)
-    # print('nodeDerivativeMagnitudesIn ', [ magnitude(d1) for d1 in nd1 ])
-    # print('nodeDerivativeMagnitudesOut', nodeDerivativeMagnitudes)
-=======
         derivative = f1*x1 + f2*d1 + f3*x2 + f4*d2
         nodeDerivativeMagnitudes.append(derivative/elementsCountOut)
->>>>>>> 54c26daa
     px = []
     pd1 = []
     pe = []
     pxi = []
     psf = []
     e = 0
-<<<<<<< HEAD
-    for eOut in range(elementsCountOut):
-        distance = nodeDistances[eOut]
-        while e < elementsCountIn:
-            if distance < lengths[e + 1]:
-                partDistance = distance - lengths[e]
-                x, d1, _, xi = getCubicHermiteCurvesPointAtArcDistance(nx[e:e + 2], nd1[e:e + 2], partDistance)
-                sf = nodeDerivativeMagnitudes[eOut] / magnitude(d1)
-                px.append(x)
-                pd1.append([sf * d for d in d1])
-                pe.append(e)
-                pxi.append(xi)
-                psf.append(sf)
-                break
-            e += 1
-    e = elementsCountIn
-    eOut = elementsCountOut
-    xi = 1.0
-    d1 = nd1[e]
-    sf = nodeDerivativeMagnitudes[eOut] / magnitude(d1)
-    px.append(nx[e])
-    pd1.append([sf * d for d in d1])
-    pe.append(e - 1)
-    pxi.append(xi)
-    psf.append(sf)
-=======
     lastElementIn = elementsCountIn - 1
     for nOut in range(nodesCountOut):
         distance = nodeDistances[nOut]
@@ -642,7 +515,6 @@
         pe.append(e)
         pxi.append(xi)
         psf.append(sf)
->>>>>>> 54c26daa
     return px, pd1, pe, pxi, psf
 
 
@@ -674,26 +546,22 @@
             v2 = v[e + 1]
             d2 = d[e + 1]
             vOut.append(interpolateCubicHermite(v1, d1, v2, d2, pxi[n]))
-            dOut.append([psf[n] * d for d in interpolateCubicHermiteDerivative(v1, d1, v2, d2, pxi[n])])
+            dOut.append([ psf[n]*d for d in interpolateCubicHermiteDerivative(v1, d1, v2, d2, pxi[n]) ])
     else:
         for n in range(valuesCountOut):
             e = pe[n]
-            v1 = [v[e]]
-            d1 = [d[e]]
-            v2 = [v[e + 1]]
-            d2 = [d[e + 1]]
+            v1 = [ v[e] ]
+            d1 = [ d[e] ]
+            v2 = [ v[e + 1] ]
+            d2 = [ d[e + 1] ]
             vOut.append(interpolateCubicHermite(v1, d1, v2, d2, pxi[n])[0])
-            dOut.append(psf[n] * interpolateCubicHermiteDerivative(v1, d1, v2, d2, pxi[n])[0])
+            dOut.append(psf[n]*interpolateCubicHermiteDerivative(v1, d1, v2, d2, pxi[n])[0])
     return vOut, dOut
 
 
 def interpolateSampleLinear(v, pe, pxi):
     """
-<<<<<<< HEAD
-    Partner function to sampleCubicHermiteCurves for linearly interpolating additional variables based on the
-=======
     Partner function to sampleCubicHermiteCurves for linearly interpolating additional variables based on the 
->>>>>>> 54c26daa
     element indexes and element xi coordinates returned from that function.
     :param v: List of scalar values or sequence-of-values to interpolate. len(v) == number of elements in + 1.
     :param pe, pxi: List if integer element indexes and real xi coordinates giving sample positions into v to
@@ -713,22 +581,17 @@
             wm = 1.0 - wp
             vp = v[pe[n] + 1]
             vm = v[pe[n]]
-            vOut.append([(wm * vm[c] + wp * vp[c]) for c in range(vLen)])
+            vOut.append([ (wm*vm[c] + wp*vp[c]) for c in range(vLen) ])
     else:
         for n in range(valuesCountOut):
             wp = pxi[n]
             wm = 1.0 - wp
-            vOut.append(wm * v[pe[n]] + wp * v[pe[n] + 1])
+            vOut.append(wm*v[pe[n]] + wp*v[pe[n] + 1])
     return vOut
 
 
-<<<<<<< HEAD
-def sampleCubicElementLengths(length, elementsCount, startDerivative=None, endDerivative=None):
-    '''
-=======
 def sampleCubicElementLengths(length, elementsCount, startDerivative = None, endDerivative = None):
     """
->>>>>>> 54c26daa
     Get lengths of elements gradually changing over length, satisfying the start and end derivatives.
     :param startDerivative, endDerivative: Magnitudes of end derivatives to use with elementsCount,
     or None to choose a natural size.
@@ -737,20 +600,20 @@
     assert (elementsCount > 0), 'interpolation sampleCubicElementLengths:  Invalid number of elements'
     x1 = 0.0
     x2 = length
-    d1 = startDerivative * elementsCount if startDerivative else None
-    d2 = endDerivative * elementsCount if endDerivative else None
+    d1 = startDerivative*elementsCount if startDerivative else None
+    d2 = endDerivative*elementsCount if endDerivative else None
     if not (d1 and d2):
         d1 = d2 = length
     elif not d2:
-        d2 = 2.0 * length - d1
+        d2 = 2.0*length - d1
     elif not d1:
-        d1 = 2.0 * length - d2
+        d1 = 2.0*length - d2
     elementLengths = []
     lastx = 0.0
     for n in range(1, elementsCount + 1):
-        xi = n / elementsCount
+        xi = n/elementsCount
         f1, f2, f3, f4 = getCubicHermiteBasis(xi)
-        x = f1 * x1 + f2 * d1 + f3 * x2 + f4 * d2
+        x = f1*x1 + f2*d1 + f3*x2 + f4*d2
         elementLengths.append(x - lastx)
         lastx = x
     return elementLengths
@@ -773,7 +636,7 @@
     length = 0.0
     xiDelta = 1.0E-6
     xiTol = 1.0E-6
-    # print('elementsCount',elementsCount,'arcDistance',arcDistance)
+    #print('elementsCount',elementsCount,'arcDistance',arcDistance)
     for e in range(elementsCount):
         partDistance = arcDistance - length
         v1 = nx[e]
@@ -781,10 +644,10 @@
         v2 = nx[e + 1]
         d2 = nd[e + 1]
         arcLength = getCubicHermiteArcLength(v1, d1, v2, d2)
-        # print('e',e,'partDistance',partDistance,'arcLength',arcLength)
+        #print('e',e,'partDistance',partDistance,'arcLength',arcLength)
         if partDistance <= arcLength:
             xiLast = 100.0
-            xi = partDistance / arcLength
+            xi = partDistance/arcLength
             dxiLimit = 0.1
             for iter in range(100):
                 xiLast = xi
@@ -793,37 +656,33 @@
                 distm = getCubicHermiteArcLengthToXi(v1, d1, v2, d2, xi - xiDelta)
                 if (xi - xiDelta) < 0.0:
                     distm = -distm
-                dxi_ddist = 2.0 * xiDelta / (distp - distm)
-                dxi = dxi_ddist * (partDistance - dist)
-                # print('iter',iter,'xi',xi,'--> dist',dist,'dxi',dxi,'dxiLimit',dxiLimit)
+                dxi_ddist = 2.0*xiDelta/(distp - distm)
+                dxi = dxi_ddist*(partDistance - dist)
+                #print('iter',iter,'xi',xi,'--> dist',dist,'dxi',dxi,'dxiLimit',dxiLimit)
                 if dxi > dxiLimit:
                     dxi = dxiLimit
                 elif dxi < -dxiLimit:
                     dxi = -dxiLimit
                 xi += dxi
                 if math.fabs(xi - xiLast) <= xiTol:
-                    # print('converged xi',xi)
-                    return interpolateCubicHermite(v1, d1, v2, d2, xi), interpolateCubicHermiteDerivative(v1, d1, v2,
-                                                                                                          d2, xi), e, xi
-                if iter in [4, 10, 25, 62]:
+                    #print('converged xi',xi)
+                    return interpolateCubicHermite(v1, d1, v2, d2, xi), interpolateCubicHermiteDerivative(v1, d1, v2, d2, xi), e, xi
+                if iter in [ 4, 10, 25, 62 ]:
                     dxiLimit *= 0.5
-            print('getCubicHermiteCurvesPointAtArcDistance Max iters reached:', iter, ': e', e, ', xi', xi,
-                  ', closeness', math.fabs(dist - partDistance))
+            print('getCubicHermiteCurvesPointAtArcDistance Max iters reached:',iter,': e', e, ', xi',xi,', closeness', math.fabs(dist - partDistance))
             return v2, d2, e, xi
         length += arcLength
     return nx[-1], nd[-1], elementsCount - 1, 1.0
 
-
 class DerivativeScalingMode(Enum):
     ARITHMETIC_MEAN = 1  # derivative is half of sum of arclengths on either side
-    HARMONIC_MEAN = 2  # derivative is reciprocal of arithmetic mean of reciprocals of arclengths = arc lengths weighted by proportion from other side
-
+    HARMONIC_MEAN   = 2  # derivative is reciprocal of arithmetic mean of reciprocals of arclengths = arc lengths weighted by proportion from other side
 
 def smoothCubicHermiteDerivativesLine(nx, nd1,
-                                      fixAllDirections=False,
-                                      fixStartDerivative=False, fixEndDerivative=False,
-                                      fixStartDirection=False, fixEndDirection=False,
-                                      magnitudeScalingMode=DerivativeScalingMode.ARITHMETIC_MEAN, instrument=False):
+        fixAllDirections = False,
+        fixStartDerivative = False, fixEndDerivative = False,
+        fixStartDirection = False, fixEndDirection = False,
+        magnitudeScalingMode = DerivativeScalingMode.ARITHMETIC_MEAN, instrument=False):
     """
     Modifies derivatives nd1 to be smoothly varying and near arc length.
     Values are treated as being in a line.
@@ -868,13 +727,8 @@
         # start
         if not fixStartDerivative:
             if fixAllDirections or fixStartDirection:
-<<<<<<< HEAD
                 mag = 2.0 * arcLengths[0] - magnitude(lastmd1[1])
                 md1[0] = set_magnitude(nd1[0], mag) if (mag > 0.0) else [0.0, 0.0, 0.0]
-=======
-                mag = 2.0*arcLengths[0] - magnitude(lastmd1[1])
-                md1[0] = vector.setMagnitude(nd1[0], mag) if (mag > 0.0) else [ 0.0, 0.0, 0.0 ]
->>>>>>> 54c26daa
             else:
                 md1[0] = interpolateLagrangeHermiteDerivative(nx[0], nx[1], lastmd1[1], 0.0)
         # middle
@@ -898,13 +752,8 @@
         # end
         if not fixEndDerivative:
             if fixAllDirections or fixEndDirection:
-<<<<<<< HEAD
                 mag = 2.0 * arcLengths[-1] - magnitude(lastmd1[-2])
                 md1[-1] = set_magnitude(nd1[-1], mag) if (mag > 0.0) else [0.0, 0.0, 0.0]
-=======
-                mag = 2.0*arcLengths[-1] - magnitude(lastmd1[-2])
-                md1[-1] = vector.setMagnitude(nd1[-1], mag) if (mag > 0.0) else [ 0.0, 0.0, 0.0 ]
->>>>>>> 54c26daa
             else:
                 md1[-1] = interpolateHermiteLagrangeDerivative(nx[-2], lastmd1[-2], nx[-1], 1.0)
         if instrument:
@@ -932,13 +781,8 @@
     return md1
 
 
-<<<<<<< HEAD
-def smoothCubicHermiteCrossDerivativesLine(nx, nd1, nd2, nd12,
-                                           fixStartDerivative=False, fixEndDerivative=False, instrument=False):
-=======
 def computeCubicHermiteSideCrossDerivatives(ax, ad1, bx, bd1, asd_list, bsd_list,
                                             ascd_fixed=None, bscd_fixed=None):
->>>>>>> 54c26daa
     """
     Compute 'side cross derivatives' which smoothly transition between side vectors at start and end of hermite
     curve, handling curvature of the curve and rotations of side vectors about its axis.
@@ -952,53 +796,6 @@
     :param bscd_fixed: Optional fixed values of end side cross derivatives.
     :return: List of side cross derivatives at start, list of side cross derivatives at end.
     """
-<<<<<<< HEAD
-    nodesCount = len(nx)
-    elementsCount = nodesCount - 1
-    assert elementsCount > 0, 'smoothCubicHermiteCrossDerivativesLine.  Too few nodes/elements'
-    assert len(nd1) == nodesCount, 'smoothCubicHermiteCrossDerivativesLine.  Mismatched number of derivatives'
-    md12 = copy.copy(nd12)
-    componentsCount = len(nx[0])
-    componentRange = range(componentsCount)
-    # special case where equal derivatives at each end are sought
-    if (elementsCount == 1) and not (fixStartDerivative or fixEndDerivative):
-        delta = [(nd2[1][c] - nd2[0][c]) for c in componentRange]
-        return [delta, copy.deepcopy(delta)]
-    tol = 1.0E-6
-    arcLengths = [getCubicHermiteArcLength(nx[e], nd1[e], nx[e + 1], nd1[e + 1]) for e in range(elementsCount)]
-    dtol = tol * sum(magnitude(d) for d in nd2)
-    if instrument:
-        print('iter 0', md12)
-    for iter in range(100):
-        lastmd12 = copy.copy(md12)
-        # start
-        if not fixStartDerivative:
-            md12[0] = interpolateLagrangeHermiteDerivative(nd2[0], nd2[1], lastmd12[1], 0.0)
-        # middle
-        for n in range(1, nodesCount - 1):
-            nm = n - 1
-            # get mean of directions from point n to points (n - 1) and (n + 1)
-            np = n + 1
-            dirm = [(nd2[n][c] - nd2[nm][c]) for c in componentRange]
-            dirp = [(nd2[np][c] - nd2[n][c]) for c in componentRange]
-            # mean weighted by fraction towards that end, equivalent to harmonic mean
-            arcLengthmp = arcLengths[nm] + arcLengths[n]
-            wm = arcLengths[n] / arcLengthmp
-            wp = arcLengths[nm] / arcLengthmp
-            md12[n] = [(wm * dirm[c] + wp * dirp[c]) for c in componentRange]
-        # end
-        if not fixEndDerivative:
-            md12[-1] = interpolateHermiteLagrangeDerivative(nd2[-2], lastmd12[-2], nd2[-1], 1.0)
-        if instrument:
-            print('iter', iter + 1, md12)
-        for n in range(nodesCount):
-            for c in componentRange:
-                if math.fabs(md12[n][c] - lastmd12[n][c]) > dtol:
-                    break
-            else:
-                continue
-            break
-=======
     sideVectorCount = len(asd_list)
     assert len(bsd_list) == sideVectorCount
     assert not (ascd_fixed and bscd_fixed)
@@ -1031,7 +828,6 @@
             # lagrange-hermite
             aasdGuess = interpolateLagrangeHermite(asd, bsd, bscd_fixed[s], aaXi)
             bbsdGuess = interpolateLagrangeHermite(asd, bsd, bscd_fixed[s], bbXi)
->>>>>>> 54c26daa
         else:
             # linear
             aasdGuess = add(mult(asd, bbXi), mult(bsd, aaXi))
@@ -1135,22 +931,10 @@
             dnsv[s][-1] = dnsvp[s]
     return dnsv
 
-<<<<<<< HEAD
-    cmax = 0.0
-    for n in range(nodesCount):
-        for c in componentRange:
-            cmax = max(cmax, math.fabs(md12[n][c] - lastmd12[n][c]))
-    closeness = cmax / dtol
-    print('smoothCubicHermiteCrossDerivativesLine max iters reached:', iter + 1, ', cmax = ', round(closeness, 2),
-          'x tolerance')
-    return md12
-=======
->>>>>>> 54c26daa
-
 
 def smoothCubicHermiteDerivativesLoop(nx, nd1,
-                                      fixAllDirections=False,
-                                      magnitudeScalingMode=DerivativeScalingMode.ARITHMETIC_MEAN, instrument=False):
+        fixAllDirections = False,
+        magnitudeScalingMode = DerivativeScalingMode.ARITHMETIC_MEAN, instrument=False):
     """
     Modifies derivatives nd1 to be smoothly varying and near arc length.
     Values are treated as being in a loop, so the first point follows the last.
@@ -1208,7 +992,7 @@
             break
         else:
             if instrument:
-                print('smoothCubicHermiteDerivativesLoop converged after iter:', iter)
+                print('smoothCubicHermiteDerivativesLoop converged after iter:',iter)
             return md1
 
     cmax = 0.0
@@ -1216,12 +1000,8 @@
         for c in componentRange:
             cmax = max(cmax, math.fabs(md1[n][c] - lastmd1[n][c]))
     closeness = cmax / dtol
-<<<<<<< HEAD
     print('smoothCubicHermiteDerivativesLoop max iters reached:', iter + 1, ', cmax = ', round(closeness, 2),
           'x tolerance')
-=======
-    print('smoothCubicHermiteDerivativesLoop max iters reached:', iter + 1, ', cmax = ', round(closeness, 2), '* TOL')
->>>>>>> 54c26daa
     return md1
 
 
@@ -1230,7 +1010,6 @@
     Get derivative at centre of two cubic curves.
     :return: Derivative at mx to balance ax, ad1 with bx, bd1.
     """
-<<<<<<< HEAD
     md1 = [(bx[c] - ax[c]) for c in range(3)]
     arcLengtha = computeCubicHermiteArcLength(ax, ad1, mx, md1, rescaleDerivatives=True)
     arcLengthb = computeCubicHermiteArcLength(mx, md1, bx, bd1, rescaleDerivatives=True)
@@ -1239,15 +1018,6 @@
     magm = arcLengtha + arcLengthb - 0.5 * (maga + magb)
     return set_magnitude(md1, magm)
 
-=======
-    md1 = [ (bx[c] - ax[c]) for c in range(3) ]
-    arcLengtha = computeCubicHermiteArcLength(ax, ad1, mx, md1, rescaleDerivatives = True)
-    arcLengthb = computeCubicHermiteArcLength(mx, md1, bx, bd1, rescaleDerivatives = True)
-    maga = magnitude(ad1)
-    magb = magnitude(bd1)
-    magm = arcLengtha + arcLengthb - 0.5*(maga + magb)
-    return vector.setMagnitude(md1, magm)
->>>>>>> 54c26daa
 
 def sampleParameterAlongLine(lengthList, paramList, elementsCountOut):
     """
@@ -1273,15 +1043,15 @@
         # get mean of directions from point n to points (n - 1) and (n + 1)
         nm = n - 1
         np = n + 1
-        dirm = paramList[n] - paramList[nm]
-        dirp = paramList[np] - paramList[n]
+        dirm = paramList[n ] - paramList[nm]
+        dirp = paramList[np] - paramList[n ]
         # mean weighted by fraction towards that end, equivalent to harmonic mean
-        arcLengthm = lengthList[n] - lengthList[nm]
-        arcLengthn = lengthList[np] - lengthList[n]
+        arcLengthm = lengthList[n ] - lengthList[nm]
+        arcLengthn = lengthList[np] - lengthList[n ]
         arcLengthmp = arcLengthm + arcLengthn
-        wm = arcLengthn / arcLengthmp
-        wp = arcLengthm / arcLengthmp
-        md1.append(wm * dirm + wp * dirp)
+        wm = arcLengthn/arcLengthmp
+        wp = arcLengthm/arcLengthmp
+        md1.append(wm*dirm + wp*dirp)
 
     # Start
     md1Start = interpolateLagrangeHermiteDerivative([paramList[0]], [paramList[1]], [md1[0]], 0.0)
@@ -1298,23 +1068,19 @@
     dLength = []
 
     for n in range(1, nodesCount):
-        dLength.append(lengthList[n] - lengthList[n - 1])
+        dLength.append(lengthList[n] - lengthList[n-1])
     dLength.append(dLength[-1])
 
     for eOut in range(elementsCountOut):
         while e < nodesCount - 1:
             if distance < lengthList[e + 1]:
                 partDistance = distance - lengthList[e]
-                xi = partDistance / (lengthList[e + 1] - lengthList[e])
-                p = interpolateCubicHermite([paramList[e]], [md1All[e]], [paramList[e + 1]], [md1All[e + 1]], xi)[0]
-                dpdxi = \
-                interpolateCubicHermiteDerivative([paramList[e]], [md1All[e]], [paramList[e + 1]], [md1All[e + 1]], xi)[
-                    0]
-                dxdxi = \
-                interpolateCubicHermiteDerivative([lengthList[e]], [dLength[e]], [lengthList[e + 1]], [dLength[e + 1]],
-                                                  xi)[0]
-                dpdx = dpdxi * 1.0 / dxdxi
-                dp = dpdx * lengthPerElementOut
+                xi = partDistance/(lengthList[e+1] - lengthList[e])
+                p = interpolateCubicHermite([paramList[e]], [md1All[e]], [paramList[e+1]], [md1All[e+1]], xi)[0]
+                dpdxi = interpolateCubicHermiteDerivative([paramList[e]], [md1All[e]], [paramList[e+1]], [md1All[e+1]], xi)[0]
+                dxdxi = interpolateCubicHermiteDerivative([lengthList[e]], [dLength[e]], [lengthList[e+1]], [dLength[e+1]], xi)[0]
+                dpdx = dpdxi*1.0/dxdxi
+                dp = dpdx*lengthPerElementOut
                 sP.append(p)
                 sdP.append(dp)
                 break
@@ -1323,8 +1089,8 @@
 
     # Last node
     sP.append(paramList[-1])
-    dpdx = md1All[-1] * 1.0 / dLength[-1]
-    sdP.append(dpdx * lengthPerElementOut)
+    dpdx = md1All[-1] * 1.0/dLength[-1]
+    sdP.append(dpdx*lengthPerElementOut)
 
     return sP, sdP
 
