"""
Specialisation of Network Mesh for building 2-D and 3-D tube mesh networks.
"""
from cmlibs.maths.vectorops import add, cross, dot, magnitude, mult, normalize, set_magnitude, sub, rejection
from cmlibs.zinc.element import Element, Elementbasis
from cmlibs.zinc.node import Node
from scaffoldmaker.utils.capmesh import CapMesh
from scaffoldmaker.utils.eft_utils import (
    addTricubicHermiteSerendipityEftParameterScaling, determineCubicHermiteSerendipityEft, HermiteNodeLayoutManager)
from scaffoldmaker.utils.interpolation import (
    computeCubicHermiteDerivativeScaling, computeCubicHermiteEndDerivative, computeCubicHermiteStartDerivative,
    DerivativeScalingMode, evaluateCoordinatesOnCurve, getCubicHermiteTrimmedCurvesLengths, getNearestLocationOnCurve,
    interpolateCubicHermite, interpolateCubicHermiteDerivative,
    interpolateHermiteLagrangeDerivative, interpolateLagrangeHermiteDerivative,
    interpolateSampleCubicHermite, sampleCubicHermiteCurves,
    sampleCubicHermiteCurvesSmooth, smoothCubicHermiteDerivativesLine, smoothCubicHermiteDerivativesLoop,
    smoothCurveSideCrossDerivatives, getNearestLocationBetweenCurves)
from scaffoldmaker.utils.networkmesh import NetworkMesh, NetworkMeshBuilder, NetworkMeshGenerateData, \
    NetworkMeshJunction, NetworkMeshSegment, pathValueLabels
from scaffoldmaker.utils.tracksurface import TrackSurface
from scaffoldmaker.utils.zinc_utils import get_nodeset_path_ordered_field_parameters
import copy
import math


class TubeNetworkMeshGenerateData(NetworkMeshGenerateData):
    """
    Data for passing to TubeNetworkMesh generateMesh functions.
    """

    def __init__(self, region, meshDimension, coordinateFieldName="coordinates",
                 startNodeIdentifier=1, startElementIdentifier=1, isLinearThroughShell=False, isShowTrimSurfaces=False):
        """
        :param isLinearThroughShell: Callers should only set if 3-D with no core.
        :param isShowTrimSurfaces: Tells junction generateMesh to make 2-D trim surfaces.
        """
        super(TubeNetworkMeshGenerateData, self).__init__(
            region, meshDimension, coordinateFieldName, startNodeIdentifier, startElementIdentifier)
        self._isLinearThroughShell = isLinearThroughShell
        self._isShowTrimSurfaces = isShowTrimSurfaces
        self._trimAnnotationGroupCount = 0  # incremented to make unique annotation group names for trim surfaces

        # get node template for standard and cross nodes
        self._nodetemplate = self._nodes.createNodetemplate()
        self._nodetemplate.defineField(self._coordinates)
        self._nodetemplate.setValueNumberOfVersions(self._coordinates, -1, Node.VALUE_LABEL_D_DS1, 1)
        self._nodetemplate.setValueNumberOfVersions(self._coordinates, -1, Node.VALUE_LABEL_D_DS2, 1)
        if (meshDimension == 3) and not isLinearThroughShell:
            self._nodetemplate.setValueNumberOfVersions(self._coordinates, -1, Node.VALUE_LABEL_D_DS3, 1)

        # get element template and eft for standard case
        self._standardElementtemplate = self._mesh.createElementtemplate()
        self._standardElementtemplate.setElementShapeType(Element.SHAPE_TYPE_CUBE if (meshDimension == 3)
                                                     else Element.SHAPE_TYPE_SQUARE)
        self._elementbasis = self._fieldmodule.createElementbasis(
            meshDimension, Elementbasis.FUNCTION_TYPE_CUBIC_HERMITE_SERENDIPITY)
        if (meshDimension == 3) and isLinearThroughShell:
            self._elementbasis.setFunctionType(3, Elementbasis.FUNCTION_TYPE_LINEAR_LAGRANGE)
        self._standardEft = self._mesh.createElementfieldtemplate(self._elementbasis)
        self._standardElementtemplate.defineField(self._coordinates, -1, self._standardEft)

        d3Defined = (meshDimension == 3) and not isLinearThroughShell
        self._nodeLayoutManager = HermiteNodeLayoutManager()
        self._nodeLayout5Way = self._nodeLayoutManager.getNodeLayout5Way12(d3Defined)
        self._nodeLayout6Way = self._nodeLayoutManager.getNodeLayout6Way12(d3Defined)
        self._nodeLayout8Way = self._nodeLayoutManager.getNodeLayout8Way12(d3Defined)
        self._nodeLayoutFlipD2 = self._nodeLayoutManager.getNodeLayoutRegularPermuted(
            d3Defined, limitDirections=[None, [[0.0, 1.0, 0.0], [0.0, -1.0, 0.0]], [[0.0, 0.0, 1.0]]] if d3Defined
            else [None, [[0.0, 1.0], [0.0, -1.0]]])
        self._nodeLayoutFlipD1D2 = self._nodeLayoutManager.getNodeLayoutRegularPermuted(
            d3Defined, limitDirections=[[[-1.0, 0.0, 0.0]], [[0.0, -1.0, 0.0]], [[0.0, 0.0, 1.0]]] if d3Defined
            else [[[-1.0, 0.0]], [[0.0, -1.0]]])
        self._nodeLayoutSwapMinusD1D2 = self._nodeLayoutManager.getNodeLayoutRegularPermuted(
            d3Defined, limitDirections=[[[0.0, 1.0, 0.0]], [[-1.0, 0.0, 0.0]], [[0.0, 0.0, 1.0]]] if d3Defined
            else [[[0.0, 1.0]], [[-1.0, 0.0]]])
        self._nodeLayoutSwapD1MinusD2 = self._nodeLayoutManager.getNodeLayoutRegularPermuted(
            d3Defined, limitDirections=[[[0.0, -1.0, 0.0]], [[1.0, 0.0, 0.0]], [[0.0, 0.0, 1.0]]] if d3Defined
            else [[[0.0, -1.0]], [[1.0, 0.0]]])
        self._nodeLayoutTrifurcation = None
        self._nodeLayoutTransition = self._nodeLayoutManager.getNodeLayoutRegularPermuted(
            d3Defined, limitDirections=[None, [[0.0, 1.0, 0.0], [0.0, -1.0, 0.0]], None])
        self._nodeLayoutTransitionTriplePoint = None

        self._nodeLayoutCapTransition = self._nodeLayoutManager.getNodeLayoutCapTransition()

        self._nodeLayoutCapShellTriplePoint = None

        self._nodeLayoutCapBoxShield = None
        self._nodeLayoutCapBoxShieldTriplePoint = None


        # annotation groups created if core:
        self._coreGroup = None
        self._shellGroup = None
        # annotation groups created on demand:
        self._leftGroup = None
        self._rightGroup = None
        self._dorsalGroup = None
        self._ventralGroup = None
        self._renalCapsuleGroup = None

    def getStandardElementtemplate(self):
        return self._standardElementtemplate, self._standardEft

    def createElementfieldtemplate(self):
        """
        Create a new standard element field template for modifying.
        """
        return self._mesh.createElementfieldtemplate(self._elementbasis)

<<<<<<< HEAD
    def getCapElementtemplate(self):
        return self._capElementtemplate
=======
    def getNodeLayout5Way(self):
        return self._nodeLayout5Way
>>>>>>> 2ef02be3

    def getNodeLayout6Way(self):
        return self._nodeLayout6Way

    def getNodeLayout8Way(self):
        return self._nodeLayout8Way

    def getNodeLayoutFlipD2(self):
        return self._nodeLayoutFlipD2

    def getNodeLayoutFlipD1D2(self):
        return self._nodeLayoutFlipD1D2

    def getNodeLayoutSwapMinusD1D2(self):
        return self._nodeLayoutSwapMinusD1D2

    def getNodeLayoutSwapD1MinusD2(self):
        return self._nodeLayoutSwapD1MinusD2

    def getNodeLayoutTrifurcation(self, location):
        """
        Special node layout for generating core elements for trifurcation. There are two layouts specific to
        left-hand side and right-hand side of the solid core cross-section: LHS (location = 1); and RHS (location = 2).
        :param location: Location identifier.
        :return: Node layout.
        """
        if location == 1:  # Left-hand side
            limitDirections = [None, [[-1.0, 0.0, 0.0], [1.0, 0.0, 0.0]], None]
        elif location == 2:  # Right-hand side
            limitDirections = [None, [[0.0, 1.0, 0.0], [0.0, -1.0, 0.0]], None]

        self._nodeLayoutTrifurcation = self._nodeLayoutManager.getNodeLayout6Way12(True, limitDirections)
        return self._nodeLayoutTrifurcation

    def getNodeLayoutTransition(self):
        """
        Node layout for generating core transition elements, excluding at triple points.
        """
        return self._nodeLayoutTransition

    def getNodeLayoutTransitionTriplePoint(self, location):
        """
        Special node layout for generating core transition elements at triple points.
        There are four layouts specific to each corner of the core box: Top left (location = 1);
        top right (location = -1); bottom left (location = 2); and bottom right (location = -2).
        :param location: Location identifier identifying four corners of solid core box.
        :return: Node layout.
        """
        nodeLayouts = self._nodeLayoutManager.getNodeLayoutTriplePoint()
        assert location in [1, -1, 2, -2, 0]
        if location == 1:  # "Top Left"
            nodeLayout = nodeLayouts[0]
        elif location == -1:  # "Top Right"
            nodeLayout = nodeLayouts[1]
        elif location == 2:  # "Bottom Left"
            nodeLayout = nodeLayouts[2]
        elif location == -2:  # "Bottom Right"
            nodeLayout = nodeLayouts[3]
        else:
            nodeLayout = self._nodeLayoutTransition

        self._nodeLayoutTransitionTriplePoint = nodeLayout
        return self._nodeLayoutTransitionTriplePoint

    def getNodeLayoutBifurcation6WayTriplePoint(self, segmentsIn, sequence, maxMajorSegment, top):
        return self._nodeLayoutManager.getNodeLayoutBifurcation6WayTriplePoint(
            segmentsIn, sequence, maxMajorSegment, top)

    def getNodeLayoutCapTransition(self):
        """
        Node layout for generating cap shell transition elements, excluding at triple points.
        """
        return self._nodeLayoutCapTransition

    def getNodeLayoutCapShellTriplePoint(self, location):
        """
        Special node layout for generating cap shell transition elements at triple points.
        There are four layouts specific to each corner of the core box: Top left (location = 1);
        top right (location = -1); bottom left (location = 2); and bottom right (location = -2).
        :param location: Location identifier identifying four corners of solid core box.
        :return: Node layout.
        """
        nodeLayouts = self._nodeLayoutManager.getNodeLayoutCapShellTriplePoint()
        assert location in [1, -1, 2, -2, 0]
        if location == 1:  # "Top Left"
            nodeLayout = nodeLayouts[0]
        elif location == -1:  # "Top Right"
            nodeLayout = nodeLayouts[1]
        elif location == 2:  # "Bottom Left"
            nodeLayout = nodeLayouts[2]
        elif location == -2:  # "Bottom Right"
            nodeLayout = nodeLayouts[3]
        else:
            nodeLayout = self._nodeLayoutCapTransition

        self._nodeLayoutCapShellTriplePoint = nodeLayout
        return self._nodeLayoutCapShellTriplePoint

    def getNodeLayoutCapBoxShield(self, location, isStartCap=True):
        """
        Special node layout for generating cap box-shield transition elements.
        There are four layouts relative to the core box: Top (location = 1); bottom (location = -1);
        left (location = 2); and right (location = -2).
        :param location: Location identifier identifying four corners of solid core box.
        :param isStartCap: True if generating a cap mesh at the start of a tube segment, False if generating at the end
        of a tube segment.
        :return: Node layout.
        """
        nodeLayouts = self._nodeLayoutManager.getNodeLayoutCapBoxShield(isStartCap)
        assert location in [1, -1, 2, -2, 0]
        if location == 1:  # "Top"
            nodeLayout = nodeLayouts[0]
        elif location == -1:  # "Bottom"
            nodeLayout = nodeLayouts[1]
        elif location == 2:  # "Left"
            nodeLayout = nodeLayouts[2]
        elif location == -2:  # "Right"
            nodeLayout = nodeLayouts[3]
        else:
            nodeLayout = None

        self._nodeLayoutCapBoxShield = nodeLayout
        return self._nodeLayoutCapBoxShield

    def getNodeLayoutCapBoxShieldTriplePoint(self, location, isStartCap=True):
        """
        Special node layout for generating cap box-shield transition elements at triple points.
        There are four layouts relative to the core box: Top left (location = 1); top right (location = -1);
        bottom left (location = 2); and bottom right (location = -2).
        :param location: Location identifier identifying four corners of solid core box.
        :param isStartCap: True if generating a cap mesh at the start of a tube segment, False if generating at the end
        of a tube segment.
        :return: Node layout.
        """
        nodeLayouts = self._nodeLayoutManager.getNodeLayoutCapBoxShieldTriplePoint(isStartCap)
        assert location in [1, -1, 2, -2, 0]
        if location == 1:  # "Top Left"
            nodeLayout = nodeLayouts[0]
        elif location == -1:  # "Top Right"
            nodeLayout = nodeLayouts[1]
        elif location == 2:  # "Bottom Left"
            nodeLayout = nodeLayouts[2]
        elif location == -2:  # "Bottom Right"
            nodeLayout = nodeLayouts[3]
        else:
            nodeLayout = self._nodeLayoutCapBoxShield

        self._nodeLayoutCapBoxShieldTriplePoint = nodeLayout
        return self._nodeLayoutCapBoxShieldTriplePoint

    def getNodetemplate(self):
        return self._nodetemplate

    def isLinearThroughShell(self):
        return self._isLinearThroughShell

    def isShowTrimSurfaces(self):
        return self._isShowTrimSurfaces

    def getCoreMeshGroup(self):
        if not self._coreGroup:
            self._coreGroup = self.getOrCreateAnnotationGroup(("core", ""))
        return self._coreGroup.getMeshGroup(self._mesh)

    def getShellMeshGroup(self):
        if not self._shellGroup:
            self._shellGroup = self.getOrCreateAnnotationGroup(("shell", ""))
        return self._shellGroup.getMeshGroup(self._mesh)

    def getLeftMeshGroup(self):
        if not self._leftGroup:
            self._leftGroup = self.getOrCreateAnnotationGroup(("left", ""))
        return self._leftGroup.getMeshGroup(self._mesh)

    def getRightMeshGroup(self):
        if not self._rightGroup:
            self._rightGroup = self.getOrCreateAnnotationGroup(("right", ""))
        return self._rightGroup.getMeshGroup(self._mesh)

    def getDorsalMeshGroup(self):
        if not self._dorsalGroup:
            self._dorsalGroup = self.getOrCreateAnnotationGroup(("dorsal", ""))
        return self._dorsalGroup.getMeshGroup(self._mesh)

    def getVentralMeshGroup(self):
        if not self._ventralGroup:
            self._ventralGroup = self.getOrCreateAnnotationGroup(("ventral", ""))
        return self._ventralGroup.getMeshGroup(self._mesh)

    def getRenalCapsuleMeshGroup(self):
        if not self._renalCapsuleGroup:
            self._renalCapsuleGroup = self.getOrCreateAnnotationGroup(("renal capsule", ""))
        return self._renalCapsuleGroup.getMeshGroup(self._mesh)

    def getNewTrimAnnotationGroup(self):
        self._trimAnnotationGroupCount += 1
        return self.getOrCreateAnnotationGroup(("trim surface " + "{:03d}".format(self._trimAnnotationGroupCount), ""))

    def resolveEftCoreBoundaryScaling(self, eft, scalefactors, nodeParameters, nodeIdentifiers, mode):
        """
        Resolve differences in d3 scaling across core-shell boundary by one of 2 modes.
        Works for 8-noded tricubic Hermite serendipity basis only.
        :param eft: Element field template to modify.
        :param scalefactors: Existing scalefactors for use with eft.
        :param nodeParameters: List over 8 (3-D) local nodes in Zinc ordering of 4 parameter vectors
        x, d1, d2, d3 each with 3 components.
        :param nodeIdentifiers: List over 8 3-D local nodes giving global node identifiers.
        :param mode: 1 to set scale factors, 2 to add version 2 to d3 for the boundary nodes and assigning
        values to that version equal to the scale factors x version 1. Modes 3 and 4 are used for cap mesh, which are
        similar to mode 1, but the local node indexes are limited to [7, 8] for mode 3 (start cap) and [5, 6] for mode
        4 (end cap).
        :return: New eft, new scalefactors.
        """
        assert mode in (1, 2, 3, 4)
        eft, scalefactors, addScalefactors = addTricubicHermiteSerendipityEftParameterScaling(
            eft, scalefactors, nodeParameters, [5, 6, 7, 8], Node.VALUE_LABEL_D_DS3, version=mode)
        if mode == 2:
            nodetemplate = self._nodes.createNodetemplate()
            n = 4
            for nodeIdentifier, scalefactor in zip(nodeIdentifiers[4:], addScalefactors):
                node = self._nodes.findNodeByIdentifier(nodeIdentifier)
                nodetemplate.defineFieldFromNode(self._coordinates, node)
                versionsCount = nodetemplate.getValueNumberOfVersions(self._coordinates, -1, Node.VALUE_LABEL_D_DS3)
                if versionsCount == 1:
                    # make version 2 of d3 at the node and assign to it
                    nodetemplate.setValueNumberOfVersions(self._coordinates, -1, Node.VALUE_LABEL_D_DS3, 2)
                    # merge clears the current parameters so need to re-set
                    node.merge(nodetemplate)
                    self._fieldcache.setNode(node)
                    for valueLabel, value in zip(
                            (Node.VALUE_LABEL_VALUE, Node.VALUE_LABEL_D_DS1,
                             Node.VALUE_LABEL_D_DS2, Node.VALUE_LABEL_D_DS3), nodeParameters[n]):
                        self._coordinates.setNodeParameters(self._fieldcache, -1, valueLabel, 1, value)
                    d3_v2 = mult(nodeParameters[n][3], scalefactor)
                    self._coordinates.setNodeParameters(self._fieldcache, -1, Node.VALUE_LABEL_D_DS3, 2, d3_v2)
                n += 1
        return eft, scalefactors


class TubeNetworkMeshSegment(NetworkMeshSegment):

    def __init__(self, networkSegment, pathParametersList, elementsCountAround, elementsCountThroughShell,
                 isCore=False, elementsCountCoreBoxMinor: int=2, elementsCountTransition: int=1,
                 coreBoundaryScalingMode: int=1):
        """
        :param networkSegment: NetworkSegment this is built from.
        :param pathParametersList: [pathParameters] if 2-D or [outerPathParameters, innerPathParameters] if 3-D
        :param elementsCountAround: Number of elements around this segment.
        :param elementsCountThroughShell: Number of elements between inner and outer tube if 3-D, 1 if 2-D.
        :param isCore: True for generating a solid core inside the tube, False for regular tube network.
        :param elementsCountCoreBoxMinor: Number of elements across core box minor axis.
        :param elementsCountTransition: Number of elements across transition zone between core box elements and
        shell elements.
        """
        super(TubeNetworkMeshSegment, self).__init__(networkSegment, pathParametersList)
        self._isCore = isCore
        self._elementsCountAround = elementsCountAround
        self._elementsCountCoreBoxMajor = (elementsCountAround // 2) - elementsCountCoreBoxMinor
        self._elementsCountCoreBoxMinor = elementsCountCoreBoxMinor
        self._elementsCountTransition = elementsCountTransition
        self._coreBoundaryScalingMode = coreBoundaryScalingMode
        self._networkSegment = networkSegment

        assert elementsCountThroughShell > 0
        self._elementsCountThroughShell = elementsCountThroughShell
        self._rawTubeCoordinatesList = []
        self._rawTrackSurfaceList = []
        for pathParameters in pathParametersList:
            px, pd1, pd2, pd12 = getPathRawTubeCoordinates(pathParameters, self._elementsCountAround)
            self._rawTubeCoordinatesList.append((px, pd1, pd2, pd12))
            nx, nd1, nd2, nd12 = [], [], [], []
            for i in range(len(px)):
                nx += px[i]
                nd1 += pd1[i]
                nd2 += pd2[i]
                nd12 += pd12[i]
            self._rawTrackSurfaceList.append(TrackSurface(len(px[0]), len(px) - 1, nx, nd1, nd2, nd12, loop1=True))
        # list[pathsCount][4] of sx, sd1, sd2, sd12; all [nAlong][nAround]:
        self._sampledTubeCoordinates = [[[], [], [], []] for p in range(self._pathsCount)]
        self._rimCoordinates = None  # these are just shell coordinates; with core there may also be transition coords
        self._rimNodeIds = None
        self._rimElementIds = None  # [e2][e3][e1]

        self._boxCoordinates = None
        self._transitionCoordinates = None
        self._boxNodeIds = None  # [along][major][minor]
        self._boxBoundaryNodeIds = None
        # boxNodeIds that form the boundary of the solid core, rearranged in circular format
        self._boxBoundaryNodeToBoxId = None
        # lookup table that translates box boundary node ids in a circular format to box node ids in
        # [nAlong][nAcrossMajor][nAcrossMinor] format.
        self._boxElementIds = None  # [along][major][minor]

<<<<<<< HEAD
        self._boxExtCoordinates = None
        self._transitionExtCoordinates = None
        self.rimExtCoordinates = None

        self._networkPathParameters = pathParametersList
        self._isCap = networkSegment.isCap()
        if self._isCap:
            self._capMesh = CapMesh(self._elementsCountAround, self._elementsCountCoreBoxMajor,
                                    self._elementsCountCoreBoxMinor, self._elementsCountThroughShell,
                                    self._elementsCountTransition, self._networkPathParameters,
                                    self._isCap, self._isCore)
=======
    def getNetworkSegment(self):
        return self._networkSegment
>>>>>>> 2ef02be3

    def getCoreBoundaryScalingMode(self):
        modes = (1, 2, 3, 4) if self._isCap else (1, 2)
        assert self._coreBoundaryScalingMode in modes
        return self._coreBoundaryScalingMode

    def getElementsCountAround(self):
        return self._elementsCountAround

    def getRawTubeCoordinates(self, pathIndex=0):
        return self._rawTubeCoordinatesList[pathIndex]

    def getIsCore(self):
        return self._isCore

    def getIsCap(self):
        return self._isCap

    def getCapMesh(self):
        return self._capMesh

    def getElementsCountCoreBoxMajor(self):
        return self._elementsCountCoreBoxMajor

    def getElementsCountCoreBoxMinor(self):
        return self._elementsCountCoreBoxMinor

    def getElementsCountAcrossTransition(self):
        return self._elementsCountTransition

    def getRawTrackSurface(self, pathIndex=0):
        return self._rawTrackSurfaceList[pathIndex]

    def _sampleTubeCoordinates(self, fixedElementsCountAlong, targetElementLength, transitionFactor=3.0):
        """
        Generate sampled outer, inner tube coordinates optionally trimmed to start/end surfaces.
        Element sizes are constant size at the max length, but compressed if trimmed.
        Lateral cross sections in untrimmed areas are in d2-d3 plane of the network layout,
        hence elements are generally bigger on the outside and smaller on the inside of curves.
        Algorithm uses a finite transition region at trimmed ends based on the trim range, so trimming is local.
        :param fixedElementsCountAlong: Number of elements in resampled coordinates, or None to use targetElementLength.
        :param targetElementLength: Target element length or None to use fixedElementsCountAlong.
        Length is determined from mean trimmed length, subject to a minimum for the configuration.
        :param transitionFactor: Factor > 1.0 multiplying range of trimmed lengths at each end to complete
        local element size transition over.
        """
        lx, ld = self._lengthParameters
        # print("lx", lx, "ld", ld)
        rawNodesCountAlong = len(self._rawTubeCoordinatesList[0][0])
        rawElementsCountAlong = rawNodesCountAlong - 1

        # work out trim lengths of outer, inner tubes
        startCurveLocations = []
        startLengths = []
        sumStartLengths = 0.0
        endCurveLocations = []
        endLengths = []
        sumEndLengths = 0.0
        for p in range(self._pathsCount):
            px, pd1, pd2, pd12 = self._rawTubeCoordinatesList[p]
            startTrimSurface = self._junctions[0].getTrimSurfaces(self)[p]
            endTrimSurface = self._junctions[1].getTrimSurfaces(self)[p]

            for q in range(self._elementsCountAround):
                cx = [px[p][q] for p in range(rawNodesCountAlong)]
                cd2 = [pd2[p][q] for p in range(rawNodesCountAlong)]
                startCurveLocation = (0, 0.0)
                startLength = 0.0
                if startTrimSurface:
                    surfacePosition, curveLocation, intersects = startTrimSurface.findNearestPositionOnCurve(cx, cd2)
                    if intersects:
                        startCurveLocation = curveLocation
                        startLength = evaluateCoordinatesOnCurve(lx, ld, startCurveLocation)[0]
                startCurveLocations.append(startCurveLocation)
                startLengths.append(startLength)
                sumStartLengths += startLength
                endCurveLocation = (rawElementsCountAlong, 1.0)
                endLength = lx[-1][0]
                if endTrimSurface:
                    surfacePosition, curveLocation, intersects = endTrimSurface.findNearestPositionOnCurve(cx, cd2)
                    if intersects:
                        endCurveLocation = curveLocation
                        endLength = evaluateCoordinatesOnCurve(lx, ld, endCurveLocation)[0]
                endCurveLocations.append(endCurveLocation)
                endLengths.append(endLength)
                sumEndLengths += endLength

        minStartLength = min(startLengths)
        maxStartLength = max(startLengths)
        minEndLength = min(endLengths)
        maxEndLength = max(endLengths)
        maxLength = maxEndLength - minStartLength
        # minimum number applies to fixedElementsCountAlong and targetElementLength
        minimumElementsCountAlong = 2 if (self._isLoop or ((self._junctions[0].getSegmentsCount() > 2) and
                                                           (self._junctions[1].getSegmentsCount() > 2))) else 1
        # small fudge factor on targetElementLength so whole numbers chosen on centroid don't go one higher:
        elementsCountAlong = max(minimumElementsCountAlong, fixedElementsCountAlong if fixedElementsCountAlong else
            math.ceil(maxLength * 0.9999 / targetElementLength))
        startTransitionSize = transitionFactor * (maxStartLength - minStartLength)
        endTransitionSize = transitionFactor * (maxEndLength - minEndLength)
        if (startTransitionSize + endTransitionSize) > maxLength:
            # reduce transitions in proportion to fit mean length
            startTransitionSize *= maxLength / (startTransitionSize + endTransitionSize)
            endTransitionSize = maxLength - startTransitionSize
        maxElementLength = maxLength / elementsCountAlong
        # print("maxLength", maxLength, "maxElementLength", maxElementLength)
        # for parametric coordinate [0,1] over startTransitionSize, these are the start derivatives
        # where mean would have value startTransitionSize at both ends
        startTransitionXiSpacing = (maxElementLength / startTransitionSize) if (startTransitionSize > 0.0) else 0.0
        endTransitionXiSpacing = (maxElementLength / endTransitionSize) if (endTransitionSize > 0.0) else 0.0
        dStart = [[None] * self._elementsCountAround for _ in range(self._pathsCount)]
        dEnd = [[None] * self._elementsCountAround for _ in range(self._pathsCount)]
        startTransitionEndLength = minStartLength + startTransitionSize
        endTransitionStartLength = maxEndLength - endTransitionSize
        # print("Transition start min", minStartLength, "max", maxStartLength, "size", startTransitionSize, "end", startTransitionEndLength)
        # print("Transition end min", minEndLength, "max", maxEndLength, "size", endTransitionSize, "end", endTransitionStartLength)
        for p in range(self._pathsCount):
            startTrimSurface = self._junctions[0].getTrimSurfaces(self)[p]
            if startTrimSurface:
                for q in range(self._elementsCountAround):
                    ls = startLengths[p * self._elementsCountAround + q]
                    dStart[p][q] = interpolateLagrangeHermiteDerivative(
                        [ls], [startTransitionEndLength], [startTransitionSize], 0.0)[0]
                    # print("    p", p, "q", q, "dStart", dStart[p][q])
            endTrimSurface = self._junctions[1].getTrimSurfaces(self)[p]
            if endTrimSurface:
                for q in range(self._elementsCountAround):
                    le = endLengths[p * self._elementsCountAround + q]
                    dEnd[p][q] = interpolateHermiteLagrangeDerivative(
                        [endTransitionStartLength], [endTransitionSize], [le], 1.0)[0]
                    # print("    p", p, "q", q, "dEnd", dEnd[p][q])

        tubeGenerator = TubeEllipseGenerator()

        for n in range(elementsCountAlong + 1):

            # get point parameters at mean sampling points
            lm = minStartLength + n * maxElementLength
            curveLocation = getNearestLocationOnCurve(lx, ld, [lm])[0]

            for p in range(self._pathsCount):
                cx, cd1, cd2, cd12, cd3, cd13 = self._pathParametersList[p]
                px, pd1 = evaluateCoordinatesOnCurve(cx, cd1, curveLocation, derivative=True)
                pd2, pd12 = evaluateCoordinatesOnCurve(cd2, cd12, curveLocation, derivative=True)
                pd3, pd13 = evaluateCoordinatesOnCurve(cd3, cd13, curveLocation, derivative=True)
                ex, ed1, ed2, ed12 = tubeGenerator.generate(px, pd1, pd2, pd12, pd3, pd13, self._elementsCountAround,
                                                            maxElementLength)
                startTrimSurface = self._junctions[0].getTrimSurfaces(self)[p]
                endTrimSurface = self._junctions[1].getTrimSurfaces(self)[p]
                startTransition = (startTransitionSize > 0.0) and (lm < startTransitionEndLength)
                endTransition = (endTransitionSize > 0.0) and (lm > endTransitionStartLength)
                if startTransition or endTransition:
                    for q in range(self._elementsCountAround):
                        if startTransition:
                            ls = startLengths[p * self._elementsCountAround + q]
                            xi = n * startTransitionXiSpacing
                            v1, d1, v2, d2 = [ls], [dStart[p][q]], [startTransitionEndLength], [startTransitionSize]
                        else:  # if endTransition:
                            le = endLengths[p * self._elementsCountAround + q]
                            xi = 1.0 - (elementsCountAlong - n) * endTransitionXiSpacing
                            v1, d1, v2, d2 = [endTransitionStartLength], [endTransitionSize], [le], [dEnd[p][q]]
                        lt = interpolateCubicHermite(v1, d1, v2, d2, xi)[0]
                        ltd = interpolateCubicHermiteDerivative(v1, d1, v2, d2, xi)[0]
                        qCurveLocation = getNearestLocationOnCurve(lx, ld, [lt])[0]
                        px, pd1 = evaluateCoordinatesOnCurve(cx, cd1, qCurveLocation, derivative=True)
                        pd2, pd12 = evaluateCoordinatesOnCurve(cd2, cd12, qCurveLocation, derivative=True)
                        pd3, pd13 = evaluateCoordinatesOnCurve(cd3, cd13, qCurveLocation, derivative=True)
                        qex, qed1, qed2, qed12 = tubeGenerator.generate(
                            px, pd1, pd2, pd12, pd3, pd13, self._elementsCountAround,
                            ltd * maxElementLength / (startTransitionSize if startTransition else endTransitionSize))
                        for ev, qv in zip((ex, ed1, ed2, ed12), (qex, qed1, qed2, qed12)):
                            ev[q] = qv[q]
                    # recalculate d1 around rings
                    # first smooth to get d1 with new directions not tangential to surface
                    ted1 = smoothCubicHermiteDerivativesLoop(ex, ed1)
                    # constraint to be tangential to tube surface
                    ted1 = [rejection(ted1[q], normalize(cross(ed1[q], ed2[q])))
                            for q in range(self._elementsCountAround)]
                    # smooth magnitudes only
                    ed1 = smoothCubicHermiteDerivativesLoop(ex, ted1, fixAllDirections=True)

                for lst, ev in zip(self._sampledTubeCoordinates[p], (ex, ed1, ed2, ed12)):
                    lst.append(ev)

        # smooth d2, d12

    def sample(self, fixedElementsCountAlong, targetElementLength):
        self._sampleTubeCoordinates(fixedElementsCountAlong, targetElementLength)

        elementsCountAlong = len(self._sampledTubeCoordinates[0][0]) - 1

        if self._dimension == 2:
            # copy first sampled tube coordinates, but insert single-entry 'n3' index after n2
            self._rimCoordinates = (
                [[ring] for ring in self._sampledTubeCoordinates[0][0]],
                [[ring] for ring in self._sampledTubeCoordinates[0][1]],
                [[ring] for ring in self._sampledTubeCoordinates[0][2]],
                None)
        else:
            shellFactor = 1.0 / self._elementsCountThroughShell
            ox, od1, od2 = self._sampledTubeCoordinates[0][0:3]
            ix, id1, id2 = self._sampledTubeCoordinates[1][0:3]
            rx, rd1, rd2, rd3 = [], [], [], []
            for n2 in range(elementsCountAlong + 1):
                coreCentre, arcCentre = self._determineCentrePoints(n2)
                for r in (rx, rd1, rd2, rd3):
                    r.append([])
                otx, otd1, otd2 = ox[n2], od1[n2], od2[n2]
                itx, itd1, itd2 = ix[n2], id1[n2], id2[n2]
                # wx, wd3 = self._determineShellCoordinates(otx, otd1, otd2, itx, itd1, itd2, coreCentre, arcCentre)
                wd3 = [mult(sub(otx[n1], itx[n1]), shellFactor) for n1 in range(self._elementsCountAround)]
                for n3 in range(self._elementsCountThroughShell + 1):
                    oFactor = n3 / self._elementsCountThroughShell
                    iFactor = 1.0 - oFactor
                    for r in (rx, rd1, rd2, rd3):
                        r[n2].append([])
                    for n1 in range(self._elementsCountAround):
                        if n3 == 0:
                            x, d1, d2 = itx[n1], itd1[n1], itd2[n1]
                        elif n3 == self._elementsCountThroughShell:
                            x, d1, d2 = otx[n1], otd1[n1], otd2[n1]
                        else:
                            x = add(mult(itx[n1], iFactor), mult(otx[n1], oFactor))
                            # x = wx[n3][n1]
                            d1 = add(mult(itd1[n1], iFactor), mult(otd1[n1], oFactor))
                            d2 = add(mult(itd2[n1], iFactor), mult(otd2[n1], oFactor))
                        d3 = wd3[n1]
                        # d3 = wd3[n3][n1]
                        for r, value in zip((rx, rd1, rd2, rd3), (x, d1, d2, d3)):
                            r[n2][n3].append(value)
            self._rimCoordinates = rx, rd1, rd2, rd3

        self._rimNodeIds = [None] * (elementsCountAlong + 1)
        self._rimElementIds = [None] * elementsCountAlong
        self._boxElementIds = [None] * elementsCountAlong

        if self._isCore:
            # sample coordinates for the solid core
            self._sampleCoreCoordinates(elementsCountAlong)

        if self._isCap:
            # sample coordinates for the cap mesh at the ends of a tube segment
            self._boxExtCoordinates, self._transitionExtCoordinates, self.rimExtCoordinates = (
                self._capMesh.sampleCoordinates(self._boxCoordinates, self._transitionCoordinates, self._rimCoordinates))
            # if self._isCore:
            self._smoothD2DerivativesAtCapTubeJoint()

    def _sampleCoreCoordinates(self, elementsCountAlong):
        """
        Black box function for sampling coordinates for the solid core.
        :param elementsCountAlong: A number of elements along a segment.
        """
        boxx, boxd1, boxd3 = [], [], []
        transx, transd1, transd3 = [], [], []
        for n2 in range(elementsCountAlong + 1):
            coreCentre, arcCentre = self._determineCentrePoints(n2)
            cbx, cbd1, cbd3, ctx, ctd1, ctd3 = self._generateCoreCoordinates(n2, coreCentre)
            for lst, value in zip((boxx, boxd1, boxd3, transx, transd1, transd3),
                                  (cbx, cbd1, cbd3, ctx, ctd1, ctd3)):
                lst.append(value)
        boxd2, transd2 = self._determineCoreD2Derivatives(boxx, boxd1, boxd3, transx, transd1, transd3)
        self._boxCoordinates = boxx, boxd1, boxd2, boxd3
        self._transitionCoordinates = transx, transd1, transd2, transd3
        self._boxNodeIds = [None] * (elementsCountAlong + 1)

    def _determineCentrePoints(self, n2):
        """
        Calculates coordinates for the centre of the solid core based on outer and inner tube coordinates.
        :param n2: Index for elements along the tube.
        :return: Coordinates of the solid core.
        """
        ox = self._sampledTubeCoordinates[0][0][n2]
        ix = self._sampledTubeCoordinates[1][0][n2]
        cp = []

        for x in [ox, ix]:
            P0 = x[self._elementsCountAround // 4]
            P1 = x[self._elementsCountAround // 4 * 3]
            midpoint = mult(add(P0, P1), 0.5)
            cp.append(midpoint)

        coreCentres, arcCentres = [], []
        for i in range(self._elementsCountAround):
            tol = 1e-10  # tolerance to avoid float division zero
            OP = magnitude(sub(ox[i], cp[0]))
            IP = magnitude(sub(ix[i], cp[1]))
            distBetweenOuterAndInner = magnitude(sub(cp[1], cp[0]))
            distBetweenOuterAndInner = tol if distBetweenOuterAndInner == 0 else distBetweenOuterAndInner
            outerBase = (OP ** 2 - IP ** 2 - distBetweenOuterAndInner ** 2) / (2 * distBetweenOuterAndInner)
            circularArcRadius = math.sqrt(outerBase ** 2 + OP ** 2)
            distBetweenCoreAndInner = circularArcRadius - outerBase - distBetweenOuterAndInner

            directionVector = sub(cp[1], cp[0])
            if directionVector[0] == 0 and directionVector[1] == 0 and directionVector[2] == 0:
                directionVector = [tol, tol, tol]
            scaledDV = mult(normalize(directionVector), (distBetweenOuterAndInner + distBetweenCoreAndInner))
            c = add(scaledDV, cp[0])
            coreCentres.append(c)

            dvi = [-d for d in directionVector]
            mag = magnitude(dvi)
            tol = 1e-10
            scaleDVI = mult(normalize(dvi), outerBase) if mag > tol else [0, 0, 0]
            ac = add(scaleDVI, cp[0])
            arcCentres.append(ac)

        coreCentre = [sum(e) / len(e) for e in zip(*coreCentres)]
        arcCentre = [sum(e) / len(e) for e in zip(*arcCentres)]

        return coreCentre, arcCentre

    def _getRadialCoreCrossing(self, n1Start, n1Half, n2, centre, centreNormal=None):
        """
        Get start, middle and end coordinates across solid core.
        :param n1Start: Start index around rim coordinates.
        :param n1Half: If True, initial n1 is halfway between n1Start and n1Start + 1
        :param n2: Index along rim coordinates.
        :param centre: Centre coordinates.
        :param centreNormal: Optional normal to remove component in direction from centre.
        :return: Radial rx, rd1 (across), rd2(up) for points at n1, centre and opposite n1.
        """
        ix = self._rimCoordinates[0][n2][0]
        id1 = self._rimCoordinates[1][n2][0]
        id3 = self._rimCoordinates[3][n2][0]
        n1End = n1Start + self._elementsCountAround // 2
        if n1Half:
            nx = self._rimCoordinates[0][n2][1]
            nd1 = self._rimCoordinates[1][n2][1]
            ax, ad2 = evaluateCoordinatesOnCurve(ix, id1, (n1Start, 0.5), loop=True, derivative=True)
            tx = evaluateCoordinatesOnCurve(nx, nd1, (n1Start, 0.5), loop=True)
            ad1 = sub(ix, tx)
            cx, cd2 = evaluateCoordinatesOnCurve(ix, id1, (n1End, 0.5), loop=True)
            tx = evaluateCoordinatesOnCurve(nx, nd1, (n1End, 0.5), loop=True)
            cd1 = sub(tx, ix)
            cd2 = [-d for d in cd2]  # since these go around in RH sense
        else:
            ax = copy.copy(ix[n1Start])
            ad1 = [-d for d in id3[n1Start]]
            ad2 = id1[n1Start]
            cx = copy.copy(ix[n1End])
            cd1 = copy.copy(id3[n1End])
            cd2 = [-d for d in id1[n1End]]  # since these go around in RH sense
        bx = centre
        # following gives the core the expected S-shape distortion when twisted
        bd1a = interpolateHermiteLagrangeDerivative(ax, set_magnitude(ad1, magnitude(sub(bx, ax))), bx, 1.0)
        bd1c = interpolateLagrangeHermiteDerivative(bx, cx, set_magnitude(cd1, magnitude(sub(cx, bx))), 0.0)
        bd1 = mult(add(bd1a, bd1c), 0.5)
        bd2 = mult(add(ad2, cd2), 0.5)
        rx = [ax, bx, cx]
        rd1_us = [ad1, bd1, cd1]
        rd2 = [ad2, bd2, cd2]
        rd1 = smoothCubicHermiteDerivativesLine(rx, rd1_us, fixAllDirections=True)
        if centreNormal:
            # constrain centre derivatives to be orthogonal to centreNormal
            rd1[1] = rejection(rd1[1], centreNormal)
            rd2[1] = rejection(rd2[1], centreNormal)
            rd1 = smoothCubicHermiteDerivativesLine(rx, rd1, fixAllDirections=True)
        return rx, rd1, rd2

    def _generateCoreCoordinates(self, n2, centre):
        """
        Sample core box and transition elements by sampling radial crossings along
        major -, minor |, diag1 /, diag2 \ directions.
        From these 3x3 array of points at the corners, centres and mid-sides of the box are determined,
        then the actual box elements are resampled from these.
        Transition elements are determined by blending from the outside of the box to the shell.
        :param n2: Index along segment.
        :param centre: Centre coordinates of core.
        :return: box coordinates cbx, cbd1, cbd3, transition coordinates ctx, ctd1, ctd3.
        Box coordinates are over [minorBoxNodeCount][majorBoxNodeCount]. Transition coordinates are over [n3][n1] and
        are only non-empty for at least 2 transition elements as they are the layers between the box and the shell.
        """
        # sample radially across major, minor and both diagonals, like a Union Jack
        major_n1 = 0
        major_x, major_d1, major_d3 = self._getRadialCoreCrossing(
            major_n1, (self._elementsCountCoreBoxMinor % 2) == 1, n2, centre)
        minor_n1 = -((self._elementsCountAround + 3) // 4)
        minor_x, minor_d3, minor_d1 = self._getRadialCoreCrossing(
            minor_n1, (self._elementsCountCoreBoxMajor % 2) == 1, n2, centre)
        minor_d1 = [[-d for d in v] for v in minor_d1]
        major_d3[1] = minor_d3[1]
        minor_d1[1] = major_d1[1]
        centreNormal = normalize(cross(major_d1[1], major_d3[1]))
        majorBoxSize = self._elementsCountCoreBoxMajor
        minorBoxSize = self._elementsCountCoreBoxMinor
        diag1_n1 = minorBoxSize // -2
        diag1_x, diag1_d1, diag1_d3 = self._getRadialCoreCrossing(diag1_n1, False, n2, centre, centreNormal)
        diag2_n1 = diag1_n1 + minorBoxSize
        diag2_x, diag2_d1, diag2_d3 = self._getRadialCoreCrossing(diag2_n1, False, n2, centre, centreNormal)

        # sample to sides and corners of core box
        majorXi = (2.0 * self._elementsCountTransition /
                   (self._elementsCountCoreBoxMajor + 2 * self._elementsCountTransition))
        majorXiR = 1.0 - majorXi
        minorXi = (2.0 * self._elementsCountTransition /
                   (self._elementsCountCoreBoxMinor + 2 * self._elementsCountTransition))
        minorXiR = 1.0 - minorXi
        # following expression adjusted to look best across all cases
        boxDiagonalSize = math.sqrt(majorBoxSize * majorBoxSize + minorBoxSize * minorBoxSize)
        diagXi = self._elementsCountTransition / (0.5 * boxDiagonalSize + self._elementsCountTransition + 0.5)
        diagXiR = 1.0 - diagXi

        # 3x3 nodes (2x2 elements) giving extents of core box
        tripleAngle = math.pi / 3.0
        cosTripleAngle = math.cos(tripleAngle)
        sinTripleAngle = math.sin(tripleAngle)

        e00x, e00dr = evaluateCoordinatesOnCurve(diag1_x, diag1_d1, (0, diagXi), derivative=True)
        e00dc = set_magnitude(add(mult(normalize(diag1_d3[0]), diagXiR), mult(normalize(diag1_d3[1]), diagXi)), magnitude(e00dr))
        e00d1 = add(mult(e00dr, cosTripleAngle), mult(e00dc, -sinTripleAngle))
        e00d3 = add(mult(e00dr, cosTripleAngle), mult(e00dc, sinTripleAngle))

        e02x, e02dr = evaluateCoordinatesOnCurve(diag2_x, diag2_d1, (1, diagXiR), derivative=True)
        e02dc = set_magnitude(add(mult(normalize(diag2_d3[1]), diagXi), mult(normalize(diag2_d3[2]), diagXiR)), magnitude(e02dr))
        e02d1 = add(mult(e02dr, cosTripleAngle), mult(e02dc, sinTripleAngle))
        e02d3 = add(mult(e02dr, -cosTripleAngle), mult(e02dc, sinTripleAngle))

        e20x, e20dr = evaluateCoordinatesOnCurve(diag2_x, diag2_d1, (0, diagXi), derivative=True)
        e20dc = set_magnitude(add(mult(normalize(diag2_d3[0]), diagXiR), mult(normalize(diag2_d3[1]), diagXi)), magnitude(e20dr))
        e20d1 = add(mult(e20dr, cosTripleAngle), mult(e20dc, sinTripleAngle))
        e20d3 = add(mult(e20dr, -cosTripleAngle), mult(e20dc, sinTripleAngle))

        e22x, e22dr = evaluateCoordinatesOnCurve(diag1_x, diag1_d1, (1, diagXiR), derivative=True)
        e22dc = set_magnitude(add(mult(normalize(diag1_d3[1]), diagXi), mult(normalize(diag1_d3[2]), diagXiR)), magnitude(e22dr))
        e22d1 = add(mult(e22dr, cosTripleAngle), mult(e22dc, -sinTripleAngle))
        e22d3 = add(mult(e22dr, cosTripleAngle), mult(e22dc, sinTripleAngle))

        ex = [
            e00x,
            evaluateCoordinatesOnCurve(minor_x, minor_d3, (0, minorXi)),
            e02x,
            evaluateCoordinatesOnCurve(major_x, major_d1, (0, majorXi)),
            centre,
            evaluateCoordinatesOnCurve(major_x, major_d1, (1, majorXiR)),
            e20x,
            evaluateCoordinatesOnCurve(minor_x, minor_d3, (1, minorXiR)),
            e22x
        ]
        majorScale = (2.0 / majorBoxSize) if (majorBoxSize > 0.0) else 1.0
        minorScale = (2.0 / minorBoxSize) if (minorBoxSize > 0.0) else 1.0
        major_ed1 = [
            mult(interpolateCubicHermiteDerivative(major_x[0], major_d1[0], major_x[1], major_d1[1], majorXi), majorXiR),
            mult(major_d1[1], majorXiR),
            mult(interpolateCubicHermiteDerivative(major_x[1], major_d1[1], major_x[2], major_d1[2], majorXiR), majorXiR)]
        minor_ed3 = [
            mult(interpolateCubicHermiteDerivative(minor_x[0], minor_d3[0], minor_x[1], minor_d3[1], minorXi), minorXiR),
            mult(minor_d3[1], minorXiR),
            mult(interpolateCubicHermiteDerivative(minor_x[1], minor_d3[1], minor_x[2], minor_d3[2], minorXiR), minorXiR)]
        mag_ed3 = (magnitude(minor_ed3[1]) * minorScale * majorXi + magnitude(major_d3[0]) * majorXiR) / minorScale
        major_ed3 = [
            set_magnitude(add(mult(normalize(major_d3[0]), majorXiR), mult(normalize(major_d3[1]), majorXi)), mag_ed3),
            minor_ed3[1],
            set_magnitude(add(mult(normalize(major_d3[1]), majorXi), mult(normalize(major_d3[2]), majorXiR)), mag_ed3)]
        mag_ed1 = (magnitude(major_ed1[1]) * majorScale * minorXi + magnitude(minor_d1[0]) * minorXiR) / majorScale
        minor_ed1 = [
            set_magnitude(add(mult(normalize(minor_d1[0]), minorXiR), mult(normalize(minor_d1[1]), minorXi)), mag_ed1),
            major_ed1[1],
            set_magnitude(add(mult(normalize(minor_d1[1]), minorXi), mult(normalize(minor_d1[2]), minorXiR)), mag_ed1)]
        ed1 = [
            smoothCubicHermiteDerivativesLine(
                [ex[0], ex[1]], [e00d1, minor_ed1[0]], fixStartDirection=True, fixEndDerivative=True)[0],
            minor_ed1[0],
            smoothCubicHermiteDerivativesLine(
                [ex[1], ex[2]], [minor_ed1[0], e02d1], fixStartDerivative=True, fixEndDirection=True)[1],
            major_ed1[0],
            major_ed1[1],
            major_ed1[2],
            smoothCubicHermiteDerivativesLine(
                [ex[6], ex[7]], [e20d1, minor_ed1[2]], fixStartDirection=True, fixEndDerivative=True)[0],
            minor_ed1[2],
            smoothCubicHermiteDerivativesLine(
                [ex[7], ex[8]], [minor_ed1[2], e22d1], fixStartDerivative=True, fixEndDirection=True)[1],
        ]
        ed3 = [
            smoothCubicHermiteDerivativesLine(
                [ex[0], ex[3]], [e00d3, major_ed3[0]], fixStartDirection=True, fixEndDerivative=True)[0],
            minor_ed3[0],
            smoothCubicHermiteDerivativesLine(
                [ex[2], ex[5]], [e02d3, major_ed3[2]], fixStartDirection=True, fixEndDerivative=True)[0],
            major_ed3[0],
            major_ed3[1],
            major_ed3[2],
            smoothCubicHermiteDerivativesLine(
                [ex[3], ex[6]], [major_ed3[0], e20d3], fixStartDerivative=True, fixEndDirection=True)[1],
            minor_ed3[2],
            smoothCubicHermiteDerivativesLine(
                [ex[5], ex[8]], [major_ed3[2], e22d3], fixStartDerivative=True, fixEndDirection=True)[1],
        ]

        # Create an empty list for the core with dimensions of (major - 1) x (minor - 1)
        cbx, cbd1, cbd3, ctx, ctd1, ctd3 = [], [], [], [], [], []

        trackSurface = TrackSurface(2, 2, ex, ed1, ed3)
        for m in range(majorBoxSize + 1):
            majorProportion = m / majorBoxSize
            row_x = []
            row_d1 = []
            row_d3 = []
            for n in range(minorBoxSize + 1):
                minorProportion = (n / minorBoxSize) if (minorBoxSize > 0) else 0.0
                position = trackSurface.createPositionProportion(majorProportion, minorProportion)
                x, d1, d3 = trackSurface.evaluateCoordinates(position, derivatives=True)
                row_x.append(x)
                row_d1.append(mult(d1, majorScale))
                row_d3.append(mult(d3, minorScale))
            cbx.append(row_x)
            cbd1.append(row_d1)
            cbd3.append(row_d3)

        if self._elementsCountTransition > 1:
            for i in range(self._elementsCountTransition - 1):
                for lst in (ctx, ctd1, ctd3):
                    lst.append([None] * self._elementsCountAround)
            ix = self._rimCoordinates[0][n2][0]
            id1 = self._rimCoordinates[1][n2][0]
            id3 = self._rimCoordinates[3][n2][0]
            start_bn3 = minorBoxSize // 2
            topLeft_n1 = minorBoxSize - start_bn3
            topRight_n1 = topLeft_n1 + majorBoxSize
            bottomRight_n1 = topRight_n1 + minorBoxSize
            bottomLeft_n1 = bottomRight_n1 + majorBoxSize
            for n1 in range(self._elementsCountAround):
                if n1 <= topLeft_n1:
                    bn1 = 0
                    bn3 = start_bn3 + n1
                    if n1 < topLeft_n1:
                        start_d1 = cbd3[bn1][bn3]
                        start_d3 = [-d for d in cbd1[bn1][bn3]]
                    else:
                        start_d1 = add(cbd3[bn1][bn3], cbd1[bn1][bn3])
                        start_d3 = sub(cbd3[bn1][bn3], cbd1[bn1][bn3])
                elif n1 <= topRight_n1:
                    bn1 = n1 - topLeft_n1
                    bn3 = minorBoxSize
                    if n1 < topRight_n1:
                        start_d1 = cbd1[bn1][bn3]
                        start_d3 = cbd3[bn1][bn3]
                    else:
                        start_d1 = sub(cbd1[bn1][bn3], cbd3[bn1][bn3])
                        start_d3 = add(cbd1[bn1][bn3], cbd3[bn1][bn3])
                elif n1 <= bottomRight_n1:
                    bn1 = majorBoxSize
                    bn3 = minorBoxSize - (n1 - topRight_n1)
                    if n1 < bottomRight_n1:
                        start_d1 = [-d for d in cbd3[bn1][bn3]]
                        start_d3 = cbd1[bn1][bn3]
                    else:
                        start_d1 = [-d for d in add(cbd1[bn1][bn3], cbd3[bn1][bn3])]
                        start_d3 = sub(cbd1[bn1][bn3], cbd3[bn1][bn3])
                elif n1 <= bottomLeft_n1:
                    bn1 = majorBoxSize - (n1 - bottomRight_n1)
                    bn3 = 0
                    if n1 < bottomLeft_n1:
                        start_d1 = [-d for d in cbd1[bn1][bn3]]
                        start_d3 = [-d for d in cbd3[bn1][bn3]]
                    else:
                        start_d1 = sub(cbd3[bn1][bn3], cbd1[bn1][bn3])
                        start_d3 = [-d for d in add(cbd1[bn1][bn3], cbd3[bn1][bn3])]
                else:
                    bn1 = 0
                    bn3 = n1 - bottomLeft_n1
                    start_d1 = cbd3[bn1][bn3]
                    start_d3 = [-d for d in cbd1[bn1][bn3]]
                start_x = cbx[bn1][bn3]

                nx = [start_x, ix[n1]]
                nd3before = [[self._elementsCountTransition * d for d in start_d3], id3[n1]]
                nd3 = [nd3before[0], computeCubicHermiteEndDerivative(nx[0], nd3before[0], nx[1], nd3before[1])]
                tx, td3, pe, pxi, psf = sampleCubicHermiteCurvesSmooth(
                    nx, nd3, self._elementsCountTransition,
                    derivativeMagnitudeStart=magnitude(nd3[0]) / self._elementsCountTransition,
                    derivativeMagnitudeEnd=magnitude(nd3[1]) / self._elementsCountTransition)
                delta_id1 = sub(id1[n1], start_d1)
                td1 = interpolateSampleCubicHermite([start_d1, id1[n1]], [delta_id1, delta_id1], pe, pxi, psf)[0]

                for n3 in range(1, self._elementsCountTransition):
                    ctx[n3 - 1][n1] = tx[n3]
                    ctd1[n3 - 1][n1] = td1[n3]
                    ctd3[n3 - 1][n1] = td3[n3]

            # smooth td1 around:
            for n3 in range(1, self._elementsCountTransition):
                ctd1[n3 - 1] = smoothCubicHermiteDerivativesLoop(ctx[n3 - 1], ctd1[n3 - 1], fixAllDirections=False)

        return cbx, cbd1, cbd3, ctx, ctd1, ctd3

    def _determineCoreD2Derivatives(self, boxx, boxd1, boxd3, transx, transd1, transd3):
        """
        Compute d2 derivatives for the solid core.
        :param boxx, boxd1, boxd3: Coordinates and derivatives (d1 & d3) of the core box nodes.
        :param transx, transd1, transd3: Coordinates and derivatives (d1 & d3) of the core transition nodes.
        :return: D2 derivatives of box and rim components of the core.
        """
        elementsCountAlong = len(boxx)
        coreBoxMajorNodesCount = len(boxx[0])
        coreBoxMinorNodesCount = len(boxx[0][0])

        boxd2 = [[[None for _ in range(coreBoxMinorNodesCount)] for _ in range(coreBoxMajorNodesCount)]
                 for _ in range(elementsCountAlong)]
        transd2 = [[[None for _ in range(self._elementsCountAround)] for _ in range(self._elementsCountTransition - 1)]
                   for _ in range(elementsCountAlong)]

        # compute core d2 directions by weighting with 1/distance from inner coordinates

        def get_d2(n2, x):
            sum_weight = 0.0
            sum_d2 = [0.0, 0.0, 0.0]
            ix = self._rimCoordinates[0][n2][0]
            id2 = self._rimCoordinates[2][n2][0]
            for i in range(len(ix)):
                distance_sq = 0.0
                for c in range(3):
                    delta = x[c] - ix[i][c]
                    distance_sq += delta * delta
                if distance_sq == 0.0:
                    return id2[i]
                weight = 1.0 / math.sqrt(distance_sq)
                sum_weight += weight
                for c in range(3):
                    sum_d2[c] += weight * id2[i][c]
            return [sum_d2[c] / sum_weight for c in range(3)]

        for m in range(coreBoxMajorNodesCount):
            for n in range(coreBoxMinorNodesCount):
                tx, td2 = [], []
                for n2 in range(elementsCountAlong):
                    x = boxx[n2][m][n]
                    tx.append(x)
                    td2.append(get_d2(n2, x))
                # td2 = smoothCubicHermiteDerivativesLine(tx, td2, fixAllDirections=True)
                for n2 in range(elementsCountAlong):
                    boxd2[n2][m][n] = td2[n2]

        if self._elementsCountTransition > 1:
            for n3 in range(self._elementsCountTransition - 1):
                for n1 in range(self._elementsCountAround):
                    tx, td2 = [], []
                    for n2 in range(elementsCountAlong):
                        x = transx[n2][n3][n1]
                        tx.append(x)
                        td2.append(get_d2(n2, x))
                    # td2 = smoothCubicHermiteDerivativesLine(tx, td2, fixAllDirections=True)
                    for n2 in range(elementsCountAlong):
                        transd2[n2][n3][n1] = td2[n2]

        return boxd2, transd2

    def _determineShellCoordinates(self, ox, od1, od2, ix, id1, id2, coreCentre, arcCentre):
        """
        Calculates rim coordinates and d3 derivatives based on the centre point of the solid core.
        :param ox, od1, od2: Coordinates and (d1 and d2) derivatives for outermost rim.
        :param ix, id1, id2: Coordinates and (d1 and d2) derivatives for innermost rim.
        :param coreCentre: Centre point of the solid core.
        :param arcCetnre: Centre point of the arc that passes through the core centre, inner rim and outer rim.
        :return: Coordinates and d3 derivatives for rim nodes.
        """
        wx, wd3 = [], []

        # check if the cross-section of cylinder is regular shaped or irregular.
        dist1a = sub(ix[0], coreCentre)
        dist1b = sub(ix[self._elementsCountAround // 2], coreCentre)
        dist2a = sub(ix[self._elementsCountAround // 4], coreCentre)
        dist2b = sub(ix[self._elementsCountAround // 4 * 3], coreCentre)
        tol = 1e-3
        if abs(magnitude(dist1a) - magnitude(dist1b)) > tol or \
                abs(magnitude(dist2a) - magnitude(dist2b)) > tol:
            isRegular = False
        else:
            isRegular = True

        # Calculate d3 derivatives
        tx, td3 = [], []
        for n1 in range(self._elementsCountAround):
            if isRegular:
                tol = 1e-10
                dist = sub(arcCentre, coreCentre)
                if magnitude(dist) > tol:
                    if dist > [tol, tol, tol]:
                        oc = sub(ox[n1], arcCentre)
                        ic = sub(ix[n1], arcCentre)
                    else:
                        oc = add(mult(oc[n1], -1), arcCentre)
                        ic = add(mult(ic[n1], -1), arcCentre)
                    ot = cross(oc, od1[n1])
                    it = cross(ic, id1[n1])
                else:
                    ot, it = cross(od1[n1], od2[n1]), cross(id1[n1], id2[n1])
                scalefactor = magnitude(sub(ox[n1], ix[n1])) / self._elementsCountThroughShell
                od3 = mult(normalize(ot), scalefactor)
                id3 = mult(normalize(it), scalefactor)
            else:
                shellFactor = 1.0 / self._elementsCountThroughShell
                od3 = id3 = mult(sub(ox[n1], ix[n1]), shellFactor)

            txm, td3m, pe, pxi, psf = sampleCubicHermiteCurves(
                [ix[n1], ox[n1]], [id3, od3], self._elementsCountThroughShell, arcLengthDerivatives=True)

            td3m = smoothCubicHermiteDerivativesLine(txm, td3m, fixStartDirection=True, fixEndDirection=True)

            tx.append(txm)
            td3.append(td3m)

        for n3 in range(self._elementsCountThroughShell + 1):
            wx.append([])
            wd3.append([])
            for n1 in range(self._elementsCountAround):
                wx[n3].append(tx[n1][n3])
                wd3[n3].append(td3[n1][n3])

        return wx, wd3

    def _createBoxBoundaryNodeIdsList(self, startSkipCount=None, endSkipCount=None):
        """
        Creates a list (in a circular format similar to other rim node id lists) of core box node ids that are
        located at the boundary of the core.
        This list is used to easily stitch inner rim nodes with box nodes.
        :param startSkipCount: Row in from start that node ids are for.
        :param endSkipCount: Row in from end that node ids are for.
        :return: A list of box node ids stored in a circular format, and a lookup list that translates indexes used in
        boxBoundaryNodeIds list to indexes that can be used in boxCoordinates list.
        """
        boxBoundaryNodeIds = []
        boxBoundaryNodeToBoxId = []
        elementsCountAlong = len(self._rimCoordinates[0]) - 1

        coreBoxMajorNodesCount = self._elementsCountCoreBoxMajor + 1
        coreBoxMinorNodesCount = self._elementsCountCoreBoxMinor + 1
        for n2 in range(elementsCountAlong + 1):
            if (n2 < startSkipCount) or (n2 > elementsCountAlong - endSkipCount) or self._boxNodeIds[n2] is None:
                boxBoundaryNodeIds.append(None)
                boxBoundaryNodeToBoxId.append(None)
                continue
            else:
                boxBoundaryNodeIds.append([])
                boxBoundaryNodeToBoxId.append([])
            for n3 in range(coreBoxMajorNodesCount):
                if n3 == 0 or n3 == coreBoxMajorNodesCount - 1:
                    ids = self._boxNodeIds[n2][n3] if n3 == 0 else self._boxNodeIds[n2][n3][::-1]
                    n1List = list(range(coreBoxMinorNodesCount)) if n3 == 0 else (
                        list(range(coreBoxMinorNodesCount - 1, -1, -1)))
                    boxBoundaryNodeIds[n2] += [ids[c] for c in range(coreBoxMinorNodesCount)]
                    for n1 in n1List:
                        boxBoundaryNodeToBoxId[n2].append([n3, n1])
                else:
                    for n1 in [-1, 0]:
                        boxBoundaryNodeIds[n2].append(self._boxNodeIds[n2][n3][n1])
                        boxBoundaryNodeToBoxId[n2].append([n3, n1])

            start = self._elementsCountCoreBoxMajor - 2
            idx = self._elementsCountCoreBoxMinor + 2
            for n in range(int(start), -1, -1):
                boxBoundaryNodeIds[n2].append(boxBoundaryNodeIds[n2].pop(idx + 2 * n))
                boxBoundaryNodeToBoxId[n2].append(boxBoundaryNodeToBoxId[n2].pop(idx + 2 * n))

            nloop = self._elementsCountCoreBoxMinor // 2
            for _ in range(nloop):
                boxBoundaryNodeIds[n2].insert(len(boxBoundaryNodeIds[n2]), boxBoundaryNodeIds[n2].pop(0))
                boxBoundaryNodeToBoxId[n2].insert(len(boxBoundaryNodeToBoxId[n2]),
                                                      boxBoundaryNodeToBoxId[n2].pop(0))

        return boxBoundaryNodeIds, boxBoundaryNodeToBoxId

    def _smoothD2DerivativesAtCapTubeJoint(self):
        """
        Smooths D2 derivatives at the joint where the cap and the tube surfaces join to eliminate zero Jacobian contours.
        """
        def smoothBoxDerivatives():
            capCoordinates = self._boxExtCoordinates[i]
            for m in range(self._elementsCountCoreBoxMajor + 1):
                for n in range(self._elementsCountCoreBoxMinor + 1):
                    nx = [capCoordinates[0][m][n], self._boxCoordinates[0][i][m][n]]
                    nd2 = [capCoordinates[2][m][n], self._boxCoordinates[2][i][m][n]]
                    if i == -1:
                        nx.reverse()
                        nd2.reverse()
                    sd2 = smoothCubicHermiteDerivativesLine(nx, nd2)
                    self._boxCoordinates[2][i][m][n] = sd2[1]

        def smoothRimDerivatives():
            capCoordinates = self.rimExtCoordinates[i]
            for n3 in range(self._elementsCountThroughShell + 1):
                for n1 in range(self._elementsCountAround):
                    nx = [capCoordinates[0][n3][n1], self._rimCoordinates[0][i][n3][n1]]
                    nd2 = [capCoordinates[2][n3][n1], self._rimCoordinates[2][i][n3][n1]]
                    if i == -1:
                        nx.reverse()
                        nd2.reverse()
                    sd2 = smoothCubicHermiteDerivativesLine(nx, nd2)
                    self._rimCoordinates[2][i][n3][n1] = sd2[1]

            if self._transitionExtCoordinates is not None:
                capCoordinates = self._transitionExtCoordinates[i]
                for n3 in range(self._elementsCountTransition - 1):
                    for n1 in range(self._elementsCountAround):
                        nx = [capCoordinates[0][n3][n1], self._transitionCoordinates[0][i][n3][n1]]
                        nd2 = [capCoordinates[2][n3][n1], self._transitionCoordinates[2][i][n3][n1]]
                        if i == -1:
                            nx.reverse()
                            nd2.reverse()
                        sd2 = smoothCubicHermiteDerivativesLine(nx, nd2)
                        self._transitionCoordinates[2][i][n3][n1] = sd2[1]

        for i in [0, -1]:
            if not self._isCap[i]:
                continue

            if self._isCore:
                smoothBoxDerivatives()
                smoothRimDerivatives()
            else:
                smoothRimDerivatives()


    @classmethod
    def blendSampledCoordinates(cls, segment1, nodeIndexAlong1, segment2, nodeIndexAlong2):
        nodesCountAround = segment1._elementsCountAround
        nodesCountRim = len(segment1._rimCoordinates[0][nodeIndexAlong1])
        if ((nodesCountAround != segment2._elementsCountAround) or
                (nodesCountRim != len(segment2._rimCoordinates[0][nodeIndexAlong2]))):
            return  # can't blend unless these match

        if segment1._isCore and segment2._isCore:
            coreBoxMajorNodesCount = len(segment1._boxCoordinates[0][nodeIndexAlong1])
            coreBoxMinorNodesCount = len(segment1._boxCoordinates[0][nodeIndexAlong1][0])
            nodesCountTransition = len(segment1._transitionCoordinates[0][nodeIndexAlong1]) if segment1._transitionCoordinates else 0
            if ((coreBoxMajorNodesCount != len(segment2._boxCoordinates[0][nodeIndexAlong2])) or
                    (coreBoxMinorNodesCount != len(segment2._boxCoordinates[0][nodeIndexAlong2][0])) or
                    (nodesCountTransition != (len(segment2._transitionCoordinates[0][nodeIndexAlong2])
                    if segment1._transitionCoordinates else 0))):
                return  # can't blend unless these match
            # blend core coordinates
            s1d2 = segment1._boxCoordinates[2][nodeIndexAlong1]
            s2d2 = segment2._boxCoordinates[2][nodeIndexAlong2]
            for m in range(coreBoxMajorNodesCount):
                for n in range(coreBoxMinorNodesCount):
                    # harmonic mean magnitude
                    s1d2Mag = magnitude(s1d2[m][n])
                    s2d2Mag = magnitude(s2d2[m][n])
                    d2Mag = 2.0 / ((1.0 / s1d2Mag) + (1.0 / s2d2Mag))
                    s2d2[m][n] = s1d2[m][n] = mult(s1d2[m][n], d2Mag / s1d2Mag)
            for n3 in range(nodesCountTransition):
                s1d2 = segment1._transitionCoordinates[2][nodeIndexAlong1][n3]
                s2d2 = segment2._transitionCoordinates[2][nodeIndexAlong2][n3]
                for n1 in range(nodesCountAround):
                    # harmonic mean magnitude
                    s1d2Mag = magnitude(s1d2[n1])
                    s2d2Mag = magnitude(s2d2[n1])
                    d2Mag = 2.0 / ((1.0 / s1d2Mag) + (1.0 / s2d2Mag))
                    s2d2[n1] = s1d2[n1] = mult(s1d2[n1], d2Mag / s1d2Mag)
        elif segment1._isCore or segment2._isCore:
            return  # can't blend if both don't have core

        # blend rim coordinates
        for n3 in range(nodesCountRim):
            s1d2 = segment1._rimCoordinates[2][nodeIndexAlong1][n3]
            s2d2 = segment2._rimCoordinates[2][nodeIndexAlong2][n3]
            for n1 in range(nodesCountAround):
                # harmonic mean magnitude
                s1d2Mag = magnitude(s1d2[n1])
                s2d2Mag = magnitude(s2d2[n1])
                d2Mag = 2.0 / ((1.0 / s1d2Mag) + (1.0 / s2d2Mag))
                s2d2[n1] = s1d2[n1] = mult(s1d2[n1], d2Mag / s1d2Mag)

    def getSampledElementsCountAlong(self):
        return len(self._sampledTubeCoordinates[0][0]) - 1

    def getSampledTubeCoordinatesRing(self, pathIndex, nodeIndexAlong):
        """
        Get a ring of sampled coordinates at the supplied node index.
        :param pathIndex: 0 for outer/primary, 1 or -1 for inner/secondary.
        :param nodeIndexAlong: Node index from 0 to self._elementsCountAlong, or negative to count from end.
        :return: sx[nAround]
        """
        return self._sampledTubeCoordinates[pathIndex][0][nodeIndexAlong]

    def getElementsCountShell(self):
        """
        :return: Number of elements through the non-core shell.
        """
        return max(1, len(self._rimCoordinates[0][0]) - 1)

    def getElementsCountRim(self):
        """
        :return: Number of elements radially outside core box if core is on,
        otherwise same as number through shell.
        """
        elementsCountRim = self.getElementsCountShell()
        if self._isCore:
            elementsCountRim += self._elementsCountTransition
        return elementsCountRim

    def getNodesCountRim(self):
        """
        :return: Number of transition + shell nodes
        """
        nodesCountRim = len(self._rimCoordinates[0][0])
        if self._isCore:
            nodesCountRim += (self._elementsCountTransition - 1)
        return nodesCountRim

    def getRimCoordinatesListAlong(self, n1, n2List, n3):
        """
        Get list of parameters for n2 indexes along segment at given n1, n3.
        :param n1: Node index around segment.
        :param n2List: List of node indexes along segment.
        :param n3: Node index from inner to outer rim.
        :return: [x[], d1[], d2[], d3[]]. d3[] may be None
        """
        paramsList = []
        for i in range(4):
            params = []
            for n2 in n2List:
                params.append(self._rimCoordinates[i][n2][n3][n1] if self._rimCoordinates[i] else None)
            paramsList.append(params)
        return paramsList

    def getBoxCoordinatesListAlong(self, n1, n2List, n3):
        """
        Get a list of parameters for solid core box for n2 indexes along segment at given n1, n3.
        :param n1: Node index around segment.
        :param n2List: List of node indexes along segment.
        :param n3: Node index from inner to outer rim.
        :return: [x[], d1[], d2[], d3[]].
        """
        paramsList = []
        for i in range(4):
            params = []
            for n2 in n2List:
                params.append(self._boxCoordinates[i][n2][n3][n1] if self._boxCoordinates[i] else None)
            paramsList.append(params)

        return paramsList

    def getTransitionCoordinatesListAlong(self, n1, n2List, n3):
        """
        Get a list of parameters for core transition nodes for n2 indexes along segment at given n1, n3.
        :param n1: Node index around segment.
        :param n2List: List of node indexes along segment.
        :param n3: Node index from inner to outer rim.
        :return: [x[], d1[], d2[], d3[]].
        """
        paramsList = []
        for i in range(4):
            params = []
            for n2 in n2List:
                params.append(self._transitionCoordinates[i][n2][n3][n1] if self._transitionCoordinates[i]
                              else None)
            paramsList.append(params)

        return paramsList

    def getCoreBoxMajorNodesCount(self):
        return len(self._boxCoordinates[0][0])

    def getCoreBoxMinorNodesCount(self):
        return len(self._boxCoordinates[0][0][0])

    def getElementsCountTransition(self):
        return self._elementsCountTransition

    def getBoxCoordinates(self, n1, n2, n3):
        return (self._boxCoordinates[0][n2][n3][n1], self._boxCoordinates[1][n2][n3][n1],
                self._boxCoordinates[2][n2][n3][n1], self._boxCoordinates[3][n2][n3][n1])

    def getBoxNodeIds(self, n1, n2, n3):
        """
        Get a box node ID for n2 index along segment at given n1, n3.
        :param n1: Node index across major axis (y-axis).
        :param n2: Node index along segment.
        :param n3: Node index across minor axis (z-axis).
        :return: Node identifier.
        """
        return self._boxNodeIds[n2][n3][n1]

    def getBoxNodeIdsSlice(self, n2):
        """
        Get slice of box node IDs at n2 index along segment.
        :param n2: Node index along segment, including negative indexes from end.
        :return: Node IDs arrays, or None if not set.
        """
        return self._boxNodeIds[n2]

    def getBoxBoundaryNodeIds(self, n1, n2):
        """
        Get a node ID around the core box for n2 index along segment at a given n1.
        :param n1: Node index around the core box.
        :param n2: Node index along segment.
        :return: Node identifier.
        """
        return self._boxBoundaryNodeIds[n2][n1]

    def getBoxBoundaryNodeToBoxId(self, n1, n2):
        """
        Translate box boundary node indexes to core box node indexes in the form of major- and minor axes.
        :param n1: Node index around the core box.
        :param n2: Node index along segment.
        :return: n3 (major axis) and n1 (minor axis) indexes used in boxCoordinates.
        """
        return self._boxBoundaryNodeToBoxId[n2][n1]

    def getTriplePointIndexes(self):
        """
        Get a node ID at triple points (special four corners) of the solid core.
        :return: A list of circular (n1) indexes used to identify triple points.
        """
        elementsCountAround = self._elementsCountAround
        nodesCountAcrossMinorHalf = self.getCoreBoxMinorNodesCount() // 2
        triplePointIndexesList = []

        for n in range(0, elementsCountAround, elementsCountAround // 2):
            triplePointIndexesList.append(n + nodesCountAcrossMinorHalf)
            triplePointIndexesList.append((n - nodesCountAcrossMinorHalf) % elementsCountAround)

        return triplePointIndexesList

    def getTriplePointLocation(self, e1):
        """
        Determines the location of a specific triple point relative to the solid core box.
        There are four locations: Top left (location = 1); top right (location = -1); bottom left (location = 2);
        and bottom right (location = -2). Location is None if not located at any of the four specified locations.
        :return: Location identifier.
        """
        en = self._elementsCountCoreBoxMinor // 2
        em = self._elementsCountCoreBoxMajor // 2
        ec = self._elementsCountAround // 4

        lftColumnElements = list(range(0, ec - em)) + list(range(3 * ec + em, self._elementsCountAround))
        topRowElements = list(range(ec - em, ec + em))
        rhtColumnElements = list((range(2 * ec - en, 2 * ec + en)))
        btmRowElements = list(range(3 * ec - em, 3 * ec + em))

        idx = len(lftColumnElements) // 2
        if e1 == topRowElements[0] or e1 == lftColumnElements[idx - 1]:
            location = 1  # "TopLeft"
        elif e1 == topRowElements[-1] or e1 == rhtColumnElements[0]:
            location = -1  # "TopRight"
        elif e1 == btmRowElements[-1] or e1 == lftColumnElements[idx]:
            location = 2  # "BottomLeft"
        elif e1 == btmRowElements[0] or e1 == rhtColumnElements[-1]:
            location = -2  # "BottomRight"
        else:
            location = 0

        return location

    def getRimCoordinates(self, n1, n2, n3):
        """
        Get rim parameters (transition through shell) parameters at a point.
        This was what rim coordinates should have been.
        :param n1: Node index around.
        :param n2: Node index along segment.
        :param n3: Node index from first core transition row or inner to outer shell.
        :return: x, d1, d2, d3
        """
        transitionNodeCount = (len(self._transitionCoordinates[0][0])
                               if (self._transitionCoordinates and self._transitionCoordinates[0]) else 0)
        if n3 < transitionNodeCount:
            return (self._transitionCoordinates[0][n2][n3][n1],
                    self._transitionCoordinates[1][n2][n3][n1],
                    self._transitionCoordinates[2][n2][n3][n1],
                    self._transitionCoordinates[3][n2][n3][n1] if self._transitionCoordinates[3] else None)
        sn3 = n3 - transitionNodeCount
        return (self._rimCoordinates[0][n2][sn3][n1],
                self._rimCoordinates[1][n2][sn3][n1],
                self._rimCoordinates[2][n2][sn3][n1],
                self._rimCoordinates[3][n2][sn3][n1] if self._rimCoordinates[3] else None)

    def getRimNodeId(self, n1, n2, n3):
        """
        Get a rim node ID for a point.
        :param n1: Node index around.
        :param n2: Node index along segment.
        :param n3: Node index from inner to outer rim.
        :return: Node identifier.
        """
        return self._rimNodeIds[n2][n3][n1]

    def getRimElementId(self, e1, e2, e3):
        """
        Get a rim element ID.
        :param e1: Element index around.
        :param e2: Element index along segment.
        :param e3: Element index from inner to outer rim.
        :return: Element identifier.
        """
        return self._rimElementIds[e2][e3][e1]

    def setRimElementId(self, e1, e2, e3, elementIdentifier):
        """
        Set a rim element ID. Only called by adjacent junctions.
        :param e1: Element index around.
        :param e2: Element index along segment.
        :param e3: Element index from inner to outer rim.
        :param elementIdentifier: Element identifier.
        """
        if not self._rimElementIds[e2]:
            elementsCountRim = self.getElementsCountRim()
            self._rimElementIds[e2] = [[None] * self._elementsCountAround for _ in range(elementsCountRim)]
        self._rimElementIds[e2][e3][e1] = elementIdentifier

    def getBoxElementId(self, e1, e2, e3):
        """
        Get a box element ID.
        :param e1: Element index across core box major / d2 direction.
        :param e2: Element index along segment.
        :param e3: Element index across core box minor / d3 direction.
        :return: Element identifier.
        """
        return self._boxElementIds[e2][e3][e1]

    def setBoxElementId(self, e1, e2, e3, elementIdentifier):
        """
        Set a box element ID. Only called by adjacent junctions.
        :param e1: Element index across core box major / d2 direction.
        :param e2: Element index along segment.
        :param e3: Element index across core box minor / d3 direction.
        :param elementIdentifier: Element identifier.
        """
        if not self._boxElementIds[e2]:
            self._boxElementIds[e2] = [
                [None] * self._elementsCountCoreBoxMinor for _ in range(self._elementsCountCoreBoxMajor)]
        self._boxElementIds[e2][e3][e1] = elementIdentifier

    def _addBoxElementsToMeshGroup(self, e1Start, e1Limit, e3Start, e3Limit, meshGroup):
        """
        Add ranges of box elements to mesh group.
        :param e1Start: Start element index in major / d2 direction.
        :param e1Limit: Limit element index in major / d2 direction.
        :param e3Start: Start element index in minor / d3 direction.
        :param e3Limit: Limit element index in minor / d3 direction.
        :param meshGroup: Zinc MeshGroup to add elements to.
        """
        # print("Add box elements", e1Start, e1Limit, e3Start, e3Limit, meshGroup.getName())
        elementsCountAlong = self.getSampledElementsCountAlong()
        mesh = meshGroup.getMasterMesh()
        for e2 in range(elementsCountAlong):
            boxSlice = self._boxElementIds[e2]
            if boxSlice:
                # print(boxSlice[e1Start:e1Limit])
                for elementIdentifiersList in boxSlice[e1Start:e1Limit]:
                    for elementIdentifier in elementIdentifiersList[e3Start:e3Limit]:
                        element = mesh.findElementByIdentifier(elementIdentifier)
                        meshGroup.addElement(element)

    def _addRimElementsToMeshGroup(self, e1Start, e1Limit, e3Start, e3Limit, meshGroup):
        """
        Add ranges of rim elements to mesh group.
        :param e1Start: Start element index around. Can be negative which supports wrapping.
        :param e1Limit: Limit element index around.
        :param e3Start: Start element index rim.
        :param e3Limit: Limit element index rim.
        :param meshGroup: Zinc MeshGroup to add elements to.
        """
        # print("Add rim elements", e1Start, e1Limit, e3Start, e3Limit, meshGroup.getName())
        elementsCountAlong = self.getSampledElementsCountAlong()
        mesh = meshGroup.getMasterMesh()
        for e2 in range(elementsCountAlong):
            rimSlice = self._rimElementIds[e2]
            if rimSlice:
                for elementIdentifiersList in rimSlice[e3Start:e3Limit]:
                    partElementIdentifiersList = elementIdentifiersList[e1Start:e1Limit] if (e1Start >= 0) else (
                            elementIdentifiersList[e1Start:] + elementIdentifiersList[:e1Limit])
                    if None in elementIdentifiersList:
                        break
                    for elementIdentifier in partElementIdentifiersList:
                        element = mesh.findElementByIdentifier(elementIdentifier)
                        meshGroup.addElement(element)

    def addCoreElementsToMeshGroup(self, meshGroup):
        """
        Ensure all core elements in core box or rim arrays are in mesh group.
        :param meshGroup: Zinc MeshGroup to add elements to.
        """
        if not self._isCore:
            return
        self._addBoxElementsToMeshGroup(0, self._elementsCountCoreBoxMajor,
                                        0, self._elementsCountCoreBoxMinor, meshGroup)
        self._addRimElementsToMeshGroup(0, self._elementsCountAround,
                                        0, self._elementsCountTransition, meshGroup)

    def addShellElementsToMeshGroup(self, meshGroup):
        """
        Add elements in the shell to mesh group.
        :param meshGroup: Zinc MeshGroup to add elements to.
        """
        elementsCountRim = self.getElementsCountRim()
        elementsCountShell = self._elementsCountThroughShell
        e3ShellStart = elementsCountRim - elementsCountShell
        self._addRimElementsToMeshGroup(0, self._elementsCountAround, e3ShellStart, elementsCountRim, meshGroup)

    def addAllElementsToMeshGroup(self, meshGroup):
        """
        Add all elements in the segment to mesh group.
        :param meshGroup: Zinc MeshGroup to add elements to.
        """
        self.addCoreElementsToMeshGroup(meshGroup)
        self.addShellElementsToMeshGroup(meshGroup)

    def addSideD2ElementsToMeshGroup(self, side: bool, meshGroup):
        """
        Add elements to the mesh group on side of +d2 or -d2, often matching left and right.
        Only works with even numbers around and phase starting at +d2.
        :param side: False for +d2 direction, True for -d2 direction.
        :param meshGroup: Zinc MeshGroup to add elements to.
        """
        if self._isCore:
            e1Start = (self._elementsCountCoreBoxMajor // 2) if side else 0
            e1Limit = self._elementsCountCoreBoxMajor if side else ((self._elementsCountCoreBoxMajor + 1) // 2)
            self._addBoxElementsToMeshGroup(e1Start, e1Limit, 0, self._elementsCountCoreBoxMinor, meshGroup)
        e1Start = (self._elementsCountAround // 4) if side else -((self._elementsCountAround + 2) // 4)
        e1Limit = e1Start + (self._elementsCountAround // 2)
        if (self._elementsCountAround % 4) == 2:
            e1Limit += 1
        self._addRimElementsToMeshGroup(e1Start, e1Limit, 0, self.getElementsCountRim(), meshGroup)

    def addSideD3ElementsToMeshGroup(self, side: bool, meshGroup):
        """
        Add elements to the mesh group on side of +d3 or -d3, often matching anterior/ventral and posterior/dorsal.
        Only works with even numbers around and phase starting at +d2.
        :param side: False for +d3 direction, True for -d3 direction.
        :param meshGroup: Zinc MeshGroup to add elements to.
        """
        if self._isCore:
            e3Start = 0 if side else (self._elementsCountCoreBoxMinor // 2)
            e3Limit = ((self._elementsCountCoreBoxMinor + 1) // 2) if side else self._elementsCountCoreBoxMinor
            self._addBoxElementsToMeshGroup(0, self._elementsCountCoreBoxMajor, e3Start, e3Limit, meshGroup)
        e1Start = (self._elementsCountAround // 2) if side else 0
        e1Limit = e1Start + (self._elementsCountAround // 2)
        self._addRimElementsToMeshGroup(e1Start, e1Limit, 0, self.getElementsCountRim(), meshGroup)

    def getRimNodeIdsSlice(self, n2):
        """
        Get slice of rim node IDs.
        :param n2: Node index along segment, including negative indexes from end.
        :return: Node IDs arrays through rim and around, or None if not set.
        """
        return self._rimNodeIds[n2]

    def getRimIndexNodeLayoutSpecial(self, generateData, rimIndex):
        return None

    def generateMesh(self, generateData: TubeNetworkMeshGenerateData, n2Only=None):
        """
        :param n2Only: If set, create nodes only for that single n2 index along. Must be >= 0!
        """
        # keeping this code to enable display of raw segment trim surfaces for future diagnostics
        # if (not n2Only) and generateData.isShowTrimSurfaces():
        #     dimension = generateData.getMeshDimension()
        #     nodeIdentifier, elementIdentifier = generateData.getNodeElementIdentifiers()
        #     faceIdentifier = elementIdentifier if (dimension == 2) else None
        #     annotationGroup = generateData.getNewTrimAnnotationGroup()
        #     nodeIdentifier, faceIdentifier = \
        #         self._rawTrackSurfaceList[0].generateMesh(generateData.getRegion(), nodeIdentifier, faceIdentifier,
        #                                               group_name=annotationGroup.getName())
        #     if dimension == 2:
        #         elementIdentifier = faceIdentifier
        #     generateData.setNodeElementIdentifiers(nodeIdentifier, elementIdentifier)

        elementsCountAlong = len(self._rimCoordinates[0]) - 1
        elementsCountRim = self.getElementsCountRim()
        elementsCountTransition = self.getElementsCountTransition()
        coordinates = generateData.getCoordinates()
        fieldcache = generateData.getFieldcache()
        startSkipCount = 1 if (self._junctions[0].getSegmentsCount() > 2) else 0
        endSkipCount = 1 if (self._junctions[1].getSegmentsCount() > 2) else 0

        # create nodes
        nodes = generateData.getNodes()
        isLinearThroughShell = generateData.isLinearThroughShell()
        nodetemplate = generateData.getNodetemplate()
        for n2 in range(elementsCountAlong + 1) if (n2Only is None) else [n2Only]:
            if (n2 < startSkipCount) or (n2 > elementsCountAlong - endSkipCount):
                if self._isCore:
                    self._boxNodeIds[n2] = None
                self._rimNodeIds[n2] = None
                continue
            if self._isCore:
                if self._rimNodeIds[n2] and self._boxNodeIds[n2]:
                    continue
            else:
                if self._rimNodeIds[n2]:
                    continue
            # get shared nodes from single adjacent segment, including loop on itself
            # only handles one in, one out
            if n2 == 0:
                if self._junctions[0].getSegmentsCount() == 2:
                    segments = self._junctions[0].getSegments()
                    if self._isCore:
                        boxNodeIds = segments[0].getBoxNodeIdsSlice(-1)
                        if boxNodeIds:
                            self._boxNodeIds[n2] = boxNodeIds
                    rimNodeIds = segments[0].getRimNodeIdsSlice(-1)
                    if rimNodeIds:
                        self._rimNodeIds[n2] = rimNodeIds
                        continue
            if n2 == elementsCountAlong:
                if self._junctions[1].getSegmentsCount() == 2:
                    segments = self._junctions[1].getSegments()
                    if self._isCore:
                        boxNodeIds = segments[1].getBoxNodeIdsSlice(0)
                        if boxNodeIds:
                            self._boxNodeIds[n2] = boxNodeIds
                    rimNodeIds = segments[1].getRimNodeIdsSlice(0)
                    if rimNodeIds:
                        self._rimNodeIds[n2] = rimNodeIds
                        continue

            capMesh = self._capMesh
            # create cap nodes at the start section of a tube segment
            if self._isCap[0] and n2 == 0:
                isStartCap = True
                capMesh.generateNodes(generateData, isStartCap, self._isCore)

            # create core box nodes
            if self._boxCoordinates:
                self._boxNodeIds[n2] = [] if self._boxNodeIds[n2] is None else self._boxNodeIds[n2]
                coreBoxMajorNodesCount = self.getCoreBoxMajorNodesCount()
                coreBoxMinorNodesCount = self.getCoreBoxMinorNodesCount()
                for n3 in range(coreBoxMajorNodesCount):
                    self._boxNodeIds[n2].append([])
                    rx = self._boxCoordinates[0][n2][n3]
                    rd1 = self._boxCoordinates[1][n2][n3]
                    rd2 = self._boxCoordinates[2][n2][n3]
                    rd3 = self._boxCoordinates[3][n2][n3]
                    for n1 in range(coreBoxMinorNodesCount):
                        nodeIdentifier = generateData.nextNodeIdentifier()
                        node = nodes.createNode(nodeIdentifier, nodetemplate)
                        fieldcache.setNode(node)
                        for nodeValue, rValue in zip([Node.VALUE_LABEL_VALUE, Node.VALUE_LABEL_D_DS1,
                                                      Node.VALUE_LABEL_D_DS2, Node.VALUE_LABEL_D_DS3],
                                                     [rx[n1], rd1[n1], rd2[n1], rd3[n1]]):
                            coordinates.setNodeParameters(fieldcache, -1, nodeValue, 1, rValue)
                        self._boxNodeIds[n2][n3].append(nodeIdentifier)

            # create rim nodes and transition nodes (if there are more than 1 layer of transition)
            self._rimNodeIds[n2] = [] if self._rimNodeIds[n2] is None else self._rimNodeIds[n2]
            nodesCountRim = self.getNodesCountRim()
            for n3 in range(nodesCountRim):
                n3p = n3 - (elementsCountTransition - 1) if self._isCore else n3
                if self._isCore and elementsCountTransition > 1 and n3 < (elementsCountTransition - 1):
                    # transition coordinates
                    rx = self._transitionCoordinates[0][n2][n3]
                    rd1 = self._transitionCoordinates[1][n2][n3]
                    rd2 = self._transitionCoordinates[2][n2][n3]
                    rd3 = self._transitionCoordinates[3][n2][n3]
                else:
                    # rim coordinates
                    rx = self._rimCoordinates[0][n2][n3p]
                    rd1 = self._rimCoordinates[1][n2][n3p]
                    rd2 = self._rimCoordinates[2][n2][n3p]
                    rd3 = None if isLinearThroughShell else self._rimCoordinates[3][n2][n3p]
                ringNodeIds = []
                for n1 in range(self._elementsCountAround):
                    nodeIdentifier = generateData.nextNodeIdentifier()
                    node = nodes.createNode(nodeIdentifier, nodetemplate)
                    fieldcache.setNode(node)
                    coordinates.setNodeParameters(fieldcache, -1, Node.VALUE_LABEL_VALUE, 1, rx[n1])
                    coordinates.setNodeParameters(fieldcache, -1, Node.VALUE_LABEL_D_DS1, 1, rd1[n1])
                    coordinates.setNodeParameters(fieldcache, -1, Node.VALUE_LABEL_D_DS2, 1, rd2[n1])
                    if rd3:
                        coordinates.setNodeParameters(fieldcache, -1, Node.VALUE_LABEL_D_DS3, 1, rd3[n1])
                    ringNodeIds.append(nodeIdentifier)
                self._rimNodeIds[n2].append(ringNodeIds)

            # create cap nodes at the end section of a tube segment
            if self._isCap[-1] and n2 == elementsCountAlong:
                isStartCap = False
                self._endCapNodeIds = capMesh.generateNodes(generateData, isStartCap, self._isCore)

        # create a new list containing box node ids are located at the boundary
        if self._isCore:
            self._boxBoundaryNodeIds, self._boxBoundaryNodeToBoxId = (
                self._createBoxBoundaryNodeIdsList(startSkipCount, endSkipCount))

        if n2Only is not None:
            return

        # create elements
        annotationMeshGroups = generateData.getAnnotationMeshGroups(self._annotationTerms)
        mesh = generateData.getMesh()
        elementtemplateStd, eftStd = generateData.getStandardElementtemplate()
        for e2 in range(startSkipCount, elementsCountAlong - endSkipCount):
            self._boxElementIds[e2] = []
            self._rimElementIds[e2] = []
            e2p = e2 + 1
            # create cap elements
            if self._isCap[0] and e2 == 0:
                isStartCap = True
                capMesh.generateElements(elementsCountRim, self._boxNodeIds, self._rimNodeIds,
                                         annotationMeshGroups, isStartCap, self._isCore)
            elif self._isCap[-1] and e2 == (elementsCountAlong - endSkipCount - 1):
                isStartCap = False
                capMesh.generateElements(elementsCountRim, self._boxNodeIds, self._rimNodeIds,
                                         annotationMeshGroups, isStartCap, self._isCore)

            if self._isCore:
                # create box elements
                elementsCountAcrossMinor = self.getCoreBoxMinorNodesCount() - 1
                elementsCountAcrossMajor = self.getCoreBoxMajorNodesCount() - 1
                for e3 in range(elementsCountAcrossMajor):
                    e3p = e3 + 1
                    elementIds = []
                    for e1 in range(elementsCountAcrossMinor):
                        nids = []
                        for n1 in [e1, e1 + 1]:
                            nids += [self._boxNodeIds[e2][e3][n1], self._boxNodeIds[e2][e3p][n1],
                                     self._boxNodeIds[e2p][e3][n1], self._boxNodeIds[e2p][e3p][n1]]
                        elementIdentifier = generateData.nextElementIdentifier()
                        element = mesh.createElement(elementIdentifier, elementtemplateStd)
                        element.setNodesByIdentifier(eftStd, nids)
                        for annotationMeshGroup in annotationMeshGroups:
                            annotationMeshGroup.addElement(element)
                        elementIds.append(elementIdentifier)
                    self._boxElementIds[e2].append(elementIds)

                # create core transition elements first layer after box
                triplePointIndexesList = self.getTriplePointIndexes()
                ringElementIds = []
                for e1 in range(self._elementsCountAround):
                    nids, nodeParameters, nodeLayouts = [], [], []
                    n1p = (e1 + 1) % self._elementsCountAround
                    location = self.getTriplePointLocation(e1)
                    nodeLayoutTransition = generateData.getNodeLayoutTransition()
                    nodeLayoutTransitionTriplePoint = generateData.getNodeLayoutTransitionTriplePoint(location)
                    for n2 in [e2, e2 + 1]:
                        for n1 in [e1, n1p]:
                            nids += [self._boxBoundaryNodeIds[n2][n1]]
                            n3c, n1c = self._boxBoundaryNodeToBoxId[n2][n1]
                            nodeParameters.append(self.getBoxCoordinates(n1c, n2, n3c))
                            nodeLayouts.append(nodeLayoutTransitionTriplePoint if n1 in triplePointIndexesList else
                                               nodeLayoutTransition)
                    for n2 in [e2, e2 + 1]:
                        for n1 in [e1, n1p]:
                            nids += [self._rimNodeIds[n2][0][n1]]
                            nodeParameters.append(self.getRimCoordinates(n1, n2, 0))
                            nodeLayouts.append(None)
                    eft, scalefactors = determineCubicHermiteSerendipityEft(mesh, nodeParameters, nodeLayouts)
                    if self._elementsCountTransition == 1:
                        eft, scalefactors = generateData.resolveEftCoreBoundaryScaling(
                            eft, scalefactors, nodeParameters, nids, self._coreBoundaryScalingMode)
                    elementtemplate = mesh.createElementtemplate()
                    elementtemplate.setElementShapeType(Element.SHAPE_TYPE_CUBE)
                    elementtemplate.defineField(coordinates, -1, eft)
                    elementIdentifier = generateData.nextElementIdentifier()
                    element = mesh.createElement(elementIdentifier, elementtemplate)
                    element.setNodesByIdentifier(eft, nids)
                    if scalefactors:
                        element.setScaleFactors(eft, scalefactors)
                    for annotationMeshGroup in annotationMeshGroups:
                        annotationMeshGroup.addElement(element)
                    ringElementIds.append(elementIdentifier)
                self._rimElementIds[e2].append(ringElementIds)

            # create regular rim elements - all elements outside first transition layer
            elementsCountRimRegular = elementsCountRim - 1 if self._isCore else elementsCountRim
            for e3 in range(elementsCountRimRegular):
                ringElementIds = []
                lastTransition = self._isCore and (e3 == (self._elementsCountTransition - 2))
                for e1 in range(self._elementsCountAround):
                    elementtemplate = elementtemplateStd
                    eft = eftStd
                    n1p = (e1 + 1) % self._elementsCountAround
                    nids = []
                    for n3 in [e3, e3 + 1] if (self._dimension == 3) else [0]:
                        nids += [self._rimNodeIds[e2][n3][e1], self._rimNodeIds[e2][n3][n1p],
                                 self._rimNodeIds[e2p][n3][e1], self._rimNodeIds[e2p][n3][n1p]]
                    elementIdentifier = generateData.nextElementIdentifier()
                    scalefactors = []
                    if lastTransition:
                        # get node parameters for computing scale factors
                        nodeParameters = []
                        for n3 in (e3, e3 + 1):
                            for n2 in (e2, e2 + 1):
                                for n1 in (e1, n1p):
                                    nodeParameters.append(self.getRimCoordinates(n1, n2, n3))
                        eft = generateData.createElementfieldtemplate()
                        eft, scalefactors = generateData.resolveEftCoreBoundaryScaling(
                            eft, scalefactors, nodeParameters, nids, self._coreBoundaryScalingMode)
                        elementtemplateTransition = mesh.createElementtemplate()
                        elementtemplateTransition.setElementShapeType(Element.SHAPE_TYPE_CUBE)
                        elementtemplateTransition.defineField(coordinates, -1, eft)
                        elementtemplate = elementtemplateTransition
                    element = mesh.createElement(elementIdentifier, elementtemplate)
                    element.setNodesByIdentifier(eft, nids)
                    if scalefactors:
                        element.setScaleFactors(eft, scalefactors)
                    for annotationMeshGroup in annotationMeshGroups:
                        annotationMeshGroup.addElement(element)
                    ringElementIds.append(elementIdentifier)
                self._rimElementIds[e2].append(ringElementIds)

    def generateJunctionRimElements(self, junction, generateData):
        """
        Generates rim elements for junction part of the segment after segment nodes and elements have been made.
        """
        mesh = generateData.getMesh()
        meshDimension = generateData.getMeshDimension()
        elementtemplate = mesh.createElementtemplate()
        elementtemplate.setElementShapeType(
            Element.SHAPE_TYPE_CUBE if (meshDimension == 3) else Element.SHAPE_TYPE_SQUARE)
        d3Defined = (meshDimension == 3) and not generateData.isLinearThroughShell()
        coordinates = generateData.getCoordinates()

        elementsCountRim = self.getElementsCountRim()
        elementsCountAround = self.getElementsCountAround()
        elementsCountTransition = self.getElementsCountTransition()

        elementsCountAlong = self.getSampledElementsCountAlong()
        s = junction._segments.index(self)
        e2 = (elementsCountAlong - 1) if junction._segmentsIn[s] else 0
        n2 = (elementsCountAlong - 1) if junction._segmentsIn[s] else 1

        # Create elements
        if junction._isCore:
            boxBoundaryNodeIds, boxBoundaryNodeToBoxId = junction._createBoxBoundaryNodeIdsList(s)
            # create box elements
            junction._generateBoxElements(s, n2, mesh, elementtemplate, coordinates, self, generateData)
            # create core transition elements
            junction._generateTransitionElements(s, n2, mesh, elementtemplate, coordinates, self, generateData,
                elementsCountAround, boxBoundaryNodeIds, boxBoundaryNodeToBoxId)

        # create regular rim elements
        elementsCountRimRegular = elementsCountRim - 1 if self._isCore else elementsCountRim
        annotationMeshGroups = generateData.getAnnotationMeshGroups(self.getAnnotationTerms())
        eftList = [None] * elementsCountAround
        scalefactorsList = [None] * elementsCountAround

        for e3 in range(elementsCountRimRegular):
            rim_e3 = e3 + 1 if junction._isCore else e3
            for e1 in range(elementsCountAround):
                n1p = (e1 + 1) % elementsCountAround
                nids = []
                nodeParameters = []
                nodeLayouts = []
                elementIdentifier = generateData.nextElementIdentifier()
                lastTransition = junction._isCore and (elementsCountTransition == (rim_e3 + 1))
                needParameters = (e3 == 0) or lastTransition
                for n3 in [e3, e3 + 1] if (meshDimension == 3) else [e3]:
                    for n1 in [e1, n1p]:
                        nids.append(self.getRimNodeId(n1, n2, n3))
                        if needParameters:
                            rimCoordinates = self.getRimCoordinates(n1, n2, n3)
                            nodeParameters.append(rimCoordinates if d3Defined else (
                                rimCoordinates[0], rimCoordinates[1], rimCoordinates[2], None))
                            nodeLayouts.append(None)
                    for n1 in [e1, n1p]:
                        rimIndex = junction._segmentNodeToRimIndex[s][n1]
                        nids.append(junction._rimNodeIds[n3][rimIndex])
                        if needParameters:
                            nodeParameters.append(
                                (junction._rimCoordinates[0][n3][rimIndex],
                                 junction._rimCoordinates[1][n3][rimIndex],
                                 junction._rimCoordinates[2][n3][rimIndex],
                                 junction._rimCoordinates[3][n3][rimIndex] if d3Defined else None))
                            nodeLayouts.append(junction.getRimIndexNodeLayout(generateData, rimIndex))
                    if not junction._segmentsIn[s]:
                        for a in [nids, nodeParameters, nodeLayouts] if (needParameters) else [nids]:
                            a[-4], a[-2] = a[-2], a[-4]
                            a[-3], a[-1] = a[-1], a[-3]

                # exploit efts being same through the rim
                eft = eftList[e1]
                scalefactors = scalefactorsList[e1]
                if not eft:
                    eft, scalefactors = determineCubicHermiteSerendipityEft(mesh, nodeParameters, nodeLayouts)
                    eftList[e1] = eft
                    scalefactorsList[e1] = scalefactors
                if lastTransition:
                    # need to generate eft again otherwise modifying object in eftList, mucking up outer layers
                    eft, scalefactors = determineCubicHermiteSerendipityEft(mesh, nodeParameters, nodeLayouts)
                    eft, scalefactors = generateData.resolveEftCoreBoundaryScaling(
                        eft, scalefactors, nodeParameters, nids, self.getCoreBoundaryScalingMode())

                elementtemplate.defineField(coordinates, -1, eft)
                element = mesh.createElement(elementIdentifier, elementtemplate)
                element.setNodesByIdentifier(eft, nids)
                if scalefactors:
                    element.setScaleFactors(eft, scalefactors)
                self.setRimElementId(e1, e2, rim_e3, elementIdentifier)
                for annotationMeshGroup in annotationMeshGroups:
                    annotationMeshGroup.addElement(element)


class PatchTubeNetworkMeshSegment(TubeNetworkMeshSegment):
    """
    New class derived from TubeNetworkMeshSegment, used for making a patch to cover a segment opening. Only work for
    inlet segment with a junction on the other end. Note that outlet segment and core cases are not implemented yet.
    """

    def __init__(self, networkSegment, pathParametersList, elementsCountAround, elementsCountThroughShell,
                 isCore=False, elementsCountCoreBoxMinor: int=2, elementsCountTransition: int=1,
                 coreBoundaryScalingMode: int=1):
        super(PatchTubeNetworkMeshSegment, self).__init__(
            networkSegment, pathParametersList, elementsCountAround, elementsCountThroughShell,
            isCore, elementsCountCoreBoxMinor, elementsCountTransition, coreBoundaryScalingMode)

        self._patchCoordinates = None
        self._patchRimNodeIds = None
        self._patchElementIds = None

    def sample(self, fixedElementsCountAlong, targetElementLength):
        """
        Samples coordinates along (dorsal/ventral) and around (left/right) patch. Geometry of the patch is derived from
        a combined track surface of the tube segments that are coming in tangentially. The trim surface from the inlet
        segment that is entering normally to the first two segments is used to define the boundary of the patch.
        """
        outer = 0
        inner = 1

        junction = self._junctions[1]
        connectedSegments = junction.getSegments()

        # ML: hard code for uterus layout
        segment1 = connectedSegments[0]  # left tube
        segment2 = connectedSegments[1]  # right tube
        segment3 = connectedSegments[2]  # patch tube
        elementsCountAroundSegmentOut = segment3.getElementsCountAround()

        sampleElementCount = 20

        # make a combined track surface from the surfaces of segments 1 and 2
        sxAlongPatchAllLayers = []
        sd1AlongPatchAllLayers = []
        sd2AlongPatchAllLayers = []

        for layer in (outer, inner):
            xCombinedTrackSurface = []
            d1CombinedTrackSurface = []
            d2CombinedTrackSurface = []
            trimSurfaces1 = junction.getTrimSurfaces(segment1)[layer]
            trimSurfaces2 = junction.getTrimSurfaces(segment2)[layer]
            trimSurfaces3 = junction.getTrimSurfaces(segment3)[layer]

            xAlongCombinedTrackSurfaceMid = []
            d1AlongCombinedTrackSurfaceMid = []

            for s in (1, 0):
                segment = connectedSegments[s]
                elementsCountAroundSegmentIn = segment.getElementsCountAround()
                halfElementsCountAroundSegmentIn = elementsCountAroundSegmentIn // 2
                rawTrackSurface = segment.getRawTrackSurface(layer)
                xRawTrackSurface = rawTrackSurface._nx
                d1RawTrackSurface = rawTrackSurface._nd1
                d2RawTrackSurface = rawTrackSurface._nd2

                elementsCountAlongSegmentIn = int(len(xRawTrackSurface) / elementsCountAroundSegmentIn - 1)
                # Extract coordinates from top half of the inlet tubes
                if s:  # ML: we know that segment 2 is in desired direction
                    for i in range(elementsCountAlongSegmentIn + 1):
                        baseCount = i * elementsCountAroundSegmentIn
                        xCombinedTrackSurface += \
                            xRawTrackSurface[baseCount + elementsCountAroundSegmentIn // 4 - 1:
                                             baseCount + 3 * elementsCountAroundSegmentIn // 4 + 2]
                        d1CombinedTrackSurface += \
                            d1RawTrackSurface[baseCount + elementsCountAroundSegmentIn // 4 - 1:
                                              baseCount + 3 * elementsCountAroundSegmentIn // 4 + 2]
                        d2CombinedTrackSurface += \
                            d2RawTrackSurface[baseCount + elementsCountAroundSegmentIn // 4 - 1:
                                              baseCount + 3 * elementsCountAroundSegmentIn // 4 + 2]
                        if i == elementsCountAlongSegmentIn:
                            xAlongCombinedTrackSurfaceMid += \
                                xRawTrackSurface[baseCount + elementsCountAroundSegmentIn // 4 - 1:
                                                 baseCount + 3 * elementsCountAroundSegmentIn // 4 + 2]
                            d1AlongCombinedTrackSurfaceMid += \
                                d1RawTrackSurface[baseCount + elementsCountAroundSegmentIn // 4 - 1:
                                                 baseCount + 3 * elementsCountAroundSegmentIn // 4 + 2]

                else:  # ML: we know that segment 1 is in opposite direction
                    xAlongAround = []
                    d1AlongAround = []
                    d2AlongAround = []
                    for i in range(elementsCountAlongSegmentIn + 1):
                        baseCount = i * elementsCountAroundSegmentIn
                        xAround = []
                        d1Around = []
                        d2Around = []

                        if i == 0:
                            xAround += xRawTrackSurface[elementsCountAroundSegmentIn // 4 + 1::-1]
                            d1Around += d1RawTrackSurface[elementsCountAroundSegmentIn // 4 + 1::-1]
                            d2Around += d2RawTrackSurface[elementsCountAroundSegmentIn // 4 + 1::-1]
                        else:
                            xAround += \
                                xRawTrackSurface[baseCount + elementsCountAroundSegmentIn // 4 + 1: baseCount - 1: -1]
                            d1Around += \
                                d1RawTrackSurface[baseCount + elementsCountAroundSegmentIn // 4 + 1: baseCount - 1: -1]
                            d2Around += \
                                d2RawTrackSurface[baseCount + elementsCountAroundSegmentIn // 4 + 1: baseCount - 1: -1]

                        xAround += \
                            xRawTrackSurface[baseCount + elementsCountAroundSegmentIn - 1:
                                             baseCount + 3 * elementsCountAroundSegmentIn // 4 - 2: -1]
                        d1Around += \
                            d1RawTrackSurface[baseCount + elementsCountAroundSegmentIn - 1:
                                              baseCount + 3 * elementsCountAroundSegmentIn // 4 - 2: -1]
                        d2Around += \
                            d2RawTrackSurface[baseCount + elementsCountAroundSegmentIn - 1:
                                              baseCount + 3 * elementsCountAroundSegmentIn // 4 - 2: -1]

                        xAlongAround.append(xAround)
                        d1Around = [mult(c, -1) for c in d1Around]
                        d2Around = [mult(c, -1) for c in d2Around]
                        d1AlongAround.append(d1Around)
                        d2AlongAround.append(d2Around)

                    for i in range(len(xAlongAround) - 2, -1, -1):
                        xCombinedTrackSurface += xAlongAround[i]
                        d1CombinedTrackSurface += d1AlongAround[i]
                        d2CombinedTrackSurface += d2AlongAround[i]

            combinedTrackSurface = TrackSurface(halfElementsCountAroundSegmentIn + 2,
                                                elementsCountAlongSegmentIn * 2,
                                                xCombinedTrackSurface, d1CombinedTrackSurface, d2CombinedTrackSurface,
                                                loop1=False)

            # find intersection between trim surfaces and combined track surface
            # Trim surface 3
            xCurveBetweenTrackAndTrim3, d1CurveBetweenTrackAndTrim3, cProportions, loop = \
                trimSurfaces3.findIntersectionCurve(combinedTrackSurface, curveElementsCount=sampleElementCount)

            # Use curve between track+trim 3 and middle of combined track to find starting and ending pt of mid-plane of
            # combined track surface
            startLocationFirstHalf = (0, 0.0)
            nLocation, oLocation = getNearestLocationBetweenCurves(
                xAlongCombinedTrackSurfaceMid, d1AlongCombinedTrackSurfaceMid,
                xCurveBetweenTrackAndTrim3, d1CurveBetweenTrackAndTrim3, nLoop=False,
                oLoop=True, startLocation=startLocationFirstHalf)[0:2]

            xA = evaluateCoordinatesOnCurve(xAlongCombinedTrackSurfaceMid, d1AlongCombinedTrackSurfaceMid,
                                            nLocation, False, derivative=False)

            startLocationSecondHalf = (len(xAlongCombinedTrackSurfaceMid) // 2 + 1, 0.0)
            nLocation, oLocation = getNearestLocationBetweenCurves(
                xAlongCombinedTrackSurfaceMid, d1AlongCombinedTrackSurfaceMid,
                xCurveBetweenTrackAndTrim3, d1CurveBetweenTrackAndTrim3, nLoop=False,
                oLoop=True, startLocation=startLocationSecondHalf)[0:2]

            xB = evaluateCoordinatesOnCurve(xAlongCombinedTrackSurfaceMid, d1AlongCombinedTrackSurfaceMid,
                                            nLocation, False, derivative=False)

            # Sample points along mid-plane of combined track surface
            positionA = combinedTrackSurface.findNearestPosition(xA)
            proportionA = combinedTrackSurface.getProportion(positionA)

            positionB = combinedTrackSurface.findNearestPosition(xB)
            proportionB = combinedTrackSurface.getProportion(positionB)

            startProportion = proportionA if proportionA[0] < proportionB[0] else proportionB
            endProportion = proportionB if proportionA[0] < proportionB[0] else proportionA

            sxMidPlane, sd1MidPlane, sd2MidPlane, sd3MidPlane, sProportionsMidPlane = \
                combinedTrackSurface.createHermiteCurvePoints(startProportion[0], startProportion[1],
                                                              endProportion[0], endProportion[1],
                                                              halfElementsCountAroundSegmentIn)

            sxAlongTubeBothSides = []
            sxAlongPatchInLayer = []
            sd1AlongPatchInLayer = []
            sd2AlongPatchInLayer = []

            for s in (1, 0):
                # Inlet trim surface
                inletTrimSurfaces = trimSurfaces2 if s else trimSurfaces1
                startPosition = inletTrimSurfaces.createPositionProportion(0.0, 0.0)
                xCurveBetweenTrackAndTrim1, d1CurveBetweenTrackAndTrim1, cProportions, loop = \
                    inletTrimSurfaces.findIntersectionCurve(combinedTrackSurface, startPosition,
                                                            curveElementsCount=sampleElementCount)

                # Search for intersection pt on first half of curve1
                startLocationFirstHalf = (0, 0.0)
                location1, otherLocation = \
                    getNearestLocationBetweenCurves(xCurveBetweenTrackAndTrim1, d1CurveBetweenTrackAndTrim1,
                                                    xCurveBetweenTrackAndTrim3, d1CurveBetweenTrackAndTrim3,
                                                    nLoop=False, oLoop=True, startLocation=startLocationFirstHalf)[0:2]

                xCurve1, dCurve1 = evaluateCoordinatesOnCurve(xCurveBetweenTrackAndTrim1, d1CurveBetweenTrackAndTrim1,
                                                              location1, False, derivative=True)

                # Search for intersection pt on second half of curve1
                startLocationSecondHalf = (len(xCurveBetweenTrackAndTrim1)-2, 0.0)
                location2, otherLocation = \
                    getNearestLocationBetweenCurves(xCurveBetweenTrackAndTrim1, d1CurveBetweenTrackAndTrim1,
                                                    xCurveBetweenTrackAndTrim3, d1CurveBetweenTrackAndTrim3,
                                                    nLoop=False, oLoop=True,
                                                    startLocation=startLocationSecondHalf)[0:2]
                xCurve2, dCurve2 = evaluateCoordinatesOnCurve(xCurveBetweenTrackAndTrim1, d1CurveBetweenTrackAndTrim1,
                                                              location2, False, derivative=True)

                nx = []
                nd1 = []
                nx.append(xCurve1)
                nd1.append(dCurve1)
                for i in range(location1[0] + 1, location2[0] + 1):
                    nx.append(xCurveBetweenTrackAndTrim1[i])
                    nd1.append(d1CurveBetweenTrackAndTrim1[i])
                nx.append(xCurve2)
                nd1.append(dCurve2)

                sxAlongTubeSide = sampleCubicHermiteCurves(nx, nd1, halfElementsCountAroundSegmentIn)[0]

                # check order
                positionA = combinedTrackSurface.findNearestPosition(sxAlongTubeSide[0])
                proportionA = combinedTrackSurface.getProportion(positionA)
                positionB = combinedTrackSurface.findNearestPosition(sxAlongTubeSide[-1])
                proportionB = combinedTrackSurface.getProportion(positionB)
                if proportionA[0] > proportionB[0]:
                    sxAlongTubeSide.reverse()
                sxAlongTubeBothSides.append(sxAlongTubeSide)

            # Sample across the patch from segment 1 to segment 2 but forcing paths to go through sampled points
            # around mid-plane
            nodesAround = (elementsCountAroundSegmentOut - 2 * halfElementsCountAroundSegmentIn) // 2 + 1
            xEnd = []
            dEnd = []
            for i in range(len(sxAlongTubeSide)):
                sxAlongPatch = []
                sd1AlongPatch = []
                sd2AlongPatch = []
                sd3AlongPatch = []
                for j in range(2):
                    if j == 0:
                        startPosition = combinedTrackSurface.findNearestPosition(sxAlongTubeBothSides[0][i])
                        startProportion = combinedTrackSurface.getProportion(startPosition)
                        startDerivative = None
                        endProportion = sProportionsMidPlane[i]
                        endDerivativeMag = \
                            magnitude(sub(sxMidPlane[i], sxAlongTubeBothSides[0][i]))/ \
                            ((elementsCountAroundSegmentOut - 2 * halfElementsCountAroundSegmentIn) // 4)
                        endDerivative = set_magnitude(sd2MidPlane[i], endDerivativeMag)

                        xEnd.append(sxMidPlane[i])
                        dEnd.append(endDerivative)

                    else:
                        startProportion = sProportionsMidPlane[i]
                        startDerivativeMag = \
                            magnitude(sub(sxAlongTubeBothSides[1][i], sxMidPlane[i])) / \
                            ((elementsCountAroundSegmentOut - 2 * halfElementsCountAroundSegmentIn) // 4)
                        startDerivative = set_magnitude(sd2MidPlane[i], startDerivativeMag)
                        endPosition = combinedTrackSurface.findNearestPosition(sxAlongTubeBothSides[1][i])
                        endProportion = combinedTrackSurface.getProportion(endPosition)
                        endDerivative = None

                    sxAlongPatchSide, sd1AlongPatchSide, sd2AlongPatchSide, sd3AlongPatchSide = \
                        combinedTrackSurface.createHermiteCurvePoints(
                            startProportion[0], startProportion[1], endProportion[0], endProportion[1],
                            ((elementsCountAroundSegmentOut - 2 * halfElementsCountAroundSegmentIn) // 4),
                            derivativeStart=startDerivative, derivativeEnd=endDerivative)[0:4]

                    sxAlongPatch += sxAlongPatchSide if j else sxAlongPatchSide[0:-1]
                    sd1AlongPatch += sd1AlongPatchSide if j else sd1AlongPatchSide[0:-1]
                    sd2AlongPatch += sd2AlongPatchSide if j else sd2AlongPatchSide[0:-1]
                    sd3AlongPatch += sd3AlongPatchSide if j else sd3AlongPatchSide[0:-1]

                sxAlongPatchInLayer.append(sxAlongPatch)
                sd1AlongPatchInLayer.append(sd1AlongPatch)
                sd2AlongPatchInLayer.append(sd2AlongPatch)

            # Smooth d2 and arrange directions
            for n1 in range(nodesAround):
                xAround = []
                d2Around = []
                for n2 in range(halfElementsCountAroundSegmentIn + 1):
                    xAround.append(sxAlongPatchInLayer[n2][n1])
                    d2Around.append(sd2AlongPatchInLayer[n2][n1])
                d2Around = smoothCubicHermiteDerivativesLine(xAround, d2Around)
                for n2 in range(halfElementsCountAroundSegmentIn + 1):
                    if n2 < halfElementsCountAroundSegmentIn // 2 + 1:
                        sd2AlongPatchInLayer[n2][n1] = [-c for c in d2Around[n2]]
                    else:
                        sd2AlongPatchInLayer[n2][n1] = d2Around[n2]
                        sd1AlongPatchInLayer[n2][n1] = [-c for c in sd1AlongPatchInLayer[n2][n1]]

            sxAlongOrdered = []
            sd1AlongOrdered = []
            sd2AlongOrdered = []
            for n2 in range(halfElementsCountAroundSegmentIn + 1):
                sxAlong = sxAlongPatchInLayer[n2]
                sd1Along = sd1AlongPatchInLayer[n2]
                sd2Along = sd2AlongPatchInLayer[n2]
                if n2 > halfElementsCountAroundSegmentIn // 2:
                    sxAlong.reverse()
                    sd1Along.reverse()
                    sd2Along.reverse()
                sxAlongOrdered.append(sxAlong)
                sd1AlongOrdered.append(sd1Along)
                sd2AlongOrdered.append(sd2Along)

            sxAlongPatchAllLayers.append(sxAlongOrdered)
            sd1AlongPatchAllLayers.append(sd1AlongOrdered)
            sd2AlongPatchAllLayers.append(sd2AlongOrdered)

        rx, rd1, rd2, rd3 = [], [], [], []
        shellFactor = 1.0 / self._elementsCountThroughShell
        for n2 in range(len(sxAlongPatchAllLayers[0])):
            for r in (rx, rd1, rd2, rd3):
                r.append([])
            otx, otd1, otd2 = sxAlongPatchAllLayers[0][n2], sd1AlongPatchAllLayers[0][n2], sd2AlongPatchAllLayers[0][n2]
            itx, itd1, itd2 = sxAlongPatchAllLayers[1][n2], sd1AlongPatchAllLayers[1][n2], sd2AlongPatchAllLayers[1][n2]
            wd3 = [mult(sub(otx[n1], itx[n1]), shellFactor) for n1 in range(len(otx))]
            for n3 in range(self._elementsCountThroughShell + 1):
                oFactor = n3 / self._elementsCountThroughShell
                iFactor = 1.0 - oFactor
                for r in (rx, rd1, rd2, rd3):
                    r[n2].append([])
                for n1 in range(len(otx)):
                    if n3 == 0:
                        x, d1, d2 = itx[n1], itd1[n1], itd2[n1]
                    elif n3 == self._elementsCountThroughShell:
                        x, d1, d2 = otx[n1], otd1[n1], otd2[n1]
                    else:
                        x = add(mult(itx[n1], iFactor), mult(otx[n1], oFactor))
                        d1 = add(mult(itd1[n1], iFactor), mult(otd1[n1], oFactor))
                        d2 = add(mult(itd2[n1], iFactor), mult(otd2[n1], oFactor))
                    d3 = wd3[n1]
                    for r, value in zip((rx, rd1, rd2, rd3), (x, d1, d2, d3)):
                        r[n2][n3].append(value)
            allCoordinates = rx, rd1, rd2, rd3

        # Extract patch coordinates
        r = copy.deepcopy(allCoordinates)
        for i in range(4):
            r[i].pop(0)
            r[i].pop()
            for n2 in range(len(r[i])):
                for n3 in range(self._elementsCountThroughShell + 1):
                    r[i][n2][n3].pop(0)
                    r[i][n2][n3].pop()
        self._patchCoordinates = r[0], r[1], r[2], r[3]

        self._patchNodeIds = [None] * (halfElementsCountAroundSegmentIn - 1)
        self._patchElementIds = [None] * (halfElementsCountAroundSegmentIn - 2)

        # Create rim coordinates that are structured same way as the segment tube indices [n2][n3][n1], calculating
        # annular indexing of two layers (n2), from inlet to outlet direction with the inner layer corner points being
        # represented 3 times. n3 goes from inner to outer wall. n1 starts from the d2 direction defined by the network
        # layout
        patch = 0
        rim = 1
        self._rimCoordinates = []
        for i in range(4):
            countN2 = len(allCoordinates[i])
            halfCountN2 = len(allCoordinates[i]) // 2
            sParamRing = []
            # "rings" from outermost boundary of patch and rim
            for ring in (patch, rim):
                startIdx = 1 if ring == patch else 0
                endIdx = -2 if ring == patch else -1
                sParamLayer = []
                for n3 in range(self._elementsCountThroughShell + 1):
                    sParamRingAround = []
                    sParam = allCoordinates[i]
                    for n2 in range(halfCountN2, 0, -1):
                        if i == 0 or i == 3:
                            sParamRingAround.append(sParam[n2][n3][startIdx])
                        elif i == 1:  # d1
                            sParamRingAround.append(allCoordinates[2][n2][n3][startIdx])  # becomes d2
                        elif i == 2:  # d2
                            sParamRingAround.append([-c for c in allCoordinates[1][n2][n3][startIdx]])  # becomes -d1
                    # triple points at bottom right
                    if i == 0 or i == 3:
                        sParamRingAround.append(sParam[startIdx][n3][startIdx])
                    elif i == 1:
                        sParamRingAround.append(add(allCoordinates[1][startIdx][n3][startIdx],
                                                    allCoordinates[2][startIdx][n3][startIdx]))  # d1 + d2
                    elif i == 2:
                        sParamRingAround.append(add([-c for c in allCoordinates[1][startIdx][n3][startIdx]],
                                                    allCoordinates[2][startIdx][n3][startIdx]))  # -d1 + d2
                    # straight bottom
                    sParamRingAround += sParam[startIdx][n3][1: -1]
                    # triple pts on bottom left
                    if i == 0 or i == 3:
                        sParamRingAround.append(sParam[startIdx][n3][endIdx])
                    elif i == 1:  # d1
                        sParamRingAround.append(add(allCoordinates[1][startIdx][n3][endIdx],
                                                    [-c for c in allCoordinates[2][startIdx][n3][endIdx]]))  # becomes d1 - d2
                    elif i == 2:  # d2
                        sParamRingAround.append(add(allCoordinates[1][startIdx][n3][endIdx],
                                                    allCoordinates[2][startIdx][n3][endIdx]))  # becomes d1 + d2

                    # Up on left side
                    for n2 in range(1, halfCountN2 + 1):
                        if i == 0 or i == 3:
                            sParamRingAround.append(sParam[n2][n3][endIdx])
                        elif i == 1:  # d1
                            sParamRingAround.append([-c for c in allCoordinates[2][n2][n3][endIdx]])  # becomes -d2
                        elif i == 2:  # d2
                            sParamRingAround.append(allCoordinates[1][n2][n3][endIdx])  # becomes d1
                    for n2 in range(halfCountN2 + 1, countN2 - 1):
                        if i == 0 or i == 3:
                            sParamRingAround.append(sParam[n2][n3][startIdx])
                        elif i == 1:  # d1
                            sParamRingAround.append(allCoordinates[2][n2][n3][startIdx])  # becomes d2
                        elif i == 2:  # d2
                            sParamRingAround.append([-c for c in allCoordinates[1][n2][n3][startIdx]])  # becomes -d1
                    # triple pts on top left
                    if i == 0 or i == 3:
                        sParamRingAround.append(sParam[endIdx][n3][startIdx])
                    elif i == 1:
                        sParamRingAround.append(add(allCoordinates[1][endIdx][n3][startIdx],
                                                    allCoordinates[2][endIdx][n3][startIdx]))  # d1 + d2
                    elif i == 2:
                        sParamRingAround.append(add([-c for c in allCoordinates[1][endIdx][n3][startIdx]],
                                                    allCoordinates[2][endIdx][n3][startIdx]))  # -d1 + d2

                    # straight across top
                    sParamRingAround += sParam[endIdx][n3][1: -1]

                    # Triple points top right
                    if i == 0 or i == 3:
                        sParamRingAround.append(sParam[endIdx][n3][endIdx])
                    elif i == 1:
                        sParamRingAround.append(add(allCoordinates[1][endIdx][n3][endIdx],
                                                    [-c for c in allCoordinates[2][endIdx][n3][endIdx]]))  # d1 - d2
                    elif i == 2:
                        sParamRingAround.append(add(allCoordinates[1][endIdx][n3][endIdx],
                                                    allCoordinates[2][endIdx][n3][endIdx]))  # d1 + d2
                    # down right top half
                    for n2 in range(countN2 - 2, halfCountN2, -1):
                        if i == 0 or i == 3:
                            sParamRingAround.append(sParam[n2][n3][endIdx])
                        elif i == 1:  # d1
                            sParamRingAround.append([-c for c in allCoordinates[2][n2][n3][endIdx]])  # becomes -d2
                        elif i == 2:  # d2
                            sParamRingAround.append(allCoordinates[1][n2][n3][endIdx])  # becomes d1
                    sParamLayer.append(sParamRingAround)
                sParamRing.append(sParamLayer)
            self._rimCoordinates.append(sParamRing)

    def getSampledTubeCoordinatesRing(self, pathIndex, nodeIndexAlong):
        """
        Get a ring of rim coordinates at the supplied node index.
        :param pathIndex: 0 for outer/primary, 1 or -1 for inner/secondary.
        :param nodeIndexAlong: Node index from 0 to self._elementsCountAlong, or negative to count from end.
        :return: sx[nAround]
        """
        pathIndexPatch = 0 if pathIndex else 1
        return self._rimCoordinates[0][nodeIndexAlong][pathIndexPatch]

    def generateMesh(self, generateData: TubeNetworkMeshGenerateData, n2Only=None):
        """
        :param n2Only: Ignored. Always makes whole patch.
        """
        # create nodes
        coordinates = generateData.getCoordinates()
        fieldcache = generateData.getFieldcache()
        nodes = generateData.getNodes()
        isLinearThroughShell = generateData.isLinearThroughShell()
        nodetemplate = generateData.getNodetemplate()

        elementsCountThroughWall = len(self._patchCoordinates[0][0]) - 1
        elementsCountAlong = len(self._patchCoordinates[0]) - 1
        elementsCountAround = len(self._patchCoordinates[0][0][0]) - 1
        for n2 in range(elementsCountAlong + 1):
            self._patchNodeIds[n2] = [] if self._patchNodeIds[n2] is None else self._patchNodeIds[n2]
            for n3 in range(elementsCountThroughWall + 1):
                # patch coordinates
                rx = self._patchCoordinates[0][n2][n3]
                rd1 = self._patchCoordinates[1][n2][n3]
                rd2 = self._patchCoordinates[2][n2][n3]
                rd3 = None if isLinearThroughShell else self._patchCoordinates[3][n2][n3]

                nodeIds = []
                for n1 in range(elementsCountAround + 1):
                    nodeIdentifier = generateData.nextNodeIdentifier()
                    node = nodes.createNode(nodeIdentifier, nodetemplate)
                    fieldcache.setNode(node)
                    coordinates.setNodeParameters(fieldcache, -1, Node.VALUE_LABEL_VALUE, 1, rx[n1])
                    coordinates.setNodeParameters(fieldcache, -1, Node.VALUE_LABEL_D_DS1, 1, rd1[n1])
                    coordinates.setNodeParameters(fieldcache, -1, Node.VALUE_LABEL_D_DS2, 1, rd2[n1])
                    if rd3:
                        coordinates.setNodeParameters(fieldcache, -1, Node.VALUE_LABEL_D_DS3, 1, rd3[n1])
                    nodeIds.append(nodeIdentifier)
                self._patchNodeIds[n2].append(nodeIds)

        self._rimNodeIds = []
        nodesAlongPatch = elementsCountAlong + 1
        sNodeId = self._patchNodeIds
        nodesAround = []
        for n3 in range(self._elementsCountThroughShell + 1):
            nodeIdPatch = []
            for n2 in range(nodesAlongPatch // 2, 0, -1):
                nodeIdPatch.append(sNodeId[n2][n3][0])
            nodeIdPatch += [sNodeId[0][n3][0], sNodeId[0][n3][0]]
            nodeIdPatch += sNodeId[0][n3]
            nodeIdPatch += [sNodeId[0][n3][-1], sNodeId[0][n3][-1]]
            for n2 in range(nodesAlongPatch // 2):
                nodeIdPatch.append(sNodeId[n2 + 1][n3][-1])
            for n2 in range(nodesAlongPatch // 2, nodesAlongPatch - 2):
                nodeIdPatch.append(sNodeId[n2 + 1][n3][0])

            nodeIdPatch += [sNodeId[-1][n3][0], sNodeId[-1][n3][0]]
            nodeIdPatch += sNodeId[-1][n3]
            nodeIdPatch += [sNodeId[-1][n3][-1], sNodeId[-1][n3][-1]]
            for n2 in range(nodesAlongPatch - 2, nodesAlongPatch // 2, -1):
                nodeIdPatch.append(sNodeId[n2][n3][-1])
            nodesAround.append(nodeIdPatch)
        self._rimNodeIds.append(nodesAround)
        self._rimNodeIds.append([])

        # create elements
        annotationMeshGroups = generateData.getAnnotationMeshGroups(self._annotationTerms)
        mesh = generateData.getMesh()
        elementtemplateStd, eftStd = generateData.getStandardElementtemplate()
        nodeLayoutFlipD1D2 = generateData.getNodeLayoutFlipD1D2()

        for e2 in range(elementsCountAlong):
            self._patchElementIds[e2] = [] if self._patchElementIds[e2] is None else self._patchElementIds[e2]
            for e3 in range(elementsCountThroughWall):
                patchElementIds = []
                for e1 in range(elementsCountAround):
                    elementtemplate = elementtemplateStd
                    eft = eftStd
                    nids = []
                    if e2 < elementsCountAlong // 2:
                        for n3 in [e3, e3 + 1] if (self._dimension == 3) else [0]:
                            nids += [self._patchNodeIds[e2 + 1][n3][e1],
                                     self._patchNodeIds[e2 + 1][n3][e1 + 1],
                                     self._patchNodeIds[e2][n3][-(e1 + 1) if e2 == elementsCountAlong // 2 else e1],
                                     self._patchNodeIds[e2][n3][-(e1 + 2) if e2 == elementsCountAlong // 2 else e1 + 1]]

                        elementIdentifier = generateData.nextElementIdentifier()
                        element = mesh.createElement(elementIdentifier, elementtemplate)
                        element.setNodesByIdentifier(eft, nids)
                    else:
                        for n3 in [e3, e3 + 1]:
                            nids += [self._patchNodeIds[e2][n3][-(e1 + 1) if e2 == elementsCountAlong // 2 else e1],
                                     self._patchNodeIds[e2][n3][-(e1 + 2) if e2 == elementsCountAlong // 2 else e1 + 1],
                                     self._patchNodeIds[e2 + 1][n3][e1],
                                     self._patchNodeIds[e2 + 1][n3][e1 + 1]]
                        nodeParameters = []
                        nodeLayouts = []
                        for n3 in (e3, e3 + 1):
                            for n2 in (e2, e2 + 1):
                                for n1 in (e1, e1 + 1):
                                    nodeParameters.append(self.getPatchCoordinates(n1, n2, n3, isLinearThroughShell))
                                    nodeLayouts.append(nodeLayoutFlipD1D2 if n2 == elementsCountAlong // 2 else
                                                       None)
                        elementIdentifier = generateData.nextElementIdentifier()
                        eft, scalefactors = determineCubicHermiteSerendipityEft(mesh, nodeParameters, nodeLayouts)
                        elementtemplate = mesh.createElementtemplate()
                        elementtemplate.setElementShapeType(Element.SHAPE_TYPE_CUBE)
                        elementtemplate.defineField(coordinates, -1, eft)
                        element = mesh.createElement(elementIdentifier, elementtemplate)
                        element.setNodesByIdentifier(eft, nids)
                        if scalefactors:
                            element.setScaleFactors(eft, scalefactors)
                    for annotationMeshGroup in annotationMeshGroups:
                        annotationMeshGroup.addElement(element)
                    patchElementIds.append(elementIdentifier)
                self._patchElementIds[e2].append(patchElementIds)

        self._rimElementIds = [None] * (len(self._patchElementIds) // 2 + 2)
        elementsAlongPatch = elementsCountAlong
        sElementId = self._patchElementIds

        elementsAlongPatchRim = len(self._patchElementIds) // 2  # Number of rings in patch
        elementsAroundPatch = len(self._patchElementIds[0][0])

        if elementsAroundPatch:
            for i in range(elementsAlongPatchRim):
                for e3 in range(self._elementsCountThroughShell):
                    if sElementId:
                        elementIdPatch = []
                        e2StartIdx = elementsAlongPatch // 2 - i - 1
                        e2EndIdx = elementsAlongPatch // 2 + i
                        e1StartIdx = elementsAlongPatchRim - (i + 1)
                        e1EndIdx = elementsAroundPatch - e1StartIdx - 1

                        if e1EndIdx > e1StartIdx:
                            for e2 in range(elementsAlongPatch // 2 - 1, e2StartIdx, -1):
                                elementIdPatch.append(sElementId[e2][e3][e1StartIdx])
                            elementIdPatch += [sElementId[e2StartIdx][e3][e1StartIdx]] * (4 + (elementsAlongPatchRim - 1 - i) * 2)

                            elementIdPatch += sElementId[e2StartIdx][e3][e1StartIdx + 1:e1EndIdx]
                            elementIdPatch += [sElementId[e2StartIdx][e3][e1EndIdx]] * (4 + (elementsAlongPatchRim - 1 - i) * 2)

                            for e2 in range(e2StartIdx + 1, e2StartIdx + (e2EndIdx - e2StartIdx) // 2 + 1):
                                elementIdPatch.append(sElementId[e2][e3][e1EndIdx])
                            for e2 in range(e2StartIdx + (e2EndIdx - e2StartIdx) // 2 + 1, e2EndIdx):
                                elementIdPatch.append(sElementId[e2][e3][e1StartIdx])

                            elementIdPatch += [sElementId[e2EndIdx][e3][e1StartIdx]] * (4 + (elementsAlongPatchRim - 1 - i) * 2)
                            elementIdPatch += sElementId[e2EndIdx][e3][e1StartIdx + 1:e1EndIdx]
                            elementIdPatch += [sElementId[e2EndIdx][e3][e1EndIdx]] * (4 + (elementsAlongPatchRim - 1 - i) * 2)
                            for e2 in range(e2EndIdx - 1, e2StartIdx + (e2EndIdx - e2StartIdx) // 2, -1):
                                elementIdPatch.append(sElementId[e2][e3][e1EndIdx])
                            self._rimElementIds[i] = [elementIdPatch]

    def getPatchCoordinates(self, n1, n2, n3, isLinearThroughShell):
        """
        Get patch parameters at a point.
        :param n1: Node index around.
        :param n2: Node index along patch.
        :param n3: Node index from inner to outer shell.
        :param isLinearThroughShell: True for linear through shell so no d3 is returned.
        :return: x, d1, d2, d3
        """
        return (self._patchCoordinates[0][n2][n3][n1],
                self._patchCoordinates[1][n2][n3][n1],
                self._patchCoordinates[2][n2][n3][n1],
                None if isLinearThroughShell else self._patchCoordinates[3][n2][n3][n1])

    def getRimIndexNodeLayoutSpecial(self, generateData, rimIndex):
        """
        Return special 5 way node layout at 3-segment rim nodes to keep roundedness around the rim.
        """
        return generateData.getNodeLayout5Way()

    def generateJunctionRimElements(self, junction, generateData):
        """
        Generates rim elements for junction part of the segment after segment nodes and elements have been made.
        Overwrites base class due to differences in derivative directions for nodes on patch and the need to handle
        two elements at each corner with collapsed nodes. The two elements at each corner is replaced by a regular
        element using all 8 corners, resulting in four less elements compared to tube segment case.
        """
        elementsAlongPatchSegment = len(self._patchCoordinates[0]) - 1
        elementsAroundPatchSegment = len(self._patchCoordinates[0][0][0]) - 1

        mesh = generateData.getMesh()
        meshDimension = generateData.getMeshDimension()
        elementtemplate = mesh.createElementtemplate()
        elementtemplate.setElementShapeType(
            Element.SHAPE_TYPE_CUBE if (meshDimension == 3) else Element.SHAPE_TYPE_SQUARE)
        isLinearThroughShell = generateData.isLinearThroughShell()
        d3Defined = (meshDimension == 3) and not isLinearThroughShell
        coordinates = generateData.getCoordinates()
        nodes = generateData.getNodes()
        fieldcache = generateData.getFieldcache()

        nodeLayoutFlipD1D2 = generateData.getNodeLayoutFlipD1D2()
        nodeLayoutSwapMinusD1D2 = generateData.getNodeLayoutSwapMinusD1D2()
        nodeLayoutSwapD1MinusD2 = generateData.getNodeLayoutSwapD1MinusD2()

        elementsCountRim = self.getElementsCountRim()
        elementsCountAround = self.getElementsCountAround()
        elementsCountRimRegular = elementsCountRim - 1 if junction._isCore else elementsCountRim
        elementsCountTransition = self.getElementsCountTransition()

        annotationMeshGroups = generateData.getAnnotationMeshGroups(self.getAnnotationTerms())
        eftList = [None] * elementsCountAround
        scalefactorsList = [None] * elementsCountAround

        elementsCountAlong = self.getSampledElementsCountAlong()
        s = junction._segments.index(self)
        e2 = (elementsCountAlong - 1) if junction._segmentsIn[s] else 0
        n2 = (elementsCountAlong - 1) if junction._segmentsIn[s] else 1

        # smooth directions of midpoints
        for n3 in range(elementsCountRimRegular + 1):
            for i in range(2):
                nids = []
                sx = []
                sd1 = []
                for n1 in range(elementsAlongPatchSegment // 2 + 1 if i == 0 else
                                elementsCountAround // 2 + elementsAlongPatchSegment // 2 + 1,
                                elementsAlongPatchSegment // 2 + elementsAroundPatchSegment + 4 if i == 0 else
                                elementsCountAround - elementsAlongPatchSegment // 2):
                    rimIndex = junction._segmentNodeToRimIndex[s][n1]
                    nids.append(junction._rimNodeIds[n3][rimIndex])
                    sx.append(junction._rimCoordinates[0][n3][rimIndex])
                    if (i == 0 and n1 < elementsAlongPatchSegment // 2 + elementsAroundPatchSegment + 2) or \
                            (i and n1 > elementsCountAround - elementsAlongPatchSegment // 2 - 1):
                        sd1.append(junction._rimCoordinates[1][n3][rimIndex])
                    else:
                         sd1.append([-1.0 * c for c in junction._rimCoordinates[2][n3][rimIndex]])
                sd1Smoothed = smoothCubicHermiteDerivativesLine(sx, sd1, fixStartDerivative=True, fixEndDerivative=True)
                for n1 in range(1, len(nids) - 1):
                    node = nodes.findNodeByIdentifier(nids[n1])
                    fieldcache.setNode(node)
                    coordinates.setNodeParameters(fieldcache, -1, Node.VALUE_LABEL_D_DS1, 1, sd1Smoothed[n1])

        # Recalculate d3 if not linear through shell
        if not isLinearThroughShell:
            shellFactor = 1.0 / self._elementsCountThroughShell
            for n1 in range(elementsCountAround):
                rimIndex = junction._segmentNodeToRimIndex[s][n1]
                ox = junction._rimCoordinates[0][-1][rimIndex]
                ix = junction._rimCoordinates[0][0][rimIndex]
                d3 = mult(sub(ox, ix), shellFactor)
                for n3 in range(elementsCountRimRegular + 1):
                    nid = junction._rimNodeIds[n3][rimIndex]
                    node = nodes.findNodeByIdentifier(nid)
                    fieldcache.setNode(node)
                    coordinates.setNodeParameters(fieldcache, -1, Node.VALUE_LABEL_D_DS3, 1, d3)

        for e3 in range(elementsCountRimRegular):
            rim_e3 = e3 + 1 if junction._isCore else e3
            for e1 in range(elementsCountAround):
                n1p = (e1 + 1) % elementsCountAround
                isFirstCorner = (e1 == elementsAlongPatchSegment // 2 or \
                                 e1 == elementsAlongPatchSegment // 2 + 2 + elementsAroundPatchSegment or \
                                 e1 == elementsCountAround // 2 + elementsAlongPatchSegment // 2 or \
                                 e1 == elementsCountAround - elementsAlongPatchSegment // 2 - 2)
                isSecondCorner = (e1 == elementsAlongPatchSegment // 2 + 1 or \
                                  e1 == elementsAlongPatchSegment // 2 + elementsAroundPatchSegment + 3 or \
                                  e1 == elementsCountAround // 2 + elementsAlongPatchSegment // 2 + 1 or \
                                  e1 == elementsCountAround - elementsAlongPatchSegment // 2 - 1)
                # Skip the second corner element
                if isSecondCorner:
                    continue

                nids = []
                nodeParameters = []
                nodeLayouts = []
                elementIdentifier = generateData.nextElementIdentifier()
                lastTransition = junction._isCore and (elementsCountTransition == (rim_e3 + 1))
                needParameters = (e3 == 0) or lastTransition
                for n3 in [e3, e3 + 1] if (meshDimension == 3) else [e3]:
                    for n1 in [e1, n1p]:  # patch side
                        rimIndex = junction._segmentNodeToRimIndex[s][n1]
                        if isFirstCorner and n1 == n1p:
                            rimIndex = junction._segmentNodeToRimIndex[s][n1 + 1]
                            nids.append(junction._rimNodeIds[n3][rimIndex])
                        else:
                            nids.append(self.getRimNodeId(n1, n2, n3))
                        if needParameters:
                            if isFirstCorner and n1 == n1p:
                                nodeParameters.append(
                                    (junction._rimCoordinates[0][n3][rimIndex],
                                     junction._rimCoordinates[1][n3][rimIndex],
                                     junction._rimCoordinates[2][n3][rimIndex],
                                     junction._rimCoordinates[3][n3][rimIndex] if d3Defined else None))
                            else:
                                rimCoordinates = self.getRimCoordinates(n1, n2, n3)
                                nodeParameters.append(rimCoordinates if d3Defined else (
                                    rimCoordinates[0], rimCoordinates[1], rimCoordinates[2], None))
                            segmentNodesCount = len(junction._rimIndexToSegmentNodeList[rimIndex])
                            if segmentNodesCount == 2:
                                if e1 < elementsAlongPatchSegment // 2 + 2 or \
                                    elementsCountAround // 2 < e1 < elementsCountAround // 2 + elementsAlongPatchSegment // 2 or \
                                        e1 == elementsCountAround // 2 + elementsAlongPatchSegment // 2 or \
                                        (e1 == elementsCountAround // 2 and n1 == n1p) or \
                                        (e1 == elementsCountAround - 1 and n1 == 0):
                                    nodeLayouts.append(nodeLayoutSwapMinusD1D2)
                                elif elementsAlongPatchSegment // 2 + 2 + elementsAroundPatchSegment < e1 \
                                        < elementsCountAround // 2 + elementsAlongPatchSegment // 2 or \
                                        e1 > elementsCountAround - elementsAlongPatchSegment // 2 - 1 or \
                                        e1 == elementsAlongPatchSegment // 2 + 2 + elementsAroundPatchSegment and n1 == n1p or \
                                        e1 == elementsCountAround - elementsAlongPatchSegment // 2 - 2 and n1 == n1p:
                                    nodeLayouts.append(nodeLayoutSwapD1MinusD2)
                                else:
                                    nodeLayouts.append(None)

                    for n1 in [e1, n1p]:  # outside patch
                        rimIndex = junction._segmentNodeToRimIndex[s][n1]
                        nids.append(junction._rimNodeIds[n3][rimIndex])
                        if needParameters:
                            nodeParameters.append(
                                (junction._rimCoordinates[0][n3][rimIndex],
                                 junction._rimCoordinates[1][n3][rimIndex],
                                 junction._rimCoordinates[2][n3][rimIndex],
                                 junction._rimCoordinates[3][n3][rimIndex] if d3Defined else None))
                            if e1 == elementsAlongPatchSegment // 2 + 2 + elementsAroundPatchSegment and n1 == n1p:
                                nodeLayouts.append(nodeLayoutSwapD1MinusD2)
                            elif e1 == elementsCountAround // 2 + elementsAlongPatchSegment // 2:
                                nodeLayouts.append(nodeLayoutFlipD1D2 if n1 == e1 else nodeLayoutSwapMinusD1D2)
                            elif e1 == elementsCountAround - elementsAlongPatchSegment // 2 - 2 and n1 == n1p:
                                nodeLayouts.append(nodeLayoutSwapD1MinusD2)
                            elif e1 < elementsAlongPatchSegment // 2 + 2 or \
                                    elementsAlongPatchSegment // 2 + 2 + elementsAroundPatchSegment < e1 < \
                                    (elementsCountAround + elementsAlongPatchSegment) // 2 + 2 or \
                                    e1 > elementsCountAround - elementsAlongPatchSegment // 2 - 1:
                                nodeLayouts.append(junction.getRimIndexNodeLayout(generateData, rimIndex))
                            else:
                                nodeLayouts.append(None)

                # exploit efts being same through the rim
                eft = eftList[e1]
                scalefactors = scalefactorsList[e1]
                if not eft:
                    eft, scalefactors = determineCubicHermiteSerendipityEft(mesh, nodeParameters, nodeLayouts)
                    eftList[e1] = eft
                    scalefactorsList[e1] = scalefactors
                if lastTransition:
                    # need to generate eft again otherwise modifying object in eftList, mucking up outer layers
                    eft, scalefactors = determineCubicHermiteSerendipityEft(mesh, nodeParameters, nodeLayouts)
                    eft, scalefactors = generateData.resolveEftCoreBoundaryScaling(
                        eft, scalefactors, nodeParameters, nids, self.getCoreBoundaryScalingMode())

                elementtemplate.defineField(coordinates, -1, eft)
                element = mesh.createElement(elementIdentifier, elementtemplate)
                element.setNodesByIdentifier(eft, nids)
                # print(e1, 'Element', elementIdentifier, nids)
                if scalefactors:
                    element.setScaleFactors(eft, scalefactors)
                self.setRimElementId(e1, e2, rim_e3, elementIdentifier)
                for annotationMeshGroup in annotationMeshGroups:
                    annotationMeshGroup.addElement(element)

    def _addRimElementsToMeshGroup(self, e1Start, e1Limit, e3Start, e3Limit, meshGroup):
        """
        Add ranges of rim elements to mesh group.
        :param e1Start: Start element index around. Can be negative which supports wrapping.
        :param e1Limit: Limit element index around.
        :param e3Start: Start element index rim.
        :param e3Limit: Limit element index rim.
        :param meshGroup: Zinc MeshGroup to add elements to.
        """
        # print("Add rim elements", e1Start, e1Limit, e3Start, e3Limit, meshGroup.getName())
        elementsCountAlong = len(self._rimElementIds) - 1
        mesh = meshGroup.getMasterMesh()
        for e2 in range(elementsCountAlong):
            rimSlice = self._rimElementIds[e2]
            if rimSlice:
                for elementIdentifiersList in rimSlice[e3Start:e3Limit]:
                    partElementIdentifiersList = elementIdentifiersList[e1Start:e1Limit] if (e1Start >= 0) else (
                            elementIdentifiersList[e1Start:] + elementIdentifiersList[:e1Limit])
                    for elementIdentifier in partElementIdentifiersList:
                        if elementIdentifier is None:
                            continue
                        element = mesh.findElementByIdentifier(elementIdentifier)
                        meshGroup.addElement(element)


class TubeNetworkMeshJunction(NetworkMeshJunction):
    """
    Describes junction between multiple tube segments, some in, some out.
    """

    def __init__(self, inSegments: list, outSegments: list, useOuterTrimSurfaces):
        """
        :param inSegments: List of inward TubeNetworkMeshSegment.
        :param outSegments: List of outward TubeNetworkMeshSegment.
        :param useOuterTrimSurfaces: Set to True to use common trim surfaces calculated from outer.
        """
        super(TubeNetworkMeshJunction, self).__init__(inSegments, outSegments)
        pathsCount = self._segments[0].getPathsCount()
        self._trimSurfaces = [[None for p in range(pathsCount)] for s in range(self._segmentsCount)]
        self._useOuterTrimSurfaces = useOuterTrimSurfaces
        self._calculateTrimSurfaces()
        # rim indexes are issued for interior points connected to 2 or more segment node indexes
        # based on the outer surface, and reused through the rim
        self._rimIndexToSegmentNodeList = []  # list[rim index] giving list[(segment number, node index around)]
        self._segmentNodeToRimIndex = []  # list[segment number][node index around] to rimIndex
        # rim coordinates sampled in the junction are indexed by n3 (indexed outware through the rim) and 'rim index'
        self._rimCoordinates = None  # if set, (rx[], rd1[], rd2[], rd3[]) each over [n3][rim index]
        self._rimNodeIds = None  # if set, nodeIdentifier[n3][rim index]

        # parameters used for solid core
        self._isCore = self._segments[0].getIsCore()
        self._boxCoordinates = None  # [nAlong][nAcrossMajor][nAcrossMinor]
        self._boxNodeIds = None
        # sequence of segment indexes for bifurcation or trifurcation, proceding in increasing angle around a plane.
        # See: self._determineJunctionSequence()
        self._sequence = None
        self._boxIndexToSegmentNodeList = []
        # list[box index] giving list[(segment number, node index across major axis, node index across minor axis)]
        self._segmentNodeToBoxIndex = []
        # list[segment number][node index across major axis][node index across minor axis] to boxIndex
        self._triplePointLocationsList = []
        # list[[node Id, location], ...] used to match ETFs at triple points

    def _calculateTrimSurfaces(self):
        """
        Calculate surfaces for trimming adjacent segments so they can smoothly transition at junction.
        Algorithm gets 6 intersection points of longitudinal lines around each segment with other tubes or the end.
        These are joined to make a partial cone radiating back to the centre of the junction.
        Longitudinal lines start on the edge adjacent to the other segment most normal to it.
        """
        if self._segmentsCount < 3:
            return
        pathsCount = self._segments[0].getPathsCount()
        # get directions at end of segments' paths:
        outDirs = [[] for s in range(self._segmentsCount)]
        for s in range(self._segmentsCount):
            endIndex = -1 if self._segmentsIn[s] else 0
            for p in range(pathsCount):
                pathParameters = self._segments[s].getPathParameters(p)
                outDir = normalize(pathParameters[1][endIndex])
                if self._segmentsIn[s]:
                    outDir = [-d for d in outDir]
                outDirs[s].append(outDir)

        segmentEndPlaneTrackSurfaces = []
        for s in range(self._segmentsCount):
            endIndex = -1 if self._segmentsIn[s] else 0
            pathEndPlaneTrackSurfaces = []
            for p in range(pathsCount):
                if self._useOuterTrimSurfaces and (p > 0):
                    pathEndPlaneTrackSurfaces.append(pathEndPlaneTrackSurfaces[-1])
                    continue
                pathParameters = self._segments[s].getPathParameters(p)
                centre = pathParameters[0][endIndex]
                axis1 = pathParameters[2][endIndex]
                axis2 = pathParameters[4][endIndex]
                nx = [sub(sub(centre, axis1), axis2),
                      sub(add(centre, axis1), axis2),
                      add(sub(centre, axis1), axis2),
                      add(add(centre, axis1), axis2)]
                nd1 = [mult(axis1, 2.0)] * 4
                nd2 = [mult(axis2, 2.0)] * 4
                pathEndPlaneTrackSurfaces.append(TrackSurface(1, 1, nx, nd1, nd2))
            segmentEndPlaneTrackSurfaces.append(pathEndPlaneTrackSurfaces)

        trimPointsCountAround = 6
        trimAngle = 2.0 * math.pi / trimPointsCountAround
        for s in range(self._segmentsCount):
            endIndex = -1 if self._segmentsIn[s] else 0
            for p in range(pathsCount):
                if self._useOuterTrimSurfaces and (p > 0):
                    self._trimSurfaces[s][p] = self._trimSurfaces[s][p - 1]
                    continue
                pathParameters = self._segments[s].getPathParameters(p)
                d2End = pathParameters[2][endIndex]
                d3End = pathParameters[4][endIndex]
                endEllipseNormal = normalize(cross(d2End, d3End))
                sOutDir = outDirs[s][p]
                # get phase angles and weights of other segments
                angles = []
                weights = []
                sumWeights = 0.0
                maxWeight = 0.0
                phaseAngle = None
                for os in range(self._segmentsCount):
                    if os == s:
                        continue
                    osOutDir = outDirs[os][p]
                    dx = dot(osOutDir, d2End)
                    dy = dot(osOutDir, d3End)
                    if (dx == 0.0) and (dy == 0.0):
                        angle = 0.0
                        weight = 0.0
                    else:
                        angle = math.atan2(dy, dx)
                        if angle < 0.0:
                            angle += 2.0 * math.pi
                        dotDirs = dot(sOutDir, osOutDir)
                        # handle numerical errors which make the above outside valid range of [-1.0, 1.0]:
                        if dotDirs < -1.0:
                            dotDirs = -1.0
                        elif dotDirs > 1.0:
                            dotDirs = 1.0
                        weight = math.pi - math.acos(dotDirs)
                        if weight > maxWeight:
                            maxWeight = weight
                            phaseAngle = angle
                        sumWeights += weight
                    weights.append(weight)
                    angles.append(angle)
                # get correction to phase angle
                weightedSumDeltaAngles = 0.0
                for os in range(len(angles)):
                    angle = angles[os] - phaseAngle
                    if angle < 0.0:
                        angle += 2.0 * math.pi
                    nearestAngle = math.floor(angle / trimAngle + 0.5) * trimAngle
                    deltaAngle = nearestAngle - angle
                    weightedSumDeltaAngles += weights[os] * deltaAngle
                phaseAngle -= weightedSumDeltaAngles / sumWeights
                lx, ld1, ld2, ld12 = getPathRawTubeCoordinates(
                    pathParameters, trimPointsCountAround, radius=1.0, phaseAngle=phaseAngle)
                pointsCountAlong = len(pathParameters[0])

                # get coordinates and directions of intersection points of longitudinal lines and other track surfaces
                rx = []
                rd1 = []
                trim = False
                lowestMaxProportionFromEnd = 1.0
                for n1 in range(trimPointsCountAround):
                    cx = [lx[n2][n1] for n2 in range(pointsCountAlong)]
                    cd1 = [ld1[n2][n1] for n2 in range(pointsCountAlong)]
                    cd2 = [ld2[n2][n1] for n2 in range(pointsCountAlong)]
                    cd12 = [ld12[n2][n1] for n2 in range(pointsCountAlong)]
                    x = lx[endIndex][n1]
                    d1 = ld1[endIndex][n1]
                    maxProportionFromEnd = 0.0
                    # find intersection point with other segments which is furthest from end
                    for os in range(self._segmentsCount):
                        if os == s:
                            continue
                        otherSegment = self._segments[os]
                        for i in range(2):
                            otherTrackSurface = \
                                otherSegment.getRawTrackSurface(p) if (i == 0) else segmentEndPlaneTrackSurfaces[os][p]
                            otherSurfacePosition, curveLocation, isIntersection = \
                                otherTrackSurface.findNearestPositionOnCurve(
                                    cx, cd2, loop=False, sampleEnds=False, sampleHalf=2 if self._segmentsIn[s] else 1)
                            if isIntersection:
                                if i == 1:
                                    # must be within ellipse inside rectangular plane
                                    xi1 = otherSurfacePosition.xi1 - 0.5
                                    xi2 = otherSurfacePosition.xi2 - 0.5
                                    if (xi1 * xi1 + xi2 * xi2) > 0.25:
                                        break
                                proportion2 = (curveLocation[0] + curveLocation[1]) / (pointsCountAlong - 1)
                                proportionFromEnd = (1.0 - proportion2) if self._segmentsIn[s] else proportion2
                                if proportionFromEnd > maxProportionFromEnd:
                                    trim = True
                                    x, d2 = evaluateCoordinatesOnCurve(cx, cd2, curveLocation, loop=False, derivative=True)
                                    d1 = evaluateCoordinatesOnCurve(cd1, cd12, curveLocation, loop=False)
                                    n = cross(d1, d2)  # normal to this surface
                                    ox, od1, od2 = otherTrackSurface.evaluateCoordinates(
                                        otherSurfacePosition, derivatives=True)
                                    on = cross(od1, od2)  # normal to other surface
                                    d1 = cross(n, on)
                                    maxProportionFromEnd = proportionFromEnd
                                break
                    if maxProportionFromEnd < lowestMaxProportionFromEnd:
                        lowestMaxProportionFromEnd = maxProportionFromEnd
                    rx.append(x)
                    rd1.append(d1)

                if trim:
                    # centre of trim surfaces is at lowestMaxProportionFromEnd
                    if lowestMaxProportionFromEnd <= 0.0:
                        xCentre = pathParameters[0][endIndex]
                    else:
                        proportion = \
                            (1.0 - lowestMaxProportionFromEnd) if self._segmentsIn[s] else lowestMaxProportionFromEnd
                        eProportion = proportion * (pointsCountAlong - 1)
                        e = min(int(eProportion), (pointsCountAlong - 2))
                        curveLocation = (e, eProportion - e)
                        xCentre = evaluateCoordinatesOnCurve(pathParameters[0], pathParameters[1], curveLocation)
                    # ensure d1 directions go around in same direction as loop
                    for n1 in range(trimPointsCountAround):
                        d1 = rd1[n1]
                        if dot(endEllipseNormal, cross(sub(rx[n1], xCentre), d1)) < 0.0:
                            for c in range(3):
                                d1[c] = -d1[c]
                    rd1 = smoothCubicHermiteDerivativesLoop(rx, rd1, fixAllDirections=True,
                                                            magnitudeScalingMode=DerivativeScalingMode.HARMONIC_MEAN)
                    rd2 = [sub(rx[n1], xCentre) for n1 in range(trimPointsCountAround)]
                    rd12 = smoothCurveSideCrossDerivatives(rx, rd1, [rd2], loop=True)[0]
                    nx = []
                    nd1 = []
                    nd2 = []
                    nd12 = []
                    trimWidthFactors = (0.25, 1.75)  # if self._useOuterTrimSurfaces else (0.75, 1.25)
                    d2scale = trimWidthFactors[1] - trimWidthFactors[0]
                    for factor in trimWidthFactors:
                        for n1 in range(trimPointsCountAround):
                            d2 = sub(rx[n1], xCentre)
                            x = add(xCentre, mult(d2, factor))
                            d1 = mult(rd1[n1], factor)
                            d12 = mult(rd12[n1], factor)
                            d2 = mult(d2, d2scale)
                            nx.append(x)
                            nd1.append(d1)
                            nd2.append(d2)
                            nd12.append(d12)
                    trimSurface = TrackSurface(trimPointsCountAround, 1, nx, nd1, nd2, nd12, loop1=True)
                    self._trimSurfaces[s][p] = trimSurface

    def getTrimSurfaces(self, segment):
        """
        :param segment: TubeNetworkMeshSegment which must join at junction.
        :return: List of trim surfaces for paths of segment at junction.
        """
        return self._trimSurfaces[self._segments.index(segment)]

    def _sampleMidPoint(self, segmentsParameterLists):
        """
        Get mid-point coordinates and derivatives within junction from 2 or more segments' parameters.
        :param segmentsParameterLists: List over segment indexes s of [x, d1, d2, d3], each with 2 last parameters.
        d3 will be None for 2-D of bicubic-linear.
        :return: Mid-point x, d1, d2, d3. Derivative magnitudes will need smoothing.`
        """
        segmentsIn = [dot(sub(params[0][1], params[0][0]), params[2][1]) > 0.0 for params in segmentsParameterLists]
        segmentsCount = len(segmentsIn)
        assert segmentsCount > 1
        d3Defined = None not in segmentsParameterLists[0][3]
        # for each segment get inward parameters halfway between last 2 parameters
        xi = 0.5
        hx = []
        hd1 = []
        hd2 = []
        hn = []  # normal hd1 x hd2
        hd3 = [] if d3Defined else None

        for s in range(segmentsCount):
            params = segmentsParameterLists[s]
            hd2m = [params[2][i] if segmentsIn[s] else [-d for d in params[2][i]] for i in range(2)]
            hx.append(interpolateCubicHermite(params[0][0], hd2m[0], params[0][1], hd2m[1], xi))
            hd1.append(mult(add(params[1][0], params[1][1]), 0.5 if segmentsIn[s] else -0.5))
            hd2.append(interpolateCubicHermiteDerivative(params[0][0], hd2m[0], params[0][1], hd2m[1], xi))
            hn.append(normalize(cross(hd1[-1], hd2[-1])))
            if d3Defined:
                hd3.append(mult(add(params[3][0], params[3][1]), 0.5))

        # get lists of mid-point parameters for all segment permutations
        mx = []
        md1 = []
        md2 = []
        md3 = [] if d3Defined else None
        xi = 0.5
        sideFactor = 1.0
        outFactor = 1.0  # only used as relative proportion with non-zero sideFactor
        for s1 in range(segmentsCount - 1):
            fxs1 = segmentsParameterLists[s1][0][0]
            fd2s1 = segmentsParameterLists[s1][2][0]
            if not segmentsIn[s1]:
                fd2s1 = [-d for d in fd2s1]
            norm_fd2s1 = normalize(fd2s1)
            for s2 in range(s1 + 1, segmentsCount):
                hd2s1 = hd2[s1]
                hd2s2 = [-d for d in hd2[s2]]
                if sideFactor > 0.0:
                    # compromise with direct connection respecting surface tangents
                    sideDirection = normalize(sub(hx[s2], hx[s1]))
                    side1d1 = dot(normalize(hd1[s1]), sideDirection)
                    side1d2 = dot(normalize(hd2[s1]), sideDirection)
                    side1 = add(mult(hd1[s1], side1d1), mult(hd2[s1], side1d2))
                    side2d1 = dot(normalize(hd1[s2]), sideDirection)
                    side2d2 = dot(normalize(hd2[s2]), sideDirection)
                    side2 = add(mult(hd1[s2], side2d1), mult(hd2[s2], side2d2))
                    sideScaling = computeCubicHermiteDerivativeScaling(hx[s1], side1, hx[s2], side2)
                    hd2s1 = add(mult(hd2s1, outFactor), mult(side1, sideScaling * sideFactor))
                    hd2s2 = add(mult(hd2s2, outFactor), mult(side2, sideScaling * sideFactor))
                scaling = computeCubicHermiteDerivativeScaling(hx[s1], hd2s1, hx[s2], hd2s2)
                hd2s1 = mult(hd2s1, scaling)
                hd2s2 = mult(hd2s2, scaling)
                cx = interpolateCubicHermite(hx[s1], hd2s1, hx[s2], hd2s2, xi)
                cd2 = interpolateCubicHermiteDerivative(hx[s1], hd2s1, hx[s2], hd2s2, xi)
                mx.append(cx)
                md1.append(mult(add(hd1[s1], [-d for d in hd1[s2]]), 0.5))
                fxs2 = segmentsParameterLists[s2][0][0]
                fd2s2 = segmentsParameterLists[s2][2][0]
                if segmentsIn[s2]:
                    fd2s2 = [-d for d in fd2s2]
                norm_fd2s2 = normalize(fd2s2)
                # reduce md2 up to 50% depending on how out-of line they are
                norm_cd2 = normalize(cd2)
                # md2Factor = 0.75 + 0.25 * dot(norm_fd2s1, norm_fd2s2)
                md2Factor1 = 0.75 + 0.25 * dot(norm_fd2s1, norm_cd2)
                md2Factor2 = 0.75 + 0.25 * dot(norm_fd2s2, norm_cd2)
                md2Factor = md2Factor1 * md2Factor2
                # md2.append(mult(cd2, md2Factor))
                # smooth md2 with 2nd row from end, which it actually interpolates to
                tmd2 = smoothCubicHermiteDerivativesLine(
                    [fxs1, cx, fxs2], [fd2s1, cd2, fd2s2],
                    fixAllDirections=True, fixStartDerivative=True, fixEndDerivative=True,
                    magnitudeScalingMode=DerivativeScalingMode.HARMONIC_MEAN)
                md2.append(mult(tmd2[1], md2Factor))
                if d3Defined:
                    md3.append(mult(add(hd3[s1], hd3[s2]), 0.5))
        if segmentsCount == 2:
            if not segmentsIn[0]:
                md1[0] = [-d for d in md1[0]]
                md2[0] = [-d for d in md2[0]]
            return mx[0], md1[0], md2[0], md3[0] if d3Defined else None
        mCount = len(mx)
        # get mean x, d3 and surface normal (d1 x d2) at the centre across all segment permutations
        cx = [sum(x[c] for x in mx) / mCount for c in range(3)]
        cd3 = [sum(d3[c] for d3 in md3) / mCount for c in range(3)] if d3Defined else None
        ns12 = [0.0, 0.0, 0.0]
        for m in range(len(md1)):
            cp12 = normalize(cross(md1[m], md2[m]))
            for c in range(3):
                ns12[c] += cp12[c]
        ns12 = normalize(ns12)

        # get best fit directions with these 360/segmentsCount degrees apart

        # get preferred derivative at centre out to each segment
        rd = [interpolateLagrangeHermiteDerivative(
            cx, segmentsParameterLists[s][0][0], [-d for d in segmentsParameterLists[s][2][0]] if segmentsIn[s]
            else segmentsParameterLists[s][2][0], 0.0) for s in range(segmentsCount)]
        # get orthonormal axes with ns12, axis1 in direction of first preferred derivative
        axis1 = normalize(cross(cross(ns12, rd[0]), ns12))
        axis2 = cross(ns12, axis1)
        # get angles and sequence around normal, starting at axis1
        angles = [0.0]
        for s in range(1, segmentsCount):
            angle = math.atan2(dot(rd[s], axis2), dot(rd[s], axis1))
            angles.append((2.0 * math.pi + angle) if (angle < 0.0) else angle)
        angle = 0.0
        # get sequence of segments anticlockwise around ns12 starting at segment 0
        sequence = [0]
        for s in range(1, segmentsCount):
            nextAngle = math.pi * 4.0
            nexts = 0
            for t in range(1, segmentsCount):
                if angle < angles[t] < nextAngle:
                    nextAngle = angles[t]
                    nexts = t
            angle = nextAngle
            sequence.append(nexts)

        angleIncrement = 2.0 * math.pi / segmentsCount
        deltaAngle = 0.0
        angle = 0.0
        magSum = 0.0
        for s in range(1, segmentsCount):
            angle += angleIncrement
            deltaAngle += angles[sequence[s]] - angle
            magSum += magnitude(rd[sequence[s]])
        deltaAngle = deltaAngle / segmentsCount
        d2Mean = magSum / segmentsCount

        angle = deltaAngle
        sd = [None] * segmentsCount
        for s in range(segmentsCount):
            x1 = d2Mean * math.cos(angle)
            x2 = d2Mean * math.sin(angle)
            sd[sequence[s]] = add(mult(axis1, x1), mult(axis2, x2))
            angle += angleIncrement

        if segmentsCount == 3:
            # get through score for pairs of directions
            maxThroughScore = 0.0
            si = None
            # for s1 in range(segmentsCount - 1):
            #     dir1 = normalize(segmentsParameterLists[s1][2][1])
            #     for s2 in range(s1 + 1, segmentsCount):
            #         dir2 = normalize(segmentsParameterLists[s2][2][1])
            #         throughScore = abs(dot(dir1, dir2))
            #         if throughScore > maxThroughScore:
            #             maxThroughScore = throughScore
            #             si = (s1, s2)
            if maxThroughScore < 0.9:
                # maintain symmetry of bifurcations
                si = ((0, 1) if ((segmentsIn == [True, True, False]) or (segmentsIn == [False, False, True])) else
                      (2, 0) if ((segmentsIn == [True, False, True]) or (segmentsIn == [False, True, False])) else
                      (1, 2))

        elif segmentsCount == 4:
            si = sequence[1:3]
        else:
            print("TubeNetworkMeshJunction._sampleMidPoint not fully implemented for segmentsCount =", segmentsCount)
            si = (1, 2)

        # regular mean of d1 magnitude around midpoints
        magSum = 0.0
        for s in range(segmentsCount):
            magSum += magnitude(md1[s])
        d1Mean = magSum / segmentsCount

        # overall harmonic mean of derivatives to err on the low side for the diagonal derivatives
        dMean = 2.0 / (1.0 / d1Mean + 1.0 / d2Mean)

        if segmentsCount == 4:
            # use the equal spaced directions
            td = [mult(normalize(sd[j]), dMean) for j in si]
        else:
            # td = [sd[j] for j in si]
            # compromise between preferred directions rd and equal spaced directions sd
            td = [mult(normalize(add(rd[j], sd[j])), dMean) for j in si]
            if segmentsIn.count(True) == 2:
                # reverse so matches inward directions
                td = [[-c for c in d] for d in td]
            # td = [sub(d, mult(ns12, dot(d, ns12))) for d in td]

        cd1, cd2 = td
        if dot(cross(cd1, cd2), ns12) < 0.0:
            cd1, cd2 = cd2, cd1
        return cx, cd1, cd2, cd3

    def _determineJunctionSequence(self):
        """
        Determines the sequence of a junction, the order of segment indexes around a circle in a plane.
        Currently only works for bifurcation and trifurcation.
        Bifurcation is always sequence [0, 1, 2].
        For trifurcation, only + (plus) shape is currently supported, not tetrahedral.
        The function determines plus sequence [0, 1, 2, 3], [0, 1, 3, 2] or [0, 2, 1, 3].
        """
        assert self._segmentsCount == 3 or self._segmentsCount == 4
        outDirections = []
        for s in range(self._segmentsCount):
            d1 = self._segments[s].getPathParameters()[1][-1 if self._segmentsIn[s] else 0]
            outDirections.append(normalize([-d for d in d1] if self._segmentsIn[s] else d1))
        if self._segmentsCount == 3:
            up = cross(outDirections[0], outDirections[1])
            d3 = self._segments[0].getPathParameters()[4][-1 if self._segmentsIn[s] else 0]
            if dot(up, d3) < 0.0:
                self._sequence = [0, 2, 1]  # reverse sequence relative to d3
            else:
                self._sequence = [0, 1, 2]
        elif self._segmentsCount == 4:
            # only support plus + shape for now, not tetrahedral
            # determine plus + sequence [0, 1, 2, 3], [0, 1, 3, 2], or [0, 2, 1, 3]
            ns = None
            for s in range(1, self._segmentsCount):
                if dot(outDirections[0], outDirections[s]) > -0.9:
                    ns = cross(outDirections[0], outDirections[s])
                    break
            # get orthonormal axes with ns12, axis1 in direction of first preferred derivative
            axis1 = normalize(cross(cross(ns, outDirections[0]), ns))
            axis2 = normalize(cross(ns, axis1))
            # get angles and sequence around normal, starting at axis1
            angles = [0.0]
            for s in range(1, self._segmentsCount):
                angle = math.atan2(dot(outDirections[s], axis2), dot(outDirections[s], axis1))
                angles.append((2.0 * math.pi + angle) if (angle < 0.0) else angle)
            angle = 0.0
            sequence = [0]
            for s in range(1, self._segmentsCount):
                nextAngle = math.pi * 4.0
                nexts = 0
                for t in range(1, self._segmentsCount):
                    if angle < angles[t] < nextAngle:
                        nextAngle = angles[t]
                        nexts = t
                angle = nextAngle
                sequence.append(nexts)
            self._sequence = sequence
        else:
            return

    def _sampleBifurcation(self, aroundCounts, coreBoxMajorCounts):
        """
        Blackbox function for sampling bifurcation coordinates. The rim coordinates are first sampled, then the box
        coordinates are sampled, if Core option is enabled.
        :param aroundCounts: Number of elements around the 3 tube segments.
        :param coreBoxMajorCounts: Number of elements across core box major axis of 3 tube segments.
        :return rimIndexesCount, boxIndexesCount: Total number of rimIndexes and boxIndexes, respectively.
        """
        assert self._segmentsCount == 3

        # sample rim junction
        rimIndexesCount = 0
        # numbers of elements directly connecting pairs of segments
        # sequence = [0, 1, 2]
        connectionCounts = [(aroundCounts[s] + aroundCounts[s - 2] - aroundCounts[s - 1]) // 2 for s in range(3)]
        for s in range(3):
            if (connectionCounts[s] < 1) or (aroundCounts[s] != (connectionCounts[s - 1] + connectionCounts[s])):
                print("Can't make tube bifurcation between elements counts around", aroundCounts)
                return 0, 0

        self._rimIndexToSegmentNodeList = []  # list[rim index] giving list[(segment index, node index around)]
        self._segmentNodeToRimIndex = [[None] * aroundCounts[s] for s in range(self._segmentsCount)]
        for s1 in range(3):
            s2 = (s1 + 1) % 3
            if self._segmentsIn[s1]:
                startNodeIndex1 = (aroundCounts[s1] - connectionCounts[s1]) // 2
            else:
                startNodeIndex1 = connectionCounts[s1] // 2
            if self._segmentsIn[s2]:
                startNodeIndex2 = connectionCounts[s1] // 2
            else:
                startNodeIndex2 = (aroundCounts[s2] - connectionCounts[s1]) // 2
            for n in range(connectionCounts[s1] + 1):
                nodeIndex1 = (startNodeIndex1 + n) if self._segmentsIn[s1] else \
                    ((startNodeIndex1 - n) % aroundCounts[s1])
                if self._segmentNodeToRimIndex[s1][nodeIndex1] is None:
                    nodeIndex2 = ((startNodeIndex2 - n) % aroundCounts[s2]) if self._segmentsIn[s2] else \
                        (startNodeIndex2 + n)
                    if self._segmentNodeToRimIndex[s2][nodeIndex2] is None:
                        rimIndex = rimIndexesCount
                        # keep list in order from lowest s
                        self._rimIndexToSegmentNodeList.append(
                            [[s1, nodeIndex1], [s2, nodeIndex2]] if (s1 < s2) else
                            [[s2, nodeIndex2], [s1, nodeIndex1]])
                        self._segmentNodeToRimIndex[s2][nodeIndex2] = rimIndex
                        rimIndexesCount += 1
                    else:
                        rimIndex = self._segmentNodeToRimIndex[s2][nodeIndex2]
                        # keep list in order from lowest s
                        segmentNodeList = self._rimIndexToSegmentNodeList[rimIndex]
                        index = 0
                        for i in range(len(segmentNodeList)):
                            if s1 < segmentNodeList[i][0]:
                                break
                            index += 1
                        segmentNodeList.insert(index, [s1, nodeIndex1])
                    self._segmentNodeToRimIndex[s1][nodeIndex1] = rimIndex

        # sample box junction
        boxIndexesCount = 0
        if self._isCore:
            elementsCountTransition = self._segments[0].getElementsCountTransition()
            majorConnectionCounts = [(coreBoxMajorCounts[s] + coreBoxMajorCounts[s - 2] - coreBoxMajorCounts[s - 1]) // 2 for s
                                in range(3)]
            midIndexes = [(coreBoxMajorCounts[s] - majorConnectionCounts[s]) if self._segmentsIn[s]
                          else majorConnectionCounts[s] for s in range(3)]
            # check compatible numbers of elements across major and minor directions
            lastCoreBoxMinorCount = None
            for s in range(3):
                coreBoxMinorCount = self._segments[s].getElementsCountCoreBoxMinor()
                if lastCoreBoxMinorCount:
                    if coreBoxMinorCount != lastCoreBoxMinorCount:
                        print("Can't make core bifurcation between different box minor axis element counts",
                              coreBoxMinorCount, "vs", lastCoreBoxMinorCount)
                        return 0, 0
                else:
                    lastCoreBoxMinorCount = coreBoxMinorCount
                if ((majorConnectionCounts[s] < 0) or
                        (coreBoxMajorCounts[s] != (majorConnectionCounts[s - 1] + majorConnectionCounts[s]))):
                    print("Can't make core bifurcation between box major axis element counts", coreBoxMajorCounts)
                    return 0, 0

            coreBoxMinorNodesCount = self._segments[0].getCoreBoxMinorNodesCount()
            nodesCountAcrossMajorList = [self._segments[s].getCoreBoxMajorNodesCount() for s in range(3)]
            self._segmentNodeToBoxIndex = \
                [[[None for _ in range(coreBoxMinorNodesCount)] for _ in range(nodesCountAcrossMajorList[s])]
                 for s in range(self._segmentsCount)]
            for s1 in range(3):
                s2 = (s1 + 1) % 3
                midIndex1 = midIndexes[s1]
                midIndex2 = midIndexes[s2]
                for m in range(majorConnectionCounts[s1] + 1):
                    m1 = (midIndex1 + m) if self._segmentsIn[s1] else (midIndex1 - m)
                    for n in range(coreBoxMinorNodesCount):
                        if m1 == midIndex1:
                            indexGroup = [[0, midIndexes[0], n], [1, midIndexes[1], n], [2, midIndexes[2], n]]
                        else:
                            m2 = (midIndex2 - m) if self._segmentsIn[s2] else (midIndex2 + m)
                            indexGroup = [[s1, m1, n], [s2, m2, n]] if s1 < s2 else [[s2, m2, n], [s1, m1, n]]
                        if indexGroup not in self._boxIndexToSegmentNodeList:
                            self._boxIndexToSegmentNodeList.append(indexGroup)
                            boxIndexesCount += 1

            for boxIndex in range(boxIndexesCount):
                segmentNodeList = self._boxIndexToSegmentNodeList[boxIndex]
                for segmentNode in segmentNodeList:
                    s, m, n = segmentNode
                    self._segmentNodeToBoxIndex[s][m][n] = boxIndex

        return rimIndexesCount, boxIndexesCount

    def _sampleTrifurcation(self, aroundCounts, coreBoxMajorCounts):
        """
        Blackbox function for sampling trifurcation coordinates. The rim coordinates are first sampled, then the box
        coordinates are sampled, if Core option is enabled.
        :param aroundCounts: Number of elements around the 4 tube segments.
        :param coreBoxMajorCounts: Number of elements across core box major axis of the 4 tube segments.
        :return rimIndexesCount, boxIndexesCount: Total number of rimIndexes and boxIndexes, respectively.
        """
        assert self._segmentsCount == 4

        # sample rim junction
        rimIndexesCount = 0
        sequence = self._sequence
        pairCount02 = aroundCounts[sequence[0]] + aroundCounts[sequence[2]]
        pairCount13 = aroundCounts[sequence[1]] + aroundCounts[sequence[3]]
        throughCount02 = ((pairCount02 - pairCount13) // 2) if (pairCount02 > pairCount13) else 0
        throughCount13 = ((pairCount13 - pairCount02) // 2) if (pairCount13 > pairCount02) else 0
        throughCounts = [throughCount02, throughCount13, throughCount02, throughCount13]
        # numbers of elements directly connecting pairs of segments
        freeAroundCounts = [aroundCounts[sequence[s]] - throughCounts[s] for s in range(self._segmentsCount)]
        if freeAroundCounts[0] == freeAroundCounts[2]:
            count03 = freeAroundCounts[3] // 2
            count12 = freeAroundCounts[1] // 2
            connectionCounts = [count03, count12, count12, count03]
        elif freeAroundCounts[1] == freeAroundCounts[3]:
            count03 = freeAroundCounts[0] // 2
            count12 = freeAroundCounts[2] // 2
            connectionCounts = [count03, count12, count12, count03]
        else:
            connectionCounts = [((freeAroundCounts[s] + freeAroundCounts[(s + 1) % self._segmentsCount]
                                  - freeAroundCounts[s - 1] + (s % 2)) // 2) for s in range(self._segmentsCount)]

        for s in range(self._segmentsCount):
            if ((connectionCounts[s] < 1) or
                    (aroundCounts[sequence[s]] != (connectionCounts[s - 1] + throughCounts[s] + connectionCounts[s]))):
                print("Can't make tube junction between elements counts around", aroundCounts)
                return 0, 0

        self._rimIndexToSegmentNodeList = []  # list[rim index] giving list[(segment index, node index around)]
        self._segmentNodeToRimIndex = [[None] * aroundCounts[s] for s in range(self._segmentsCount)]
        for os1 in range(self._segmentsCount):
            os2 = (os1 + 1) % self._segmentsCount
            s1 = sequence[os1]
            s2 = sequence[os2]
            s3 = sequence[(os1 + 2) % self._segmentsCount]
            halfThroughCount = throughCounts[os1] // 2
            os1ConnectionCount = connectionCounts[os1]
            os2ConnectionCount = connectionCounts[os2]
            if self._segmentsIn[s1]:
                startNodeIndex1 = (aroundCounts[s1] - os1ConnectionCount) // 2
            else:
                startNodeIndex1 = os1ConnectionCount // -2
            if self._segmentsIn[s2]:
                startNodeIndex2 = os1ConnectionCount // -2
            else:
                startNodeIndex2 = (aroundCounts[s2] - os1ConnectionCount) // 2
            if self._segmentsIn[s3]:
                startNodeIndex3l = os2ConnectionCount // -2
                startNodeIndex3h = startNodeIndex3l - (os2ConnectionCount - os1ConnectionCount)
            else:
                startNodeIndex3l = (aroundCounts[s3] - os2ConnectionCount) // 2
                startNodeIndex3h = startNodeIndex3l + (os2ConnectionCount - os1ConnectionCount)

            for n in range(-halfThroughCount, os1ConnectionCount + 1 + halfThroughCount):
                n1 = startNodeIndex1 + (n if self._segmentsIn[s1] else (os1ConnectionCount - n))
                segmentIndexes = [s1]
                nodeIndexes = [n1 % aroundCounts[s1]]
                if 0 <= n <= os1ConnectionCount:
                    n2 = startNodeIndex2 + ((os1ConnectionCount - n) if self._segmentsIn[s2] else n)
                    segmentIndexes.append(s2)
                    nodeIndexes.append(n2 % aroundCounts[s2])
                if halfThroughCount and ((n <= 0) or (n >= os1ConnectionCount)):
                    n3 = ((startNodeIndex3l if (n <= 0) else startNodeIndex3h) +
                          ((os2ConnectionCount - n) if self._segmentsIn[s3] else n))
                    segmentIndexes.append(s3)
                    nodeIndexes.append(n3 % aroundCounts[s3])

                rimIndex = None
                for i in range(len(segmentIndexes)):
                    ri = self._segmentNodeToRimIndex[segmentIndexes[i]][nodeIndexes[i]]
                    if ri is not None:
                        rimIndex = ri
                        break
                if rimIndex is None:
                    # new rim index
                    rimIndex = rimIndexesCount
                    rimIndexesCount += 1
                    segmentNodeList = []
                    self._rimIndexToSegmentNodeList.append(segmentNodeList)
                else:
                    segmentNodeList = self._rimIndexToSegmentNodeList[rimIndex]
                # build maps: rim index <--> segment index, node index
                for i in range(len(segmentIndexes)):
                    segmentIndex = segmentIndexes[i]
                    nodeIndex = nodeIndexes[i]
                    if self._segmentNodeToRimIndex[segmentIndex][nodeIndex] is None:
                        # keep segment node list in order from lowest segment index
                        index = 0
                        for j in range(len(segmentNodeList)):
                            if segmentIndex < segmentNodeList[j][0]:
                                break
                            index += 1
                        segmentNodeList.insert(index, [segmentIndex, nodeIndex])
                        self._segmentNodeToRimIndex[segmentIndex][nodeIndex] = rimIndex

        # sample box junction
        boxIndexesCount = 0
        if self._isCore:
            elementsCountTransition = self._segments[0].getElementsCountTransition()
            pairCount02 = coreBoxMajorCounts[sequence[0]] + coreBoxMajorCounts[sequence[2]]
            pairCount13 = coreBoxMajorCounts[sequence[1]] + coreBoxMajorCounts[sequence[3]]
            throughCount02 = ((pairCount02 - pairCount13) // 2) if (pairCount02 > pairCount13) else 0
            throughCount13 = ((pairCount13 - pairCount02) // 2) if (pairCount13 > pairCount02) else 0
            throughCounts = [throughCount02, throughCount13, throughCount02, throughCount13]
            freeAcrossCounts = [coreBoxMajorCounts[sequence[s]] - throughCounts[s] for s in range(self._segmentsCount)]
            if freeAcrossCounts[0] == freeAcrossCounts[2]:
                count03 = freeAcrossCounts[3] // 2
                count12 = freeAcrossCounts[1] // 2
                majorConnectionCounts = [count03, count12, count12, count03]
            elif freeAcrossCounts[1] == freeAcrossCounts[3]:
                count03 = freeAcrossCounts[0] // 2
                count12 = freeAcrossCounts[2] // 2
                majorConnectionCounts = [count03, count12, count12, count03]
            else:
                majorConnectionCounts = [((freeAcrossCounts[s] + freeAcrossCounts[(s + 1) % self._segmentsCount]
                                      - freeAcrossCounts[s - 1] + (s % 2)) // 2) for s in range(self._segmentsCount)]

            # check compatible numbers of elements across major and minor directions
            lastCoreBoxMinorCount = None
            for s in range(self._segmentsCount):
                coreBoxMinorCount = self._segments[s].getElementsCountCoreBoxMinor()
                if lastCoreBoxMinorCount:
                    if coreBoxMinorCount != lastCoreBoxMinorCount:
                        print("Can't make core trifurcation between different box minor axis element counts",
                              coreBoxMinorCount, "vs", lastCoreBoxMinorCount)
                        return 0, 0
                else:
                    lastCoreBoxMinorCount = coreBoxMinorCount
                if ((majorConnectionCounts[s] < 0) or (coreBoxMajorCounts[sequence[s]] != (
                        majorConnectionCounts[s - 1] + throughCounts[s] + majorConnectionCounts[s]))):
                    print("Can't make core trifurcation between box major axis element counts", coreBoxMajorCounts)
                    return 0, 0

            coreBoxMinorNodesCount = self._segments[0].getCoreBoxMinorNodesCount()
            coreBoxMajorNodesCounts = [self._segments[s].getCoreBoxMajorNodesCount() for s in range(4)]
            # midIndexes = [coreBoxMajorCounts[s] - majorConnectionCounts[s] for s in range(3)]
            midIndexes = [nodesCountAcrossMajor // 2 for nodesCountAcrossMajor in coreBoxMajorNodesCounts]
            halfThroughCounts = [throughCounts[s] // 2 for s in range(4)]

            connectingIndexesList = [[] for s in range(4)]
            for s in range(4):
                s1 = (s - 1) % self._segmentsCount
                s2 = (s + 1) % self._segmentsCount
                shift = (midIndexes[sequence[s2]] - midIndexes[sequence[s1]]) // 2
                midIndex = midIndexes[sequence[s]]
                halfThroughCount = halfThroughCounts[s]
                connectingIndexesList[sequence[s]] = \
                    ([midIndex - halfThroughCount, midIndex + halfThroughCount] if halfThroughCount \
                         else [midIndex + shift])

            self._boxIndexToSegmentNodeList = []
            self._segmentNodeToBoxIndex = \
                [[[None for _ in range(coreBoxMinorNodesCount)] for _ in range(coreBoxMajorNodesCounts[s])]
                 for s in range(self._segmentsCount)]

            for os1 in range(self._segmentsCount):
                os2 = (os1 + 1) % self._segmentsCount
                s1 = sequence[os1]
                s2 = sequence[os2]
                s3 = sequence[(os1 + 2) % self._segmentsCount]
                s4 = sequence[(os1 + 3) % self._segmentsCount]
                aStartNodeIndex = midIndexes[s1]
                nodesCountAcrossMajor1 = coreBoxMajorNodesCounts[s1]
                nodesCountAcrossMajor2 = coreBoxMajorNodesCounts[s2]
                connectingIndexes1 = connectingIndexesList[s1]
                connectingIndexes2 = connectingIndexesList[s2]
                connectingIndexes3 = connectingIndexesList[s3]
                connectingIndexes4 = connectingIndexesList[s4]
                throughIndexes = list(range(connectingIndexes1[0] + 1, connectingIndexes1[1])) \
                    if throughCounts[os1] else [None]

                for m in range((coreBoxMajorCounts[s1] // 2) + 1):
                    m1 = (m + aStartNodeIndex) if self._segmentsIn[s1] else (aStartNodeIndex - m)
                    for n in range(coreBoxMinorNodesCount):
                        indexGroup = None
                        if m1 in throughIndexes:
                            i = m1 - midIndexes[s1]
                            if self._segmentsIn[s1] == self._segmentsIn[s3]:
                                i = -i
                            m3 = midIndexes[s3] + i
                            indexGroup = [[s1, m1, n], [s3, m3, n]] if s1 < s3 else [[s3, m3, n], [s1, m1, n]]
                        elif m1 in connectingIndexes1:
                            if all(v == 0 for v in throughCounts):
                                indexGroup = [[s1, m1, n], [s2, m1, n], [s3, m1, n], [s4, m1, n]]
                            else:
                                if throughCounts[os1]:
                                    m2 = connectingIndexes2[0]
                                    i = connectingIndexes1.index(m1)
                                    if self._segmentsIn[s1] == self._segmentsIn[s3]:
                                        i = 0 if (i == 1) else 1
                                    m3 = connectingIndexes3[i]
                                    indexGroup = [[s1, m1, n], [s2, m2, n], [s3, m3, n]]
                                else:
                                    i = 1 if (throughCounts[os2] and not self._segmentsIn[s2]) else 0
                                    m2 = connectingIndexes2[i]
                                    i = 1 if self._segmentsIn[s4] else 0
                                    m4 = connectingIndexes4[i]
                                    indexGroup = [[s1, m1, n], [s2, m2, n], [s4, m4, n]]
                        else:
                            # get index past last connecting index 1
                            i = (m1 - connectingIndexes1[-1]) if self._segmentsIn[s1] else \
                                (connectingIndexes1[0] - m1)
                            # subtract or add to matching connecting index 2
                            m2 = (connectingIndexes2[0] - i) if self._segmentsIn[s2] else \
                                (connectingIndexes2[-1] + i)
                            indexGroup = [[s1, m1, n], [s2, m2, n]] if s1 < s2 else [[s2, m2, n], [s1, m1, n]]
                        indexGroup = sorted(indexGroup, key=lambda x: (x[0], x[0]), reverse=False)
                        if indexGroup not in self._boxIndexToSegmentNodeList:
                            self._boxIndexToSegmentNodeList.append(indexGroup)
                            boxIndexesCount += 1

            for boxIndex in range(boxIndexesCount):
                segmentNodeList = self._boxIndexToSegmentNodeList[boxIndex]
                for segmentNode in segmentNodeList:
                    s, m, n = segmentNode
                    self._segmentNodeToBoxIndex[s][m][n] = boxIndex

        return rimIndexesCount, boxIndexesCount

    def _optimiseRimIndexes(self, aroundCounts, rimIndexesCount, boxIndexesCount):
        """
        Iterates through a number of permutations to find the most optimised lookup table for rim indexes.
        :param aroundCounts: Number of elements around the tubes.
        :param rimIndexesCount: Total number of rim indexes.
        :param boxIndexesCount: Total number of box indexes, if core is being used.
        """
        # get node indexes giving the lowest sum of distances between adjoining points on outer sampled tubes
        permutationCount = 1
        segmentIncrements = []
        for s in range(self._segmentsCount):
            if self._isCore:
                # core is a regular grid with 2 or 4 permutations -- latter only if same major and minor counts
                segment = self._segments[s]
                if segment.getElementsCountCoreBoxMajor() == segment.getElementsCountCoreBoxMinor():
                    count = 4
                else:
                    count = 2
            else:
                count = aroundCounts[s]
            permutationCount *= count
            segmentIncrements.append(aroundCounts[s] // count)

        minIndexes = None
        minSum = None
        indexes = [0] * self._segmentsCount
        rings = [self._segments[s].getSampledTubeCoordinatesRing(0, -1 if self._segmentsIn[s] else 0)
                 for s in range(self._segmentsCount)]
        for p in range(permutationCount):
            sum = 0.0
            for rimIndex in range(rimIndexesCount):
                segmentNodeList = self._rimIndexToSegmentNodeList[rimIndex]
                sCount = len(segmentNodeList)
                for i in range(sCount - 1):
                    s1, n1 = segmentNodeList[i]
                    nodeIndex1 = (n1 + indexes[s1]) % aroundCounts[s1]
                    x1 = rings[s1][nodeIndex1]
                    for j in range(i + 1, sCount):
                        s2, n2 = segmentNodeList[j]
                        nodeIndex2 = (n2 + indexes[s2]) % aroundCounts[s2]
                        # print(nodeIndex2, aroundCounts[s2])
                        x2 = rings[s2][nodeIndex2]
                        sum += magnitude([x2[0] - x1[0], x2[1] - x1[1], x2[2] - x1[2]])
            if (minSum is None) or (sum < minSum):
                minIndexes = copy.copy(indexes)
                minSum = sum
            # permute through indexes:
            for s in range(self._segmentsCount):
                indexes[s] += segmentIncrements[s]
                if indexes[s] < aroundCounts[s]:
                    break
                indexes[s] = 0

        # offset rim node indexes by minIndexes
        for rimIndex in range(rimIndexesCount):
            segmentNodeList = self._rimIndexToSegmentNodeList[rimIndex]
            for segmentNode in segmentNodeList:
                s, n = segmentNode
                nodeIndex = (n + minIndexes[s]) % aroundCounts[s]
                self._segmentNodeToRimIndex[s][nodeIndex] = rimIndex
                segmentNode[1] = nodeIndex

        # rotate box grid
        if self._isCore:
            segmentRotationCases = []
            segmentMajorBoxSizes = []
            segmentMinorBoxSizes = []
            elementsCountTransition = self._segments[0].getElementsCountTransition()
            for s in range(self._segmentsCount):
                segment = self._segments[s]
                segmentRotationCases.append(4 * minIndexes[s] // aroundCounts[s])
                segmentMajorBoxSizes.append(segment.getElementsCountCoreBoxMajor())
                segmentMinorBoxSizes.append(segment.getElementsCountCoreBoxMinor())
            for boxIndex in range(boxIndexesCount):
                segmentNodeList = self._boxIndexToSegmentNodeList[boxIndex]
                for segmentNode in segmentNodeList:
                    s, m, n = segmentNode
                    if segmentRotationCases[s] > 0:
                        segment = self._segments[s]
                        if segmentRotationCases[s] == 1:
                            m2 = n
                            n2 = segmentMajorBoxSizes[s] - m
                        elif segmentRotationCases[s] == 2:
                            m2 = segmentMajorBoxSizes[s] - m
                            n2 = segmentMinorBoxSizes[s] - n
                        else:  # segmentRotationCases[s] == 3:
                            m2 = segmentMinorBoxSizes[s] - n
                            n2 = m
                        self._segmentNodeToBoxIndex[s][m2][n2] = boxIndex
                        segmentNode[1] = m2
                        segmentNode[2] = n2

    def sample(self, targetElementLength):
        """
        Blend sampled d2 derivatives across 2-segment junctions with the same version.
        Sample junction coordinates between second-from-end segment coordinates.
        :param targetElementLength: Ignored here as always 2 elements across junction.
        """
        if self._segmentsCount == 1:
            return
        if self._segmentsCount == 2:
            TubeNetworkMeshSegment.blendSampledCoordinates(
                self._segments[0], -1 if self._segmentsIn[0] else 0,
                self._segments[1], -1 if self._segmentsIn[1] else 0)
            return

        aroundCounts = [segment.getElementsCountAround() for segment in self._segments]
        coreBoxMajorCounts = [segment.getElementsCountCoreBoxMajor() for segment in self._segments]

        # determine junction sequence
        self._determineJunctionSequence()

        if self._segmentsCount == 3:
            rimIndexesCount, boxIndexesCount = self._sampleBifurcation(aroundCounts, coreBoxMajorCounts)

        elif self._segmentsCount == 4:
            rimIndexesCount, boxIndexesCount = self._sampleTrifurcation(aroundCounts, coreBoxMajorCounts)

        else:
            print("Tube network mesh not implemented for", self._segmentsCount, "segments at junction")
            return

        if not rimIndexesCount:
            return

        # optimise rim indexes
        self._optimiseRimIndexes(aroundCounts, rimIndexesCount, boxIndexesCount)

        # sample rim coordinates
        elementsCountTransition = self._segments[0].getElementsCountTransition()
        nodesCountRim = self._segments[0].getNodesCountRim()
        rx, rd1, rd2, rd3 = [
            [[None] * rimIndexesCount for _ in range(nodesCountRim)] for i in range(4)]
        self._rimCoordinates = (rx, rd1, rd2, rd3)
        for n3 in range(nodesCountRim):
            n3p = n3 - (elementsCountTransition - 1) if self._isCore else n3
            for rimIndex in range(rimIndexesCount):
                segmentNodeList = self._rimIndexToSegmentNodeList[rimIndex]
                # segments have been ordered from lowest to highest s index
                segmentsParameterLists = []
                # print('segmentNodeList =', segmentNodeList)
                for s, n1 in segmentNodeList:
                    # print('s =', s, 'n1 =', n1)
                    if self._isCore and n3 < (elementsCountTransition - 1):
                        segmentsParameterLists.append(
                            self._segments[s].getTransitionCoordinatesListAlong(
                                n1, [-2, -1] if self._segmentsIn[s] else [1, 0], n3))
                    else:
                        segmentsParameterLists.append(
                            self._segments[s].getRimCoordinatesListAlong(
                                n1, [-2, -1] if self._segmentsIn[s] else [1, 0], n3p))
                rx[n3][rimIndex], rd1[n3][rimIndex], rd2[n3][rimIndex], rd3[n3][rimIndex] = \
                    self._sampleMidPoint(segmentsParameterLists)

        # sample box coordinates
        if self._isCore:
            bx, bd1, bd2, bd3 = [[None] * boxIndexesCount for _ in range(4)]
            self._boxCoordinates = (bx, bd1, bd2, bd3)
            for boxIndex in range(boxIndexesCount):
                segmentNodeList = self._boxIndexToSegmentNodeList[boxIndex]
                segmentsParameterLists = []
                for s, n3, n1 in segmentNodeList:
                    segmentsParameterLists.append(
                        self._segments[s].getBoxCoordinatesListAlong(
                            n1, [-2, -1] if self._segmentsIn[s] else [1, 0], n3))
                bx[boxIndex], bd1[boxIndex], bd2[boxIndex], bd3[boxIndex] = \
                    self._sampleMidPoint(segmentsParameterLists)

    def _createBoxBoundaryNodeIdsList(self, s):
        """
        Creates a list (in a circular format similar to other rim node id lists) of core box node ids that are
        located at the boundary of the core. This list is used to easily stitch inner rim nodes with box nodes.
        Used specifically for solid core at the junction.
        :param s: Index for identifying segments.
        :return: A list of box node ids stored in a circular format, and a lookup list that translates indexes used in
        boxBoundaryNodeIds list to indexes that can be used in boxCoordinates list.
        """
        boxBoundaryNodeIds = []
        boxBoundaryNodeToBoxId = []
        elementsCountCoreBoxMajor = self._segments[s].getElementsCountCoreBoxMajor()
        elementsCountCoreBoxMinor = self._segments[s].getElementsCountCoreBoxMinor()
        elementsCountTransition = self._segments[s].getElementsCountAcrossTransition()
        coreBoxMajorNodesCount = elementsCountCoreBoxMajor + 1
        coreBoxMinorNodesCount = elementsCountCoreBoxMinor + 1

        for n3 in range(coreBoxMajorNodesCount):
            if n3 == 0 or n3 == coreBoxMajorNodesCount - 1:
                ids = self._boxNodeIds[s][n3] if n3 == 0 else self._boxNodeIds[s][n3][::-1]
                n1List = list(range(coreBoxMinorNodesCount)) if n3 == 0 else (
                    list(range(coreBoxMinorNodesCount - 1, -1, -1)))
                boxBoundaryNodeIds += [ids[c] for c in range(coreBoxMinorNodesCount)]
                for n1 in n1List:
                    boxBoundaryNodeToBoxId.append([n3, n1])
            else:
                for n1 in [-1, 0]:
                    boxBoundaryNodeIds.append(self._boxNodeIds[s][n3][n1])
                    boxBoundaryNodeToBoxId.append([n3, n1])

        start = elementsCountCoreBoxMajor - 2
        idx = elementsCountCoreBoxMinor + 2
        for n in range(int(start), -1, -1):
            boxBoundaryNodeIds.append(boxBoundaryNodeIds.pop(idx + 2 * n))
            boxBoundaryNodeToBoxId.append(boxBoundaryNodeToBoxId.pop(idx + 2 * n))

        nloop = elementsCountCoreBoxMinor // 2
        for _ in range(nloop):
            boxBoundaryNodeIds.insert(len(boxBoundaryNodeIds), boxBoundaryNodeIds.pop(0))
            boxBoundaryNodeToBoxId.insert(len(boxBoundaryNodeToBoxId),
                                              boxBoundaryNodeToBoxId.pop(0))

        return boxBoundaryNodeIds, boxBoundaryNodeToBoxId

    def _getBoxCoordinates(self, n1):
        return (self._boxCoordinates[0][n1], self._boxCoordinates[1][n1],
                self._boxCoordinates[2][n1], self._boxCoordinates[3][n1])

    def _getRimCoordinates(self, n1):
        return (self._rimCoordinates[0][0][n1], self._rimCoordinates[1][0][n1],
                self._rimCoordinates[2][0][n1], self._rimCoordinates[3][0][n1])

    def _generateBoxElements(self, s, n2, mesh, elementtemplate, coordinates, segment, generateData):
        """
        Blackbox function for generating core box elements at a junction.
        """
        annotationMeshGroups = generateData.getAnnotationMeshGroups(segment.getAnnotationTerms())
        boxElementsCountAcrossMinor = self._segments[0].getCoreBoxMinorNodesCount() - 1
        boxElementsCountAcrossMajor = [self._segments[s].getCoreBoxMajorNodesCount() - 1
                                       for s in range(self._segmentsCount)]
        coreBoxMajorCounts = [segment.getElementsCountCoreBoxMajor() for segment in self._segments]
        is6WayTriplePoint = ((self._segmentsCount == 3) and ((max(coreBoxMajorCounts) // 2) == min(coreBoxMajorCounts)))

        eftList = [[None] * boxElementsCountAcrossMinor for _ in range(boxElementsCountAcrossMajor[s])]
        scalefactorsList = [[None] * boxElementsCountAcrossMinor for _ in range(boxElementsCountAcrossMajor[s])]

        nodeLayout6Way = generateData.getNodeLayout6Way()
        nodeLayout8Way = generateData.getNodeLayout8Way()
        nodeLayoutFlipD2 = generateData.getNodeLayoutFlipD2()

        e2 = n2 if self._segmentsIn[s] else 0
        for e3 in range(boxElementsCountAcrossMajor[s]):
            for e1 in range(boxElementsCountAcrossMinor):
                e3p = (e3 + 1)
                nids, nodeParameters, nodeLayouts = [], [], []
                # get identifier early to aid debugging
                elementIdentifier = generateData.nextElementIdentifier()
                for n1 in [e1, e1 + 1]:
                    for n3 in [e3, e3p]:
                        nids.append(segment.getBoxNodeIds(n1, n2, n3))
                        boxCoordinates = segment.getBoxCoordinates(n1, n2, n3)
                        nodeParameters.append(boxCoordinates)
                        nodeLayouts.append(None)
                    for n3 in [e3, e3p]:
                        boxIndex = self._segmentNodeToBoxIndex[s][n3][n1]
                        nids.append(self._boxNodeIds[s][n3][n1])
                        nodeParameters.append(self._getBoxCoordinates(boxIndex))
                        segmentNodesCount = len(self._boxIndexToSegmentNodeList[boxIndex])
                        if is6WayTriplePoint and (segmentNodesCount == 3) and self._segmentsCount == 3:
                            nodeLayouts.append(nodeLayout6Way)
                        elif self._segmentsIn[s] and (segmentNodesCount == 3) and self._segmentsCount == 4:
                            location = 1 if e3 < boxElementsCountAcrossMajor[s] // 2 else 2
                            nodeLayoutTrifurcation = generateData.getNodeLayoutTrifurcation(location)
                            nodeLayouts.append(nodeLayout6Way if self._sequence == [0, 1, 3, 2] else
                                               nodeLayoutTrifurcation)
                        else:
                            nodeLayouts.append(nodeLayoutFlipD2 if (segmentNodesCount == 2) else
                                               nodeLayout6Way if (segmentNodesCount == 3) else
                                               nodeLayout8Way)

                    if not self._segmentsIn[s]:
                        for a in [nids, nodeParameters, nodeLayouts]:
                            a[-4], a[-2] = a[-2], a[-4]
                            a[-3], a[-1] = a[-1], a[-3]
                eft = eftList[e3][e1]
                scalefactors = scalefactorsList[e3][e1]
                if not eft:
                    eft, scalefactors = determineCubicHermiteSerendipityEft(mesh, nodeParameters, nodeLayouts)
                    eftList[e3][e1] = eft
                    scalefactorsList[e3][e1] = scalefactors
                elementtemplate.defineField(coordinates, -1, eft)
                element = mesh.createElement(elementIdentifier, elementtemplate)
                element.setNodesByIdentifier(eft, nids)
                if scalefactors:
                    element.setScaleFactors(eft, scalefactors)
                segment.setBoxElementId(e1, e2, e3, elementIdentifier)
                for annotationMeshGroup in annotationMeshGroups:
                    annotationMeshGroup.addElement(element)

    def _generateTransitionElements(self, s, n2, mesh, elementtemplate, coordinates, segment, generateData,
                                    elementsCountAround, boxBoundaryNodeIds, boxBoundaryNodeToBoxId):
        """
        Blackbox function for generating first row of core transition elements after box at a junction.
        """
        annotationMeshGroups = generateData.getAnnotationMeshGroups(segment.getAnnotationTerms())
        coreBoxMinorNodesCount = self._segments[0].getCoreBoxMinorNodesCount()
        coreBoxMajorNodesCounts = [self._segments[s].getCoreBoxMajorNodesCount() for s in
                                 range(self._segmentsCount)]
        coreBoxMajorCounts = [segment.getElementsCountCoreBoxMajor() for segment in self._segments]

        triplePointIndexesList = segment.getTriplePointIndexes()
        triplePointIndexesList.sort()
        elementsCountTransition = self._segments[0].getElementsCountTransition()
        maxCoreBoxMajorCount = max(coreBoxMajorCounts)
        maxMajorSegment = coreBoxMajorCounts.index(maxCoreBoxMajorCount)
        # whether there are bifurcation core transition triple points on the corners of any box
        is6WayTriplePoint = ((self._segmentsCount == 3) and
                             (maxCoreBoxMajorCount == (coreBoxMajorCounts[maxMajorSegment - 1] +
                                                       coreBoxMajorCounts[maxMajorSegment - 2])))

        nodeLayout6Way = generateData.getNodeLayout6Way()
        nodeLayout8Way = generateData.getNodeLayout8Way()
        nodeLayoutFlipD2 = generateData.getNodeLayoutFlipD2()
        nodeLayoutTransition = generateData.getNodeLayoutTransition()

        e2 = n2 if self._segmentsIn[s] else 0
        for e1 in range(elementsCountAround):
            nids, nodeParameters, nodeLayouts = [], [], []
            n1p = (e1 + 1) % elementsCountAround
            oLocation = segment.getTriplePointLocation(e1)
            # get identifier early to aid debugging
            elementIdentifier = generateData.nextElementIdentifier()

            # outside of core box
            for n1 in [e1, n1p]:
                nids.append(segment.getBoxBoundaryNodeIds(n1, n2))
                n3c, n1c = segment.getBoxBoundaryNodeToBoxId(n1, n2)
                nodeParameters.append(segment.getBoxCoordinates(n1c, n2, n3c))
                nodeLayoutTransitionTriplePoint = (
                    generateData.getNodeLayoutTransitionTriplePoint(oLocation))
                nodeLayouts.append(nodeLayoutTransitionTriplePoint if n1 in triplePointIndexesList
                                   else nodeLayoutTransition)

            for n1 in [e1, n1p]:
                nid = boxBoundaryNodeIds[n1]
                nids.append(nid)
                n3c, n1c = boxBoundaryNodeToBoxId[n1]
                boxIndex = self._segmentNodeToBoxIndex[s][n3c][n1c]
                nodeParameters.append(self._getBoxCoordinates(boxIndex))
                segmentNodesCount = len(self._boxIndexToSegmentNodeList[boxIndex])
                if segmentNodesCount == 3:  # 6-way node
                    if is6WayTriplePoint:
                        top = triplePointIndexesList[0] <= n1 <= triplePointIndexesList[1]
                        bottom = triplePointIndexesList[2] <= n1 <= triplePointIndexesList[3]
                        if top or bottom:
                            nodeLayout = generateData.getNodeLayoutBifurcation6WayTriplePoint(
                                self._segmentsIn, self._sequence, maxMajorSegment, top)
                        else:
                            nodeLayout = nodeLayout6Way
                    elif self._segmentsCount == 4 and self._segmentsIn[s]:  # Trifurcation case
                        location = \
                            1 if (e1 < elementsCountAround // 4) or (e1 >= 3 * elementsCountAround // 4) else 2
                        nodeLayout = (nodeLayout6Way if self._sequence == [0, 1, 3, 2] else
                                      generateData.getNodeLayoutTrifurcation(location))
                    else:
                        nodeLayout = nodeLayout6Way
                elif segmentNodesCount == 4:  # 8-way node
                    nodeLayout = nodeLayout8Way
                elif n1 in triplePointIndexesList:  # triple-point node
                    location = oLocation
                    if ((s < segmentNodesCount - 1) and n1 == n1p or
                            not any(nid in sl for sl in self._triplePointLocationsList)):
                        self._triplePointLocationsList.append([nid, location])
                    if s > 0:
                        for sl in self._triplePointLocationsList:
                            location = sl[1] if nid == sl[0] else location
                    nodeLayout = generateData.getNodeLayoutTransitionTriplePoint(location)
                else:
                    nodeLayout = nodeLayoutTransition
                nodeLayouts.append(nodeLayout)
            if not self._segmentsIn[s]:
                for a in [nids, nodeParameters, nodeLayouts]:
                    a[-4], a[-2] = a[-2], a[-4]
                    a[-3], a[-1] = a[-1], a[-3]

            # first rim node (either transition or first shell)
            for n1 in [e1, n1p]:
                nids.append(segment.getRimNodeId(n1, n2, 0))
                nodeParameters.append(segment.getRimCoordinates(n1, n2, 0))
                nodeLayouts.append(None)
            for n1 in [e1, n1p]:
                rimIndex = self._segmentNodeToRimIndex[s][n1]
                nids.append(self._rimNodeIds[0][rimIndex])
                nodeParameters.append(self._getRimCoordinates(rimIndex))
                segmentNodesCount = len(self._rimIndexToSegmentNodeList[rimIndex])
                nodeLayouts.append(nodeLayoutFlipD2 if (segmentNodesCount == 2) else
                                   nodeLayout6Way if (segmentNodesCount == 3) else
                                   nodeLayout8Way)
            if not self._segmentsIn[s]:
                for a in [nids, nodeParameters, nodeLayouts]:
                    a[-4], a[-2] = a[-2], a[-4]
                    a[-3], a[-1] = a[-1], a[-3]

            eft, scalefactors = determineCubicHermiteSerendipityEft(mesh, nodeParameters, nodeLayouts)
            if elementsCountTransition == 1:
                eft, scalefactors = generateData.resolveEftCoreBoundaryScaling(
                    eft, scalefactors, nodeParameters, nids, segment.getCoreBoundaryScalingMode())
            elementtemplate.defineField(coordinates, -1, eft)
            element = mesh.createElement(elementIdentifier, elementtemplate)
            element.setNodesByIdentifier(eft, nids)
            if scalefactors:
                element.setScaleFactors(eft, scalefactors)
            segment.setRimElementId(e1, e2, 0, elementIdentifier)
            for annotationMeshGroup in annotationMeshGroups:
                annotationMeshGroup.addElement(element)

    def getRimIndexNodeLayout(self, generateData, rimIndex):
        """
        Get specific node layout for rim index based on segment nodes count.
        """
        segmentNodesCount = len(self._rimIndexToSegmentNodeList[rimIndex])
        if segmentNodesCount == 2:
            return generateData.getNodeLayoutFlipD2()
        if segmentNodesCount == 4:
            return generateData.getNodeLayout8Way()
        # 3-segments
        for segment in self._segments:
            nodeLayout = segment.getRimIndexNodeLayoutSpecial(generateData, rimIndex)
            if nodeLayout:
                return nodeLayout
        return generateData.getNodeLayout6Way()

    def generateMesh(self, generateData: TubeNetworkMeshGenerateData):
        if generateData.isShowTrimSurfaces():
            dimension = generateData.getMeshDimension()
            nodeIdentifier, elementIdentifier = generateData.getNodeElementIdentifiers()
            faceIdentifier = elementIdentifier if (dimension == 2) else None
            for s in range(self._segmentsCount):
                for trimSurface in self._trimSurfaces[s]:
                    if trimSurface:
                        annotationGroup = generateData.getNewTrimAnnotationGroup()
                        nodeIdentifier, faceIdentifier = \
                            trimSurface.generateMesh(generateData.getRegion(), nodeIdentifier, faceIdentifier,
                                                     group_name=annotationGroup.getName())
                        if self._useOuterTrimSurfaces:
                            break
            if dimension == 2:
                elementIdentifier = faceIdentifier
            generateData.setNodeElementIdentifiers(nodeIdentifier, elementIdentifier)

        if self._segmentsCount < 3:
            return

        if (not self._rimCoordinates) or (self._isCore and not self._boxCoordinates):
            # incompatible number around or across core
            return

        rimIndexesCount = len(self._rimIndexToSegmentNodeList)
        nodesCountRim = self._segments[0].getNodesCountRim()
        if self._rimCoordinates:
            self._rimNodeIds = [[None] * rimIndexesCount for _ in range(nodesCountRim)]

        if self._boxCoordinates:
            coreBoxMinorNodesCount = self._segments[0].getCoreBoxMinorNodesCount()
            self._boxNodeIds = [
                [[None for n in range(coreBoxMinorNodesCount)]
                 for m in range(self._segments[s].getCoreBoxMajorNodesCount())]
                for s in range(self._segmentsCount)]

        coordinates = generateData.getCoordinates()
        fieldcache = generateData.getFieldcache()
        nodes = generateData.getNodes()
        nodetemplate = generateData.getNodetemplate()
        meshDimension = generateData.getMeshDimension()
        d3Defined = (meshDimension == 3) and not generateData.isLinearThroughShell()

        # nodes and elements are generated in order of segments
        for s in range(self._segmentsCount):
            segment = self._segments[s]
            elementsCountAlong = segment.getSampledElementsCountAlong()
            n2 = (elementsCountAlong - 1) if self._segmentsIn[s] else 1
            segment.generateMesh(generateData, n2Only=n2)
            elementsCountAround = segment.getElementsCountAround()

            # Create nodes
            if self._isCore:
                # create box nodes
                bx, bd1, bd2, bd3 = (self._boxCoordinates[0], self._boxCoordinates[1],
                                     self._boxCoordinates[2], self._boxCoordinates[3])
                coreBoxMajorNodesCount = self._segments[s].getCoreBoxMajorNodesCount()
                coreBoxMinorNodesCount = self._segments[s].getCoreBoxMinorNodesCount()
                for n3 in range(coreBoxMajorNodesCount):
                    for n1 in range(coreBoxMinorNodesCount):
                        boxIndex = self._segmentNodeToBoxIndex[s][n3][n1]
                        segmentNodeList = self._boxIndexToSegmentNodeList[boxIndex]
                        nodeIdentifiersCheck = []
                        for segmentNodes in segmentNodeList:
                            sp, n3p, n1p = segmentNodes
                            nodeIdentifiersCheck.append(self._boxNodeIds[sp][n3p][n1p])
                        if nodeIdentifiersCheck.count(None) == len(nodeIdentifiersCheck):
                            nodeIdentifier = generateData.nextNodeIdentifier()
                            node = nodes.createNode(nodeIdentifier, nodetemplate)
                            fieldcache.setNode(node)

                            for nodeValue, bValue in zip([Node.VALUE_LABEL_VALUE, Node.VALUE_LABEL_D_DS1,
                                                          Node.VALUE_LABEL_D_DS2, Node.VALUE_LABEL_D_DS3],
                                                         [bx, bd1, bd2, bd3]):
                                coordinates.setNodeParameters(fieldcache, -1, nodeValue, 1, bValue[boxIndex])
                        else:
                            nodeIdentifier = next(id for id in nodeIdentifiersCheck if id is not None)

                        self._boxNodeIds[s][n3][n1] = nodeIdentifier

            # create rim nodes (including core transition nodes)
            for n3 in range(nodesCountRim):
                rx = self._rimCoordinates[0][n3]
                rd1 = self._rimCoordinates[1][n3]
                rd2 = self._rimCoordinates[2][n3]
                rd3 = self._rimCoordinates[3][n3] if d3Defined else None
                layerNodeIds = self._rimNodeIds[n3]
                for n1 in range(elementsCountAround):
                    rimIndex = self._segmentNodeToRimIndex[s][n1]
                    nodeIdentifier = layerNodeIds[rimIndex]
                    if nodeIdentifier is not None:
                        continue
                    nodeIdentifier = generateData.nextNodeIdentifier()
                    node = nodes.createNode(nodeIdentifier, nodetemplate)
                    fieldcache.setNode(node)
                    coordinates.setNodeParameters(fieldcache, -1, Node.VALUE_LABEL_VALUE, 1, rx[rimIndex])
                    coordinates.setNodeParameters(fieldcache, -1, Node.VALUE_LABEL_D_DS1, 1, rd1[rimIndex])
                    coordinates.setNodeParameters(fieldcache, -1, Node.VALUE_LABEL_D_DS2, 1, rd2[rimIndex])
                    if rd3:
                        coordinates.setNodeParameters(fieldcache, -1, Node.VALUE_LABEL_D_DS3, 1, rd3[rimIndex])
                    layerNodeIds[rimIndex] = nodeIdentifier

            segment.generateJunctionRimElements(self, generateData)


class TubeNetworkMeshBuilder(NetworkMeshBuilder):
    """
    Builds contiguous tube network meshes with smooth element size transitions at junctions, optionally with solid core.
    """

    def __init__(self, networkMesh: NetworkMesh, targetElementDensityAlongLongestSegment: float,
                 layoutAnnotationGroups: list=[], annotationElementsCountsAlong: list=[],
                 defaultElementsCountAround: int=8, annotationElementsCountsAround: list=[],
                 elementsCountThroughShell: int=1, isCore=False, elementsCountTransition: int=1,
                 defaultElementsCountCoreBoxMinor: int=2, annotationElementsCountsCoreBoxMinor: list=[],
                 defaultCoreBoundaryScalingMode=1, annotationCoreBoundaryScalingMode=[],
                 useOuterTrimSurfaces=True):
        """
        Builds contiguous tube network meshes with smooth element size transitions at junctions, optionally with solid
        core.
        :param networkMesh: Description of the topology of the network layout.
        :param targetElementDensityAlongLongestSegment: Real value which longest segment path in network is divided by
        to get target element length, which is used to determine numbers of elements along except when set for a segment
        through annotationElementsCountsAlong.
        :param layoutAnnotationGroups: Annotation groups defined on the layout to mirror on the final mesh.
        :param annotationElementsCountsAlong: List in same order as layoutAnnotationGroups, specifying fixed number of
        elements along segment with any elements in the annotation group. Client must ensure exclusive map from
        segments. Groups with zero value or past end of this list use the targetElementDensityAlongLongestSegment.
        :param defaultElementsCountAround: Number of elements around segments to use unless overridden by
        annotationElementsCountsAround.
        :param annotationElementsCountsAround: List in same order as layoutAnnotationGroups, specifying fixed number of
        elements around segments with any elements in the annotation group. Client must ensure exclusive map from
        segments. Groups with zero value or past end of this list use the defaultElementsCountAround.
        :param elementsCountThroughShell: Number of elements through shell >= 1.
        :param isCore: Set to True to define solid core box and transition elements.
        :param elementsCountTransition: Number of rows of elements transitioning between core box and shell >= 1.
        :param defaultElementsCountCoreBoxMinor: Number of elements across the core box in the minor/d3 direction.
        :param annotationElementsCountsCoreBoxMinor: List in same order as layoutAnnotationGroups, specifying numbers of
        elements across core box minor/d3 direction for segments with any elements in the annotation group. Client must
        ensure exclusive map from segments. Groups with zero value or past end of this list use the
        defaultElementsCountCoreBoxMinor.
        :param defaultCoreBoundaryScalingMode: Mode 1=scalefactor, 2=version.
        :param annotationCoreBoundaryScalingMode: Boundary mode 1 or 2 in order of layoutAnnotationGroups,
        or 0 to use default.
        :param useOuterTrimSurfaces: Set to False to use separate trim surfaces on inner and outer tubes. Ignored if
        no inner path.
        """
        super(TubeNetworkMeshBuilder, self).__init__(
            networkMesh, targetElementDensityAlongLongestSegment, layoutAnnotationGroups, annotationElementsCountsAlong)
        self._defaultElementsCountAround = defaultElementsCountAround
        self._annotationElementsCountsAround = annotationElementsCountsAround
        self._elementsCountThroughShell = elementsCountThroughShell
        self._isCore = isCore
        self._elementsCountTransition = elementsCountTransition
        self._defaultElementsCountCoreBoxMinor = defaultElementsCountCoreBoxMinor
        self._annotationElementsCountsCoreBoxMinor = annotationElementsCountsCoreBoxMinor
        self._defaultCoreBoundaryScalingMode = defaultCoreBoundaryScalingMode
        self._annotationCoreBoundaryScalingMode = annotationCoreBoundaryScalingMode
        layoutFieldmodule = self._layoutRegion.getFieldmodule()
        self._layoutInnerCoordinates = layoutFieldmodule.findFieldByName("inner coordinates").castFiniteElement()
        if not self._layoutInnerCoordinates.isValid():
            self._layoutInnerCoordinates = None
        self._useOuterTrimSurfaces = useOuterTrimSurfaces if self._layoutInnerCoordinates else False

    def createSegment(self, networkSegment):
        pathParametersList = [get_nodeset_path_ordered_field_parameters(
            self._layoutNodes, self._layoutCoordinates, pathValueLabels,
            networkSegment.getNodeIdentifiers(), networkSegment.getNodeVersions())]
        if self._layoutInnerCoordinates:
            pathParametersList.append(get_nodeset_path_ordered_field_parameters(
                self._layoutNodes, self._layoutInnerCoordinates, pathValueLabels,
                networkSegment.getNodeIdentifiers(), networkSegment.getNodeVersions()))
        elementsCountAround = self._defaultElementsCountAround
        elementsCountCoreBoxMinor = self._defaultElementsCountCoreBoxMinor

        coreBoundaryScalingMode = self._defaultCoreBoundaryScalingMode
        i = 0
        for layoutAnnotationGroup in self._layoutAnnotationGroups:
            if i >= len(self._annotationElementsCountsAround):
                break
            if self._annotationElementsCountsAround[i] > 0:
                if networkSegment.hasLayoutElementsInMeshGroup(layoutAnnotationGroup.getMeshGroup(self._layoutMesh)):
                    elementsCountAround = self._annotationElementsCountsAround[i]
                    break
            i += 1
        if self._isCore:
            annotationElementsCountAcrossMinor = []
            i = 0
            for layoutAnnotationGroup in self._layoutAnnotationGroups:
                if i >= len(self._annotationElementsCountsCoreBoxMinor):
                    break
                if self._annotationElementsCountsCoreBoxMinor[i] > 0:
                    if networkSegment.hasLayoutElementsInMeshGroup(
                            layoutAnnotationGroup.getMeshGroup(self._layoutMesh)):
                        elementsCountCoreBoxMinor = self._annotationElementsCountsCoreBoxMinor[i]
                        break
                i += 1
            i = 0
            for layoutAnnotationGroup in self._layoutAnnotationGroups:
                if i >= len(self._annotationCoreBoundaryScalingMode):
                    break
                if self._annotationCoreBoundaryScalingMode[i] > 0:
                    if networkSegment.hasLayoutElementsInMeshGroup(
                            layoutAnnotationGroup.getMeshGroup(self._layoutMesh)):
                        coreBoundaryScalingMode = self._annotationCoreBoundaryScalingMode[i]
                        break
                i += 1
        return TubeNetworkMeshSegment(networkSegment, pathParametersList, elementsCountAround,
                                      self._elementsCountThroughShell, self._isCore, elementsCountCoreBoxMinor,
                                      self._elementsCountTransition, coreBoundaryScalingMode)

    def createJunction(self, inSegments, outSegments):
        """
        :param inSegments: List of inward TubeNetworkMeshSegment.
        :param outSegments: List of outward TubeNetworkMeshSegment.
        :return: A TubeNetworkMeshJunction.
        """
        return TubeNetworkMeshJunction(inSegments, outSegments, self._useOuterTrimSurfaces)

    def generateMesh(self, generateData):
        super(TubeNetworkMeshBuilder, self).generateMesh(generateData)
        # build core, shell
        if self._isCore:
            coreMeshGroup = generateData.getCoreMeshGroup()
            shellMeshGroup = generateData.getShellMeshGroup()
            for networkSegment in self._networkMesh.getNetworkSegments():
                segment = self._segments[networkSegment]
                segmentCaps = segment.getIsCap()
                segment.addCoreElementsToMeshGroup(coreMeshGroup)
                segment.addShellElementsToMeshGroup(shellMeshGroup)
                for isCap in segmentCaps:
                    if isCap:
                        capMesh = segment.getCapMesh()
                        capMesh.addBoxElementsToMeshGroup(coreMeshGroup)
                        capMesh.addShellElementsToMeshGroup(shellMeshGroup)


class BodyTubeNetworkMeshBuilder(TubeNetworkMeshBuilder):
    """
    Specialization of TubeNetworkMeshBuilder adding annotations for left, right, dorsal, ventral regions.
    Requires network layout to follow these conventions:
    - consistently annotates fully left or right features with names including "left" or "right", respectively.
    - along central body, +d2 direction is left, -d2 direction is right.
    - +d3 direction is ventral, -d3 is dorsal.
    """

    def generateMesh(self, generateData):
        super(BodyTubeNetworkMeshBuilder, self).generateMesh(generateData)
        # build left, right, dorsal, ventral annotation groups
        leftMeshGroup = generateData.getLeftMeshGroup()
        rightMeshGroup = generateData.getRightMeshGroup()
        dorsalMeshGroup = generateData.getDorsalMeshGroup()
        ventralMeshGroup = generateData.getVentralMeshGroup()
        for networkSegment in self._networkMesh.getNetworkSegments():
            segment = self._segments[networkSegment]
            segmentCaps = segment.getIsCap()
            if True in segmentCaps:
                capMesh = segment.getCapMesh()
            else:
                capMesh = None
            annotationTerms = segment.getAnnotationTerms()
            for annotationTerm in annotationTerms:
                if "left" in annotationTerm[0]:
                    segment.addAllElementsToMeshGroup(leftMeshGroup)
                    break
                if "right" in annotationTerm[0]:
                    segment.addAllElementsToMeshGroup(rightMeshGroup)
                    break
            else:
                # segment on main axis
                segment.addSideD2ElementsToMeshGroup(False, leftMeshGroup)
                segment.addSideD2ElementsToMeshGroup(True, rightMeshGroup)
                if capMesh:
                    capMesh.addSideD2ElementsToMeshGroup(False, leftMeshGroup)
                    capMesh.addSideD2ElementsToMeshGroup(True, rightMeshGroup)
            segment.addSideD3ElementsToMeshGroup(False, ventralMeshGroup)
            segment.addSideD3ElementsToMeshGroup(True, dorsalMeshGroup)
            if capMesh:
                capMesh.addSideD3ElementsToMeshGroup(False, ventralMeshGroup)
                capMesh.addSideD3ElementsToMeshGroup(True, dorsalMeshGroup)


class TubeEllipseGenerator:
    """
    Generates tube ellipse curves with even-sized elements with specified radius, phase angle,
    for any number of user-supplied parameters and number around.
    """

    def __init__(self, radius=1.0, phaseAngle=0.0):
        self._radius = radius
        self._phaseAngle = phaseAngle

        # sample around circle, later scaled by ellipse parameters and resampled to get even spacing in geometric space
        self._circlePointCount = 16
        self._cx = []
        self._cd = []
        aroundScale = 2.0 * math.pi / self._circlePointCount
        for q in range(self._circlePointCount):
            theta = phaseAngle + 2.0 * math.pi * q / self._circlePointCount
            x = [radius * math.cos(theta), radius * math.sin(theta)]
            self._cx.append(x)
            d = [-x[1] * aroundScale, x[0] * aroundScale]
            self._cd.append(d)

    def generate(self, px, pd1, pd2, pd12, pd3, pd13, elementsCountAround, d2Scale=1.0):
        """
        Generate a single row of 2-D ellipse parameters for the tube.
        :param px: Centre of ellipse.
        :param pd1: Derivative along centre of tube.
        :param pd2: Major axis of ellipse.
        :param pd12: Rate of change of major axis along tube.
        :param pd3: Minor axis of ellipse.
        :param pd13: Rate of change of minor axis along tube.
        :param d2Scale: Scale to apply to derivative along the tube.
        :return: 2-D tube ellipse row parameters ex, ed1, ed2, ed12
        """
        tx = []
        td1 = []
        for q in range(self._circlePointCount):
            xi2, xi3 = self._cx[q]
            tx.append([(px[c] + xi2 * pd2[c] + xi3 * pd3[c]) for c in range(3)])
            dxi2, dxi3 = self._cd[q]
            td1.append([(dxi2 * pd2[c] + dxi3 * pd3[c]) for c in range(3)])
        # smooth to get reasonable derivative magnitudes
        td1 = smoothCubicHermiteDerivativesLoop(tx, td1, fixAllDirections=True)
        # resample to get evenly spaced points around loop, temporarily adding start point to end
        ex, ed1, pe, pxi, psf = sampleCubicHermiteCurvesSmooth(tx + tx[:1], td1 + td1[:1], elementsCountAround)
        exi, edxi = interpolateSampleCubicHermite(self._cx + self._cx[:1], self._cd + self._cd[:1], pe, pxi, psf)
        ex.pop()
        ed1.pop()
        exi.pop()
        edxi.pop()

        # check closeness of x(exi[i]) to ex[i]
        # find nearest xi2, xi3 if above is finite error
        # a small but non-negligible error, but results look fine so not worrying
        # dxi = []
        # for i in range(len(ex)):
        #     xi2 = exi[i][0]
        #     xi3 = exi[i][1]
        #     xi23 = xi2 * xi3
        #     x = [(cx[c] + xi2 * cd2[c] + xi3 * cd3[c]) for c in range(3)]
        #     dxi.append(sub(x, ex[i]))
        # print("error", p, "=", [magnitude(v) for v in dxi])

        # calculate d2, d12 at exi
        mag1 = magnitude(pd1)
        mag2 = 0.5 * (magnitude(pd12) + magnitude(pd13))
        d2ScaleFinal = d2Scale / (math.sqrt(mag1 * mag1 + mag2 * mag2))
        ed2 = []
        ed12 = []
        for i in range(len(ex)):
            xi2, xi3 = exi[i]
            ed2.append([d2ScaleFinal * (pd1[c] + xi2 * pd12[c] + xi3 * pd13[c]) for c in range(3)])
            dxi2, dxi3 = edxi[i]
            ed12.append([d2ScaleFinal * (dxi2 * pd12[c] + dxi3 * pd13[c]) for c in range(3)])

        return ex, ed1, ed2, ed12


def getPathRawTubeCoordinates(pathParameters, elementsCountAround, radius=1.0, phaseAngle=0.0):
    """
    Generate coordinates around and along a tube in parametric space around the path parameters,
    at xi2^2 + xi3^2 = radius at the same density as path parameters.
    :param pathParameters: List over nodes of 6 parameters vectors [cx, cd1, cd2, cd12, cd3, cd13] giving
    coordinates cx along path centre, derivatives cd1 along path, cd2 and cd3 giving side vectors,
    and cd12, cd13 giving rate of change of side vectors. Parameters have 3 components.
    Same format as output of zinc_utils get_nodeset_path_ordered_field_parameters().
    :param elementsCountAround: Number of elements & nodes to create around tube. First location is at +d2.
    :param radius: Radius of tube in xi space.
    :param phaseAngle: Starting angle around ellipse, where 0.0 is at d2, pi/2 is at d3.
    :return: px[][], pd1[][], pd2[][], pd12[][] with first index in range(pointsCountAlong),
    second inner index in range(elementsCountAround)
    """
    assert len(pathParameters) == 6
    pointsCountAlong = len(pathParameters[0])
    assert pointsCountAlong > 1
    assert len(pathParameters[0][0]) == 3

    tubeGenerator = TubeEllipseGenerator(radius, phaseAngle)
    tx = []
    td1 = []
    td2 = []
    td12 = []
    for p in range(pointsCountAlong):
        px, pd1, pd2, pd12, pd3, pd13 = [cp[p] for cp in pathParameters]
        ex, ed1, ed2, ed12 = tubeGenerator.generate(
            px, pd1, pd2, pd12, pd3, pd13, elementsCountAround, d2Scale=magnitude(pd1))
        tx.append(ex)
        td1.append(ed1)
        td2.append(ed2)
        td12.append(ed12)

    return tx, td1, td2, td12


def resampleTubeCoordinates(rawTubeCoordinates, fixedElementsCountAlong=None,
                            targetElementLength=None, minimumElementsCountAlong=1,
                            startSurface: TrackSurface=None, endSurface: TrackSurface=None):
    """
    Generate new tube coordinates along raw tube coordinates, optionally trimmed to start/end surfaces.
    Untrimmed tube elements are even sized along each longitudinal curve.
    Trimmed tube elements adjust derivatives at trimmed ends to transition from distorted to regular spacing.
    Can specify either fixedElementsCountAlong or targetElementLength.
    :param rawTubeCoordinates: (px, pd1, pd2, pd12) returned by getPathRawTubeCoordinates().
    :param fixedElementsCountAlong: Number of elements in resampled coordinates, or None to use targetElementLength.
    :param targetElementLength: Target element length or None to use fixedElementsCountAlong.
    Length is compared with mean trimmed length to determine number along, subject to specified minimum.
    :param minimumElementsCountAlong: Minimum number along to apply regardless of fixedElementsCountAlong or number
    calculated from targetElementLength.
    :param startSurface: Optional TrackSurface specifying start of tube at intersection with it.
    :param endSurface: Optional TrackSurface specifying end of tube at intersection with it.
    :return: sx[][], sd1[][], sd2[][], sd12[][] with first index in range(elementsCountAlong + 1),
    second inner index in range(elementsCountAround)
    """
    assert fixedElementsCountAlong or targetElementLength
    px, pd1, pd2, pd12 = rawTubeCoordinates
    pointsCountAlong = len(px)
    endPointLocation = float(pointsCountAlong - 1)
    elementsCountAround = len(px[0])

    # work out lengths of longitudinal curves, raw and trimmed
    sumLengths = 0.0
    startCurveLocations = []
    startLengths = []
    meanStartLocation = 0.0
    endCurveLocations = []
    endLengths = []
    meanEndLocation = 0.0
    for q in range(elementsCountAround):
        cx = [px[p][q] for p in range(pointsCountAlong)]
        cd2 = [pd2[p][q] for p in range(pointsCountAlong)]
        startCurveLocation = None
        if startSurface:
            startSurfacePosition, startCurveLocation, startIntersects = startSurface.findNearestPositionOnCurve(cx, cd2)
            if startIntersects:
                meanStartLocation += startCurveLocation[0] + startCurveLocation[1]
            else:
                startCurveLocation = None
        startCurveLocations.append(startCurveLocation)
        endCurveLocation = None
        if endSurface:
            endSurfacePosition, endCurveLocation, endIntersects = endSurface.findNearestPositionOnCurve(cx, cd2)
            if endIntersects:
                meanEndLocation += endCurveLocation[0] + endCurveLocation[1]
            else:
                endCurveLocation = None
        if not endCurveLocation:
            meanEndLocation += endPointLocation
        endCurveLocations.append(endCurveLocation)
        startLength, length, endLength = \
            getCubicHermiteTrimmedCurvesLengths(cx, cd2, startCurveLocation, endCurveLocation)[0:3]
        sumLengths += length
        startLengths.append(startLength)
        endLengths.append(endLength)

    meanLength = sumLengths / elementsCountAround
    # small fudge factor on targetElementLength so whole numbers chosen on centroid don't go one higher:
    elementsCountAlong = max(minimumElementsCountAlong, fixedElementsCountAlong if fixedElementsCountAlong else
                             math.ceil(meanLength * 0.999 / targetElementLength))
    meanStartLocation /= elementsCountAround
    e = min(int(meanStartLocation), pointsCountAlong - 2)
    meanStartCurveLocation = (e, meanStartLocation - e)
    meanEndLocation /= elementsCountAround
    e = min(int(meanEndLocation), pointsCountAlong - 2)
    meanEndCurveLocation = (e, meanEndLocation - e)

    # resample along, with variable spacing where ends are trimmed
    sx = [[None] * elementsCountAround for _ in range(elementsCountAlong + 1)]
    sd1 = [[None] * elementsCountAround for _ in range(elementsCountAlong + 1)]
    sd2 = [[None] * elementsCountAround for _ in range(elementsCountAlong + 1)]
    sd12 = [[None] * elementsCountAround for _ in range(elementsCountAlong + 1)]
    for q in range(elementsCountAround):
        cx = [px[p][q] for p in range(pointsCountAlong)]
        cd1 = [pd1[p][q] for p in range(pointsCountAlong)]
        cd2 = [pd2[p][q] for p in range(pointsCountAlong)]
        cd12 = [pd12[p][q] for p in range(pointsCountAlong)]
        meanStartLength, meanLength, meanEndLength = \
            getCubicHermiteTrimmedCurvesLengths(cx, cd2, meanStartCurveLocation, meanEndCurveLocation)[0:3]
        derivativeMagnitudeStart = (meanLength + 2.0 * (meanStartLength - startLengths[q])) / elementsCountAlong
        derivativeMagnitudeEnd = (meanLength + 2.0 * (meanEndLength - endLengths[q])) / elementsCountAlong
        qx, qd2, pe, pxi, psf = sampleCubicHermiteCurvesSmooth(
            cx, cd2, elementsCountAlong, derivativeMagnitudeStart, derivativeMagnitudeEnd,
            startLocation=startCurveLocations[q], endLocation=endCurveLocations[q])
        qd1, qd12 = interpolateSampleCubicHermite(cd1, cd12, pe, pxi, psf)
        # swizzle
        for p in range(elementsCountAlong + 1):
            sx[p][q] = qx[p]
            sd1[p][q] = qd1[p]
            sd2[p][q] = qd2[p]
            sd12[p][q] = qd12[p]

    # recalculate d1 around intermediate rings, but still in plane
    # normally looks fine, but d1 derivatives are wavy when very distorted
    pStart = 0 if startSurface else 1
    pLimit = elementsCountAlong + 1 if endSurface else elementsCountAlong
    for p in range(pStart, pLimit):
        # first smooth to get d1 with new directions not tangential to surface
        td1 = smoothCubicHermiteDerivativesLoop(sx[p], sd1[p])
        # constraint to be tangential to surface
        td1 = [rejection(td1[q], normalize(cross(sd1[p][q], sd2[p][q]))) for q in range(elementsCountAround)]
        # smooth magnitudes only
        sd1[p] = smoothCubicHermiteDerivativesLoop(sx[p], td1, fixAllDirections=True)

    return sx, sd1, sd2, sd12<|MERGE_RESOLUTION|>--- conflicted
+++ resolved
@@ -4,7 +4,6 @@
 from cmlibs.maths.vectorops import add, cross, dot, magnitude, mult, normalize, set_magnitude, sub, rejection
 from cmlibs.zinc.element import Element, Elementbasis
 from cmlibs.zinc.node import Node
-from scaffoldmaker.utils.capmesh import CapMesh
 from scaffoldmaker.utils.eft_utils import (
     addTricubicHermiteSerendipityEftParameterScaling, determineCubicHermiteSerendipityEft, HermiteNodeLayoutManager)
 from scaffoldmaker.utils.interpolation import (
@@ -108,13 +107,11 @@
         """
         return self._mesh.createElementfieldtemplate(self._elementbasis)
 
-<<<<<<< HEAD
     def getCapElementtemplate(self):
         return self._capElementtemplate
-=======
+
     def getNodeLayout5Way(self):
         return self._nodeLayout5Way
->>>>>>> 2ef02be3
 
     def getNodeLayout6Way(self):
         return self._nodeLayout6Way
@@ -408,7 +405,6 @@
         # [nAlong][nAcrossMajor][nAcrossMinor] format.
         self._boxElementIds = None  # [along][major][minor]
 
-<<<<<<< HEAD
         self._boxExtCoordinates = None
         self._transitionExtCoordinates = None
         self.rimExtCoordinates = None
@@ -420,10 +416,9 @@
                                     self._elementsCountCoreBoxMinor, self._elementsCountThroughShell,
                                     self._elementsCountTransition, self._networkPathParameters,
                                     self._isCap, self._isCore)
-=======
+
     def getNetworkSegment(self):
         return self._networkSegment
->>>>>>> 2ef02be3
 
     def getCoreBoundaryScalingMode(self):
         modes = (1, 2, 3, 4) if self._isCap else (1, 2)
