'''
Class for generating a shield-shaped mesh, with a regular flat top but
a rounded bottom formed by having two points where 3 square elements
merge to form a triangle.
'''
from __future__ import division
import copy
import math
from opencmiss.zinc.element import Element
from opencmiss.zinc.field import Field
from opencmiss.zinc.node import Node
from scaffoldmaker.utils import vector
from scaffoldmaker.utils.mirror import Mirror
from scaffoldmaker.utils.eftfactory_tricubichermite import eftfactory_tricubichermite
from scaffoldmaker.utils.eft_utils import remapEftNodeValueLabel, setEftScaleFactorIds
from scaffoldmaker.utils.interpolation import DerivativeScalingMode, sampleCubicHermiteCurves, \
    smoothCubicHermiteDerivativesLine, interpolateSampleCubicHermite
from scaffoldmaker.utils.tracksurface import TrackSurface, TrackSurfacePosition, calculate_surface_axes
from enum import Enum

class ShieldShape(Enum):
    SHIELD_SHAPE_FULL = 1
    SHIELD_SHAPE_LOWER_HALF = 2

class ShieldRimDerivativeMode(Enum):
    SHIELD_RIM_DERIVATIVE_MODE_AROUND = 1  # rim derivatives are d1 anticlockwise around shield, d3 outward
    SHIELD_RIM_DERIVATIVE_MODE_REGULAR = 2  # rim derivatives d1, d2 match interior nodes for regular elements

class ShieldMesh:
    '''
    Shield mesh generator.
    '''

    def __init__(self, elementsCountAcross, elementsCountUpFull, elementsCountRim, trackSurface : TrackSurface=None,
                 elementsCountAlong=1, shieldMode=ShieldShape.SHIELD_SHAPE_LOWER_HALF, shieldType=ShieldRimDerivativeMode.SHIELD_RIM_DERIVATIVE_MODE_REGULAR):
        '''
        Data structure for defining a shield-shaped mesh which is flat on the top and rounded around the bottom
        and/or the same mirror mirrored on top.
        It is represented as a regular box of elementsCountAcross x elementsCountUp
        but with strips of elements absent on the bottom left and right.
        Example showing elements for 4 across, 2 up and 0 rim, and how nodes/coordinates are stored in ShieldMesh:

        N___N___N___N___N           N___N___N___N___N
        |   |   |   |   |               |   |   |
        |   |   |   |   |               |   |   |
        \   T---N---T   /    -->        T---N---T
         \ /    |    \ /                |   |   |
          N     |     N                 |   |   |
           \----N----/                  N---N---N

        The removal of 2 corners of the box is achieved by triple points T where 3 square elements
        join in a triangle.
        Extra rim elements go around the sides and bottom curve. Rim elements add nodes on the sides above the
        triple points, and across the shorter bottom row.
        Extra elements up add regular rows of nodes/elements on top, and extra non-rim elements across
        add regular columns of nodes/elements up the centre.
        :param elementsCountAcross: Number of elements across top of shield. Must be at least  4 + 2*elementsCountRim.
        :param elementsCountUpFull: Number of elements up central axis of shield. Must be at least 2 + elementsCountRim if half and 4 + 2*elementsCountRim if full.
        :param elementsCountAlong: Number of elements through wall for ventricle case (only 1 element is supported) and along cylinder axis in cylinder case.
        :param elementsCountRim: Number of elements around bottom rim (not top) outside of 'triple points'.
        :param trackSurface: Optional trackSurface to store or restrict points to.
        :param shieldMode: It determines if the shield is full or just part of it.
        :param shieldType: To distinguish between cylinder and ventricle type. Derivatives and directions are chosen differently for two cases.
        '''
        assert elementsCountRim >= 0
        assert elementsCountAlong >= 1
        assert elementsCountAcross >= (elementsCountRim + 4)
        assert elementsCountUpFull >= (elementsCountRim + 2)
        self.elementsCountAcross = elementsCountAcross
        self.elementsCountUpFull = elementsCountUpFull
        elementsCountUp = elementsCountUpFull//2 if shieldMode == ShieldShape.SHIELD_SHAPE_FULL else elementsCountUpFull
        self.elementsCountUp = elementsCountUp
        self.elementsCountRim = elementsCountRim
        self.elementsCountAlong = elementsCountAlong
        self.elementsCountUpRegular = elementsCountUp - 2 - elementsCountRim
        elementsCountAcrossNonRim = self.elementsCountAcross - 2*elementsCountRim
        self.elementsCountAroundFull = 2*self.elementsCountUpRegular + elementsCountAcrossNonRim
        self.trackSurface = trackSurface
        self._mode = shieldMode
        self._type = shieldType
        self.px  = [ [] for _ in range(elementsCountAlong+1) ]
        self.pd1 = [ [] for _ in range(elementsCountAlong+1) ]
        self.pd2 = [ [] for _ in range(elementsCountAlong+1) ]
        self.pd3 = [ [] for _ in range(elementsCountAlong+1) ]
        self.nodeId = [ [] for _ in range(elementsCountAlong+1) ]
        for n3 in range(elementsCountAlong+1):
            for n2 in range(elementsCountUpFull + 1):
                for p in [ self.px[n3], self.pd1[n3], self.pd2[n3], self.pd3[n3], self.nodeId[n3] ]:
                    p.append([ None ]*(elementsCountAcross + 1))
        if trackSurface:
            self.pProportions = [ [ None ]*(elementsCountAcross + 1) for n2 in range(elementsCountUp + 1) ]
        if shieldType == ShieldRimDerivativeMode.SHIELD_RIM_DERIVATIVE_MODE_AROUND:
            self.elementId = [ [[ None ]*elementsCountAcross for n2 in range(elementsCountUpFull)] for e3 in range(elementsCountAlong) ]
        else:
            self.elementId = [[None] * elementsCountAcross for n2 in range(elementsCountUpFull)]

    def convertRimIndex(self, ix, rx=0):
        '''
        Convert point index around the lower rim to n1, n2 across and up box.
        :param ix: index around from 0 to self.elementsCountAroundFull
        :param rx: rim index from 0 (around outside) to self.elementsCountRim
        :return: n1, n2
        '''
        assert 0 <= ix <= self.elementsCountAroundFull
        assert 0 <= rx <= self.elementsCountRim
        if ix <= self.elementsCountUpRegular:
            return rx, self.elementsCountUp - ix
        mx = self.elementsCountAroundFull - ix
        if mx <= self.elementsCountUpRegular:
            return self.elementsCountAcross - rx, self.elementsCountUp - mx
        return self.elementsCountRim + ix - self.elementsCountUpRegular, rx


    def getTriplePoints(self, n3):
        '''
        Compute coordinates and derivatives of points where 3 square elements merge.
        :param n3: Index of through-wall coordinates to use.
        '''
        n1a = self.elementsCountRim
        n1b = n1a + 1
        n1c = n1a + 2
        m1a = self.elementsCountAcross - self.elementsCountRim
        m1b = m1a - 1
        m1c = m1a - 2
        n2a = self.elementsCountRim
        n2b = n2a + 1
        n2c = n2a + 2
        # left
        ltx = []

        if self._type == ShieldRimDerivativeMode.SHIELD_RIM_DERIVATIVE_MODE_AROUND:
            tx, td1 = sampleCubicHermiteCurves(
                [self.px[n3][n2a][n1c], self.px[n3][n2c][n1b]],[[(-self.pd1[n3][n2a][n1c][c] - self.pd3[n3][n2a][n1c][c]) for c in range(3)], self.pd1[n3][n2c][n1b]],2, arcLengthDerivatives=True)[0:2]
            ltx.append(tx[1])
            # tx, td1 = sampleCubicHermiteCurves(
            #     [ self.px[n3][n2a][n1b], self.px[n3][n2c][n1c] ], [ [-self.pd3[n3][n2a][n1b][c] for c in range(3)], [ (self.pd1[n3][n2c][n1c][c] + self.pd3[n3][n2c][n1c][c]) for c in range(3) ] ], 2, arcLengthDerivatives = True)[0:2]
            ltx.append(tx[1])
            tx, td1 = sampleCubicHermiteCurves(
                [ self.px[n3][n2c][n1a], self.px[n3][n2b][n1c] ], [ [ (self.pd1[n3][n2c][n1a][c] - self.pd3[n3][n2c][n1a][c]) for c in range(3) ], self.pd3[n3][n2b][n1c] ], 2, arcLengthDerivatives = True)[0:2]
            ltx.append(tx[1])
        elif self._type == ShieldRimDerivativeMode.SHIELD_RIM_DERIVATIVE_MODE_REGULAR:
            tx, td1 = sampleCubicHermiteCurves(
                [self.px[n3][n2a][n1c], self.px[n3][n2c][n1b]], [[(-self.pd1[n3][n2a][n1c][c] + self.pd2[n3][n2a][n1c][c]) for c in range(3)],self.pd2[n3][n2c][n1b]], 2, arcLengthDerivatives = True)[0: 2]
            ltx.append(tx[1])
            tx, td1 = sampleCubicHermiteCurves(
                [self.px[n3][n2a][n1b], self.px[n3][n2c][n1c]], [self.pd2[n3][n2a][n1b], [(self.pd1[n3][n2c][n1c][c] + self.pd2[n3][n2c][n1c][c]) for c in range(3)]], 2, arcLengthDerivatives = True)[0: 2]
            ltx.append(tx[1])
            tx, td1 = sampleCubicHermiteCurves(
                [self.px[n3][n2c][n1a], self.px[n3][n2b][n1c]], [[(self.pd1[n3][n2c][n1a][c] - self.pd2[n3][n2c][n1a][c]) for c in range(3)], self.pd1[n3][n2b][n1c]], 2, arcLengthDerivatives = True)[0: 2]
            ltx.append(tx[1])
        #x = [ (ltx[0][c] + ltx[1][c] + ltx[2][c])/3.0 for c in range(3) ]
        x = [ (ltx[0][c] + ltx[2][c])/2.0 for c in range(3) ]
        if self.trackSurface:
            p = self.trackSurface.findNearestPosition(x, startPosition=self.trackSurface.createPositionProportion(*(self.pProportions[n2b][n1c])))
            self.pProportions[n2b][n1b] = self.trackSurface.getProportion(p)
            x, sd1, sd2 = self.trackSurface.evaluateCoordinates(p, derivatives=True)
            d1, d2, d3 = calculate_surface_axes(sd1, sd2, vector.normalise(sd1))
            self.pd3[n3][n2b][n1b] = d3
        self.px [n3][n2b][n1b] = x
        if self._type == ShieldRimDerivativeMode.SHIELD_RIM_DERIVATIVE_MODE_AROUND:
            self.pd3[n3][n2b][n1b] = [ (self.px[n3][n2b][n1c][c] - self.px[n3][n2b][n1b][c]) for c in range(3) ]
            self.pd1[n3][n2b][n1b] = [ (self.px[n3][n2c][n1b][c] - self.px[n3][n2b][n1b][c]) for c in range(3) ]
        elif self._type == ShieldRimDerivativeMode.SHIELD_RIM_DERIVATIVE_MODE_REGULAR:
            self.pd1[n3][n2b][n1b] = [(self.px[n3][n2b][n1c][c] - self.px[n3][n2b][n1b][c]) for c in range(3)]
            self.pd2[n3][n2b][n1b] = [(self.px[n3][n2c][n1b][c] - self.px[n3][n2b][n1b][c]) for c in range(3)]
        if not self.trackSurface:
            if self._type == ShieldRimDerivativeMode.SHIELD_RIM_DERIVATIVE_MODE_AROUND:
                self.pd2[n3][n2b][n1b] = vector.normalise(vector.crossproduct3(self.pd3[n3][n2b][n1b], self.pd1[n3][n2b][n1b]))
            elif self._type == ShieldRimDerivativeMode.SHIELD_RIM_DERIVATIVE_MODE_REGULAR:
                self.pd3[n3][n2b][n1b] = vector.normalise(vector.crossproduct3(self.pd1[n3][n2b][n1b], self.pd2[n3][n2b][n1b]))
        # right
        rtx = []
        if self._type == ShieldRimDerivativeMode.SHIELD_RIM_DERIVATIVE_MODE_AROUND:
            tx, td1 = sampleCubicHermiteCurves(
                [ self.px[n3][n2a][m1c], self.px[n3][n2c][m1b] ], [ [ (self.pd1[n3][n2a][m1c][c] - self.pd3[n3][n2a][m1c][c]) for c in range(3) ], self.pd1[n3][n2c][m1b] ], 2, arcLengthDerivatives = True)[0:2]
            rtx.append(tx[1])
            # tx, td1 = sampleCubicHermiteCurves(
            #     [ self.px[n3][n2a][m1b], self.px[n3][n2c][m1c] ], [ [-self.pd3[n3][n2a][m1b][c] for c in range(3)], [ (-self.pd3[n3][n2c][m1c][c] + self.pd1[n3][n2c][m1c][c]) for c in range(3) ] ], 2, arcLengthDerivatives = True)[0:2]
            rtx.append(tx[1])
            tx, td1 = sampleCubicHermiteCurves(
                [ self.px[n3][n2c][m1a], self.px[n3][n2b][m1c] ], [ [ (-self.pd1[n3][n2c][m1a][c] - self.pd3[n3][n2c][m1a][c]) for c in range(3) ], [ -d for d in self.pd3[n3][n2b][m1c] ] ], 2, arcLengthDerivatives = True)[0:2]
            rtx.append(tx[1])
        elif self._type == ShieldRimDerivativeMode.SHIELD_RIM_DERIVATIVE_MODE_REGULAR:
            tx, td1 = sampleCubicHermiteCurves(
                [self.px[n3][n2a][m1c], self.px[n3][n2c][m1b]], [[(self.pd1[n3][n2a][m1c][c] + self.pd2[n3][n2a][m1c][c]) for c in range(3)],self.pd2[n3][n2c][m1b]], 2, arcLengthDerivatives = True)[0: 2]
            rtx.append(tx[1])
            tx, td1 = sampleCubicHermiteCurves(
                [self.px[n3][n2a][m1b], self.px[n3][n2c][m1c]], [self.pd2[n3][n2a][m1b], [(-self.pd1[n3][n2c][m1c][c] + self.pd2[n3][n2c][m1c][c]) for c in range(3)]], 2, arcLengthDerivatives = True)[0: 2]
            rtx.append(tx[1])
            tx, td1 = sampleCubicHermiteCurves(
                [self.px[n3][n2c][m1a], self.px[n3][n2b][m1c]], [[(-self.pd1[n3][n2c][m1a][c] - self.pd2[n3][n2c][m1a][c]) for c in range(3)],[-d for d in self.pd1[n3][n2b][m1c]]], 2, arcLengthDerivatives = True)[0: 2]
            rtx.append(tx[1])
        #x = [ (rtx[0][c] + rtx[1][c] + rtx[2][c])/3.0 for c in range(3) ]
        x = [ (rtx[0][c] + rtx[2][c])/2.0 for c in range(3) ]
        if self.trackSurface:
            p = self.trackSurface.findNearestPosition(x, startPosition=self.trackSurface.createPositionProportion(*(self.pProportions[n2b][m1c])))
            self.pProportions[n2b][m1b] = self.trackSurface.getProportion(p)
            x, sd1, sd2 = self.trackSurface.evaluateCoordinates(p, derivatives=True)
            d1, d2, d3 = calculate_surface_axes(sd1, sd2, vector.normalise(sd1))
            self.pd3[n3][n2b][m1b] = d3
        self.px [n3][n2b][m1b] = x
        if self._type == ShieldRimDerivativeMode.SHIELD_RIM_DERIVATIVE_MODE_AROUND:
            self.pd3[n3][n2b][m1b] = [ (self.px[n3][n2b][m1b][c] - self.px[n3][n2b][m1c][c]) for c in range(3) ]
            self.pd1[n3][n2b][m1b] = [ (self.px[n3][n2c][m1b][c] - self.px[n3][n2b][m1b][c]) for c in range(3) ]
        elif self._type == ShieldRimDerivativeMode.SHIELD_RIM_DERIVATIVE_MODE_REGULAR:
            self.pd1[n3][n2b][m1b] = [(self.px[n3][n2b][m1b][c] - self.px[n3][n2b][m1c][c]) for c in range(3)]
            self.pd2[n3][n2b][m1b] = [(self.px[n3][n2c][m1b][c] - self.px[n3][n2b][m1b][c]) for c in range(3)]
        if not self.trackSurface:
            if self._type == ShieldRimDerivativeMode.SHIELD_RIM_DERIVATIVE_MODE_AROUND:
                self.pd2[n3][n2b][m1b] = vector.normalise(vector.crossproduct3(self.pd3[n3][n2b][m1b], self.pd1[n3][n2b][m1b]))
            elif self._type == ShieldRimDerivativeMode.SHIELD_RIM_DERIVATIVE_MODE_REGULAR:
                self.pd3[n3][n2b][m1b] = vector.normalise(vector.crossproduct3(self.pd1[n3][n2b][m1b], self.pd2[n3][n2b][m1b]))


    def smoothDerivativesToTriplePoints(self, n3, fixAllDirections=False):
        '''
        Smooth derivatives leading to triple points where 3 square elements merge.
        :param n3: Index of through-wall coordinates to use.
        '''
        n1a = self.elementsCountRim
        n1b = n1a + 1
        n1z = self.elementsCountAcross - self.elementsCountRim
        n1y = n1z - 1
        m1a = self.elementsCountAcross - self.elementsCountRim
        m1b = m1a - 1
        n2a = self.elementsCountRim
        n2b = n2a + 1
        n2c = n2a + 2
        if self._type == ShieldRimDerivativeMode.SHIELD_RIM_DERIVATIVE_MODE_AROUND:
            # left
            tx = []
            td3 = []
            for n2 in range(n2c):
                tx.append(self.px[n3][n2][n1b])
                if n2 < n2b:
                    td3.append([-self.pd3[n3][n2][n1b][c] for c in range(3)])
                else:
                    td3.append([(self.pd1[n3][n2b][n1b][c] + self.pd3[n3][n2b][n1b][c]) for c in range(3)] )

            td3 = smoothCubicHermiteDerivativesLine(tx, td3, fixStartDirection=True, fixEndDirection=True)

            for n2 in range(n2b):
                self.pd3[n3][n2][n1b] = [-td3[n2][c] for c in range(3)]

            # right
            tx = []
            td3 = []
            for n2 in range(n2c):
                tx.append(self.px[n3][n2][n1y])
                if n2 < n2b:
                    td3.append([-self.pd3[n3][n2][n1y][c] for c in range(3)])
                else:
                    td3.append([(self.pd1[n3][n2b][n1y][c] - self.pd3[n3][n2b][n1y][c]) for c in range(3)])

            td3 = smoothCubicHermiteDerivativesLine(tx, td3, fixStartDirection=True, fixEndDirection=True)

            for n2 in range(n2b):
                self.pd3[n3][n2][n1y] = [-td3[n2][c] for c in range(3)]

        elif self._type == ShieldRimDerivativeMode.SHIELD_RIM_DERIVATIVE_MODE_REGULAR:
            # left
            tx = []
            td2 = []
            for n2 in range(0, n2c):
                tx .append(self.px [n3][n2][n1b])
                td2.append(self.pd2[n3][n2][n1b] if (n2 < n2b) else [(self.pd1[n3][n2][n1b][c] + self.pd2[n3][n2][n1b][c]) for c in range(3)])
            td2 = smoothCubicHermiteDerivativesLine(tx, td2, fixAllDirections=fixAllDirections, fixEndDerivative=True, magnitudeScalingMode=DerivativeScalingMode.HARMONIC_MEAN)
            for n2 in range(0, n2b):
                self.pd2[n3][n2][n1b] = td2[n2]
            # right
            tx = []
            td2 = []
            for n2 in range(0, n2c):
                tx .append(self.px [n3][n2][m1b])
                td2.append(self.pd2[n3][n2][m1b] if (n2 < n2b) else [(-self.pd1[n3][n2][m1b][c] + self.pd2[n3][n2][m1b][c]) for c in range(3)])
            td2 = smoothCubicHermiteDerivativesLine(tx, td2, fixAllDirections=fixAllDirections,fixEndDerivative=True,magnitudeScalingMode=DerivativeScalingMode.HARMONIC_MEAN)
            for n2 in range(0, n2b):
                self.pd2[n3][n2][m1b] = td2[n2]

    def smoothDerivativesAroundRim(self, n3, n3d=None, rx=0):
        '''
        Smooth derivatives around rim.
        :param n3: Index of through-wall coordinates to use.
        :param n3d: Which n3 index to copy initial derivatives from. If None, use n3.
        :param rx: rim index from 0 (around outside) to self.elementsCountRim
        '''
        assert 0 <= rx <= self.elementsCountRim
        if not n3d:
            n3d = n3
        tx = []
        td1 = []
        for ix in range(self.elementsCountAroundFull + 1):
            n1, n2 = self.convertRimIndex(ix, rx)
            tx.append(self.px[n3][n2][n1])
            if self._type == ShieldRimDerivativeMode.SHIELD_RIM_DERIVATIVE_MODE_AROUND:
                td1.append(self.pd1[n3d][n2][n1])
            elif self._type == ShieldRimDerivativeMode.SHIELD_RIM_DERIVATIVE_MODE_REGULAR:
                if n2 > self.elementsCountRim:  # regular rows
                    if n1 <= self.elementsCountRim:
                        td1.append([ -d for d in self.pd2[n3d][n2][n1] ])
                    else:
                        td1.append(self.pd2[n3d][n2][n1])
                else:
                    td1.append(self.pd1[n3d][n2][n1])

        if self._type == ShieldRimDerivativeMode.SHIELD_RIM_DERIVATIVE_MODE_AROUND:
            td1 = smoothCubicHermiteDerivativesLine(tx, td1, fixStartDirection=True, fixEndDirection=True)
        elif self._type == ShieldRimDerivativeMode.SHIELD_RIM_DERIVATIVE_MODE_REGULAR:
            td1 = smoothCubicHermiteDerivativesLine(tx, td1)

        for ix in range(self.elementsCountAroundFull + 1):
            n1, n2 = self.convertRimIndex(ix, rx)
            if self._type == ShieldRimDerivativeMode.SHIELD_RIM_DERIVATIVE_MODE_AROUND:
                self.pd1[n3][n2][n1] = td1[ix]
            elif self._type == ShieldRimDerivativeMode.SHIELD_RIM_DERIVATIVE_MODE_REGULAR:
                if n2 > self.elementsCountRim:  # regular rows
                    if n1 <= self.elementsCountRim:
                        self.pd2[n3][n2][n1] = [ -d for d in td1[ix] ]
                    else:
                        self.pd2[n3][n2][n1] = td1[ix]
                else:
                    self.pd1[n3][n2][n1] = td1[ix]

    def generateNodesForOtherHalf(self, mirrorPlane):
        """
        Generates coordinates and derivatives for the other half by mirroring them. It keeps the d1 direction.
        :param mirrorPlane: plane ax+by+cz=d in form of [a,b,c,d]
        :return:
        """
        mirror=Mirror(mirrorPlane)
        for n2 in range(self.elementsCountUp):
            for n3 in range(self.elementsCountAlong + 1):
                for n1 in range(self.elementsCountAcross + 1):
                    if self.px[n3][n2][n1]:
                        self.px[n3][2*self.elementsCountUp-n2][n1] = mirror.mirrorImageOfPoint(self.px[n3][n2][n1])
                        self.pd1[n3][2*self.elementsCountUp-n2][n1] = mirror.reverseMirrorVector(self.pd1[n3][n2][n1])
                        self.pd2[n3][2*self.elementsCountUp-n2][n1] = mirror.mirrorVector(self.pd2[n3][n2][n1])
                        self.pd3[n3][2*self.elementsCountUp-n2][n1] = mirror.mirrorVector(self.pd3[n3][n2][n1])

    def generateNodes(self, fieldmodule, coordinates, startNodeIdentifier,mirrorPlane=None):
        """
        Create shield nodes from coordinates.
        :param fieldmodule: Zinc fieldmodule to create nodes in. Uses DOMAIN_TYPE_NODES.
        :param coordinates: Coordinate field to define.
        :param startNodeIdentifier: First node identifier to use.
        :param mirrorPlane: mirror plane ax+by+cz=d in form of [a,b,c,d]
        :return: next nodeIdentifier.
         """
        nodeIdentifier = startNodeIdentifier
        nodes = fieldmodule.findNodesetByFieldDomainType(Field.DOMAIN_TYPE_NODES)
        nodetemplate = nodes.createNodetemplate()
        nodetemplate.defineField(coordinates)
        nodetemplate.setValueNumberOfVersions(coordinates, -1, Node.VALUE_LABEL_VALUE, 1)
        nodetemplate.setValueNumberOfVersions(coordinates, -1, Node.VALUE_LABEL_D_DS1, 1)
        nodetemplate.setValueNumberOfVersions(coordinates, -1, Node.VALUE_LABEL_D_DS2, 1)
        nodetemplate.setValueNumberOfVersions(coordinates, -1, Node.VALUE_LABEL_D_DS3, 1)
        cache = fieldmodule.createFieldcache()

        #for n2 in range(self.elementsCountUp, -1, -1):
        #    s = ""
        #    for n1 in range(self.elementsCountAcross + 1):
        #        s += str(n1) if self.px[1][n2][n1] else " "
        #    print(n2, s, n2 - self.elementsCountUp - 1)

        if self._mode == ShieldShape.SHIELD_SHAPE_FULL and mirrorPlane:
            self.generateNodesForOtherHalf(mirrorPlane)

        for n2 in range(self.elementsCountUpFull + 1):
            for n3 in range(self.elementsCountAlong+1):
                for n1 in range(self.elementsCountAcross + 1):
                    if self.px[n3][n2][n1]:
                        node = nodes.createNode(nodeIdentifier, nodetemplate)
                        self.nodeId[n3][n2][n1] = nodeIdentifier
                        cache.setNode(node)
                        coordinates.setNodeParameters(cache, -1, Node.VALUE_LABEL_VALUE, 1, self.px [n3][n2][n1])
                        coordinates.setNodeParameters(cache, -1, Node.VALUE_LABEL_D_DS1, 1, self.pd1[n3][n2][n1])
                        coordinates.setNodeParameters(cache, -1, Node.VALUE_LABEL_D_DS2, 1, self.pd2[n3][n2][n1])
                        coordinates.setNodeParameters(cache, -1, Node.VALUE_LABEL_D_DS3, 1, self.pd3[n3][n2][n1])
                        nodeIdentifier += 1

        return nodeIdentifier


    def generateElements(self, fieldmodule, coordinates, startElementIdentifier, meshGroups=[]):
        """
        Create shield elements from nodes.
        :param fieldmodule: Zinc fieldmodule to create elements in.
        :param coordinates: Coordinate field to define.
        :param startElementIdentifier: First element identifier to use.
        :param meshGroups: Zinc mesh groups to add elements to.
        :return: next elementIdentifier.
         """
        elementIdentifier = startElementIdentifier
        useCrossDerivatives = False
        mesh = fieldmodule.findMeshByDimension(3)

        tricubichermite = eftfactory_tricubichermite(mesh, useCrossDerivatives)
        eft = tricubichermite.createEftNoCrossDerivatives()
        elementtemplate = mesh.createElementtemplate()
        elementtemplate.setElementShapeType(Element.SHAPE_TYPE_CUBE)
        elementtemplate.defineField(coordinates, -1, eft)

        elementtemplate1 = mesh.createElementtemplate()
        elementtemplate1.setElementShapeType(Element.SHAPE_TYPE_CUBE)

        isEven = (self.elementsCountAcross % 2) == 0
        e1a = self.elementsCountRim
        e1b = e1a + 1
        e1z = self.elementsCountAcross - 1 - self.elementsCountRim
        e1y = e1z - 1
        e2a = self.elementsCountRim
        e2b = self.elementsCountRim + 1
        e2c = self.elementsCountRim + 2
        e2z = 2*self.elementsCountUp-1-self.elementsCountRim
        e2y = e2z - 1
        e2x = e2z - 2
        for e3 in range(self.elementsCountAlong):
            for e2 in range(self.elementsCountUpFull):
                for e1 in range(self.elementsCountAcross):
                    eft1 = eft
                    scalefactors = None
                    if self._type == ShieldRimDerivativeMode.SHIELD_RIM_DERIVATIVE_MODE_AROUND:
                        nids = [ self.nodeId[e3][e2][e1], self.nodeId[e3][e2 + 1][e1], self.nodeId[e3+1][e2][e1], self.nodeId[e3+1][e2 + 1][e1],
                                 self.nodeId[e3][e2][e1 + 1], self.nodeId[e3][e2 + 1][e1 + 1], self.nodeId[e3+1][e2][e1 + 1], self.nodeId[e3+1][e2 + 1][e1 + 1] ]
                    elif self._type == ShieldRimDerivativeMode.SHIELD_RIM_DERIVATIVE_MODE_REGULAR:
                        nids = [self.nodeId[0][e2][e1], self.nodeId[0][e2][e1 + 1], self.nodeId[0][e2 + 1][e1],self.nodeId[0][e2 + 1][e1 + 1],
                                self.nodeId[1][e2][e1], self.nodeId[1][e2][e1 + 1], self.nodeId[1][e2 + 1][e1], self.nodeId[1][e2 + 1][e1 + 1]]
                    if (e2 < e2b) or (e2 > e2y):
                        if (e1 < e1b) or (e1 > e1y):
                            continue  # no element due to triple point closure
                        if (e2 < e2a) or (e2 > e2z):
                            if self._type == ShieldRimDerivativeMode.SHIELD_RIM_DERIVATIVE_MODE_AROUND:
                                if e2 < e2a:
                                    nids = [self.nodeId[e3][e2+1][e1], self.nodeId[e3][e2+1][e1+1], self.nodeId[e3+1][e2+1][e1], self.nodeId[e3+1][e2+1][e1+1],
                                            self.nodeId[e3][e2][e1], self.nodeId[e3][e2][e1+1], self.nodeId[e3+1][e2][e1],  self.nodeId[e3+1][e2][e1+1]]
                                elif e2 > e2z:
                                    nids = [self.nodeId[e3][e2][e1+1], self.nodeId[e3][e2][e1], self.nodeId[e3+1][e2][e1+1], self.nodeId[e3+1][e2][e1],
                                            self.nodeId[e3][e2+1][e1+1], self.nodeId[e3][e2+1][e1], self.nodeId[e3+1][e2+1][e1+1], self.nodeId[e3+1][e2+1][e1]]
                        elif (e2 == e2a) or (e2 == e2z):
                            # bottom and top row elements
                            if self._type == ShieldRimDerivativeMode.SHIELD_RIM_DERIVATIVE_MODE_AROUND:
                                if e2 == e2a:
                                    eft1 = tricubichermite.createEftNoCrossDerivatives()
                                    setEftScaleFactorIds(eft1, [1], [])
                                    scalefactors = [-1.0]
                                    remapEftNodeValueLabel(eft1, [1, 3, 5, 7], Node.VALUE_LABEL_D_DS1,[(Node.VALUE_LABEL_D_DS3, [1])])
                                    remapEftNodeValueLabel(eft1, [1, 3, 5, 7], Node.VALUE_LABEL_D_DS3,[(Node.VALUE_LABEL_D_DS1, [])])
                                    if (e1 == e1b) or (e1 == e1y):
                                        # map bottom triple point element
                                        if e1 == e1b:
                                            remapEftNodeValueLabel(eft1, [ 2, 4 ], Node.VALUE_LABEL_D_DS1, [ ( Node.VALUE_LABEL_D_DS1, [] ), ( Node.VALUE_LABEL_D_DS3, [] ) ])
                                        else:
                                            remapEftNodeValueLabel(eft1, [ 6, 8 ], Node.VALUE_LABEL_D_DS1, [ ( Node.VALUE_LABEL_D_DS1, [] ), ( Node.VALUE_LABEL_D_DS3, [1] ) ])
                                elif e2 == e2z:
                                    eft1 = tricubichermite.createEftNoCrossDerivatives()
                                    setEftScaleFactorIds(eft1, [1], [])
                                    scalefactors = [-1.0]
                                    remapEftNodeValueLabel(eft1, [2, 4, 6, 8], Node.VALUE_LABEL_D_DS3,[(Node.VALUE_LABEL_D_DS1, [1])])
                                    remapEftNodeValueLabel(eft1, [2, 4, 6, 8], Node.VALUE_LABEL_D_DS1,[(Node.VALUE_LABEL_D_DS3, [])])
                                    if (e1 == e1b) or (e1 == e1y):
                                        # map top triple point element
                                        if e1 == e1b:
                                            remapEftNodeValueLabel(eft1, [1, 3], Node.VALUE_LABEL_D_DS1,[(Node.VALUE_LABEL_D_DS1, []), (Node.VALUE_LABEL_D_DS3, [1])])
                                        else:
                                            remapEftNodeValueLabel(eft1, [5, 7], Node.VALUE_LABEL_D_DS1,[(Node.VALUE_LABEL_D_DS1, []),(Node.VALUE_LABEL_D_DS3, [])])
                            elif self._type == ShieldRimDerivativeMode.SHIELD_RIM_DERIVATIVE_MODE_REGULAR:
                                if (e1 == e1b) or (e1 == e1y):
                                    # map bottom triple point element
                                    eft1 = tricubichermite.createEftNoCrossDerivatives()
                                    if e1 == e1b:
                                        remapEftNodeValueLabel(eft1, [3, 7], Node.VALUE_LABEL_D_DS2,[(Node.VALUE_LABEL_D_DS1, []),(Node.VALUE_LABEL_D_DS2, [])])
                                    else:
                                        setEftScaleFactorIds(eft1, [1], [])
                                        scalefactors = [-1.0]
                                        remapEftNodeValueLabel(eft1, [4, 8], Node.VALUE_LABEL_D_DS2,[(Node.VALUE_LABEL_D_DS1, [1]),(Node.VALUE_LABEL_D_DS2, [])])

                    elif (e2 == e2b) or (e2 == e2y):
                        if (e1 <= e1a) or (e1 >= e1z):
<<<<<<< HEAD
=======
                            # map top 2 triple point elements
                            eft1 = tricubichermite.createEftNoCrossDerivatives()
>>>>>>> 764a8ccc
                            if e1 < e1a:
                                e2r = e1
                                if self._type == ShieldRimDerivativeMode.SHIELD_RIM_DERIVATIVE_MODE_AROUND:
                                    if e2 == e2b:
                                        nids = [self.nodeId[e3][e2c][e1+1], self.nodeId[e3][e2r+1][e1b], self.nodeId[e3+1][e2c][e1+1], self.nodeId[e3+1][e2r+1][e1b],
                                                self.nodeId[e3][e2c][e1], self.nodeId[e3][e2r][e1b], self.nodeId[e3+1][e2c][e1], self.nodeId[e3+1][e2r][e1b]]
                                    if e2 == e2y:
                                        e2r = 2*self.elementsCountUp - e1-1
                                        nids = [self.nodeId[e3][e2r][e1b], self.nodeId[e3][e2y][e1+1], self.nodeId[e3+1][e2r][e1b], self.nodeId[e3+1][e2y][e1+1],
                                                self.nodeId[e3][e2r+1][e1b], self.nodeId[e3][e2y][e1], self.nodeId[e3+1][e2r+1][e1b], self.nodeId[e3+1][e2y][e1]]
                                elif self._type == ShieldRimDerivativeMode.SHIELD_RIM_DERIVATIVE_MODE_REGULAR:
                                    eft1 = tricubichermite.createEftNoCrossDerivatives()
                                    setEftScaleFactorIds(eft1, [1], [])
                                    scalefactors = [-1.0]
                                    nids[0] = self.nodeId[0][e2r    ][e1b]
                                    nids[1] = self.nodeId[0][e2r + 1][e1b]
                                    nids[4] = self.nodeId[1][e2r    ][e1b]
                                    nids[5] = self.nodeId[1][e2r + 1][e1b]
                                    setEftScaleFactorIds(eft1, [1], [])
                                    scalefactors = [ -1.0 ]
                                    remapEftNodeValueLabel(eft1, [ 1, 2, 5, 6 ], Node.VALUE_LABEL_D_DS2, [ ( Node.VALUE_LABEL_D_DS1, [1] ) ])
                                    remapEftNodeValueLabel(eft1, [ 1, 2, 5, 6 ], Node.VALUE_LABEL_D_DS1, [ ( Node.VALUE_LABEL_D_DS2, [] ) ])
                            elif e1 == e1a:
                                eft1 = tricubichermite.createEftNoCrossDerivatives()
                                setEftScaleFactorIds(eft1, [1], [])
                                scalefactors = [-1.0]
                                if self._type == ShieldRimDerivativeMode.SHIELD_RIM_DERIVATIVE_MODE_AROUND:
                                    setEftScaleFactorIds(eft1, [1], [])
                                    scalefactors = [ -1.0 ]
                                    if e2 == e2b:
                                        nids[0] = self.nodeId[e3][e2a][e1b]
                                        nids[2] = self.nodeId[e3+1][e2a][e1b]
                                        tripleN = [5, 7]
                                        remapEftNodeValueLabel(eft1, tripleN, Node.VALUE_LABEL_D_DS3,[(Node.VALUE_LABEL_D_DS1, []), (Node.VALUE_LABEL_D_DS3, [])])
                                    elif e2 == e2y:
                                        nids[1] = self.nodeId[e3][e2z+1][e1b]
                                        nids[3] = self.nodeId[e3+1][e2z+1][e1b]
                                        tripleN = [6, 8]
                                        remapEftNodeValueLabel(eft1, tripleN, Node.VALUE_LABEL_D_DS3,[(Node.VALUE_LABEL_D_DS1, [1]), (Node.VALUE_LABEL_D_DS3, [])])
                                    remapEftNodeValueLabel(eft1, [ 1, 2, 3, 4 ], Node.VALUE_LABEL_D_DS1, [ ( Node.VALUE_LABEL_D_DS1, [1] ) ])
                                    remapEftNodeValueLabel(eft1, [ 1, 2, 3, 4 ], Node.VALUE_LABEL_D_DS3, [ ( Node.VALUE_LABEL_D_DS3, [1] ) ])
                                elif self._type == ShieldRimDerivativeMode.SHIELD_RIM_DERIVATIVE_MODE_REGULAR:
                                    setEftScaleFactorIds(eft1, [1], [])
                                    scalefactors = [ -1.0 ]
                                    nids[0] = self.nodeId[0][e2a][e1b]
                                    nids[4] = self.nodeId[1][e2a][e1b]
                                    remapEftNodeValueLabel(eft1, [1, 5], Node.VALUE_LABEL_D_DS2,[(Node.VALUE_LABEL_D_DS1, [1])])
                                    remapEftNodeValueLabel(eft1, [1, 5], Node.VALUE_LABEL_D_DS1,[(Node.VALUE_LABEL_D_DS2, [])])
                                    remapEftNodeValueLabel(eft1, [2, 6], Node.VALUE_LABEL_D_DS1,[(Node.VALUE_LABEL_D_DS1, []),(Node.VALUE_LABEL_D_DS2, [])])
                            elif e1 == e1z:
                                eft1 = tricubichermite.createEftNoCrossDerivatives()
                                if self._type == ShieldRimDerivativeMode.SHIELD_RIM_DERIVATIVE_MODE_AROUND:
                                    if e2 == e2b:
                                        setEftScaleFactorIds(eft1, [1], [])
                                        scalefactors = [-1.0]
                                        nids[4] = self.nodeId[e3][e2a][e1z]
                                        nids[6] = self.nodeId[e3+1][e2a][e1z]
                                        setEftScaleFactorIds(eft1, [1], [])
                                        scalefactors = [ -1.0 ]
                                        remapEftNodeValueLabel(eft1, [ 1, 3 ], Node.VALUE_LABEL_D_DS3, [ ( Node.VALUE_LABEL_D_DS1, [1] ), ( Node.VALUE_LABEL_D_DS3, [] ) ])
                                    elif e2 == e2y:
                                        nids[5] = self.nodeId[e3][e2z+1][e1z]
                                        nids[7] = self.nodeId[e3+1][e2z+1][e1z]
                                        remapEftNodeValueLabel(eft1, [2, 4], Node.VALUE_LABEL_D_DS3,[(Node.VALUE_LABEL_D_DS1, []), (Node.VALUE_LABEL_D_DS3, [])])
                                elif self._type == ShieldRimDerivativeMode.SHIELD_RIM_DERIVATIVE_MODE_REGULAR:
                                    setEftScaleFactorIds(eft1, [1], [])
                                    scalefactors = [-1.0]
                                    nids[1] = self.nodeId[0][e2a][e1z]
                                    nids[5] = self.nodeId[1][e2a][e1z]
                                    remapEftNodeValueLabel(eft1, [1, 5], Node.VALUE_LABEL_D_DS1,[(Node.VALUE_LABEL_D_DS1, []),(Node.VALUE_LABEL_D_DS2, [1])])
                                    remapEftNodeValueLabel(eft1, [2, 6], Node.VALUE_LABEL_D_DS1,[(Node.VALUE_LABEL_D_DS2, [1])])
                                    remapEftNodeValueLabel(eft1, [2, 6], Node.VALUE_LABEL_D_DS2,[(Node.VALUE_LABEL_D_DS1, [])])
                            elif e1 > e1z:
                                e2r = self.elementsCountAcross - e1
                                if self._type == ShieldRimDerivativeMode.SHIELD_RIM_DERIVATIVE_MODE_AROUND:
                                    if e2 == e2b:
                                        nids = [self.nodeId[e3][e2r][e1z], self.nodeId[e3][e2c][e1], self.nodeId[e3+1][e2r][e1z], self.nodeId[e3+1][e2c][e1],
                                                self.nodeId[e3][e2r-1][e1z], self.nodeId[e3][e2c][e1+1], self.nodeId[e3+1][e2r-1][e1z], self.nodeId[e3+1][e2c][e1+1]]
                                    elif e2 == e2y:
                                        e2r = e2z+e1-e1z
                                        nids[1] = self.nodeId[e3][e2r][e1z]
                                        nids[3] = self.nodeId[e3+1][e2r][e1z]
                                        nids[5] = self.nodeId[e3][e2r+1][e1z]
                                        nids[7] = self.nodeId[e3+1][e2r+1][e1z]
                                elif self._type == ShieldRimDerivativeMode.SHIELD_RIM_DERIVATIVE_MODE_REGULAR:
                                    eft1 = tricubichermite.createEftNoCrossDerivatives()
                                    setEftScaleFactorIds(eft1, [1], [])
                                    scalefactors = [-1.0]
                                    nids[0] = self.nodeId[0][e2r    ][e1z]
                                    nids[1] = self.nodeId[0][e2r - 1][e1z]
                                    nids[4] = self.nodeId[1][e2r    ][e1z]
                                    nids[5] = self.nodeId[1][e2r - 1][e1z]
                                    setEftScaleFactorIds(eft1, [1], [])
                                    scalefactors = [ -1.0 ]
                                    remapEftNodeValueLabel(eft1, [ 1, 2, 5, 6 ], Node.VALUE_LABEL_D_DS1, [ ( Node.VALUE_LABEL_D_DS2, [1] ) ])
                                    remapEftNodeValueLabel(eft1, [ 1, 2, 5, 6 ], Node.VALUE_LABEL_D_DS2, [ ( Node.VALUE_LABEL_D_DS1, [] ) ])
                    else:
                        if self._type == ShieldRimDerivativeMode.SHIELD_RIM_DERIVATIVE_MODE_AROUND:
                            if e1 < e1a:
                                nids = [ self.nodeId[e3][e2 + 1][e1 + 1], self.nodeId[e3][e2][e1 + 1], self.nodeId[e3+1][e2 + 1][e1 + 1], self.nodeId[e3+1][e2][e1 + 1],
                                         self.nodeId[e3][e2 + 1][e1], self.nodeId[e3][e2][e1], self.nodeId[e3+1][e2 + 1][e1], self.nodeId[e3+1][e2][e1]]
                            elif e1 == e1a:
                                # map left column elements
                                eft1 = tricubichermite.createEftNoCrossDerivatives()
                                setEftScaleFactorIds(eft1, [1], [])
                                scalefactors = [ -1.0 ]
                                remapEftNodeValueLabel(eft1, [1, 2, 3, 4], Node.VALUE_LABEL_D_DS1, [(Node.VALUE_LABEL_D_DS1, [1])])
                                remapEftNodeValueLabel(eft1, [1, 2, 3, 4], Node.VALUE_LABEL_D_DS3, [(Node.VALUE_LABEL_D_DS3, [1])])

                    if eft1 is not eft:
                        elementtemplate1.defineField(coordinates, -1, eft1)
                        element = mesh.createElement(elementIdentifier, elementtemplate1)
                    else:
                        element = mesh.createElement(elementIdentifier, elementtemplate)
                    result2 = element.setNodesByIdentifier(eft1, nids)
                    if scalefactors:
                        result3 = element.setScaleFactors(eft1, scalefactors)
                    else:
                        result3 = 7
                    #print('create element shield', elementIdentifier, result2, result3, nids)
                    if self._type == ShieldRimDerivativeMode.SHIELD_RIM_DERIVATIVE_MODE_AROUND:
                        self.elementId[e3][e2][e1] = elementIdentifier
                    else:
                        self.elementId[e2][e1] = elementIdentifier
                    elementIdentifier += 1

                    for meshGroup in meshGroups:
                        meshGroup.addElement(element)

        return elementIdentifier<|MERGE_RESOLUTION|>--- conflicted
+++ resolved
@@ -476,11 +476,6 @@
 
                     elif (e2 == e2b) or (e2 == e2y):
                         if (e1 <= e1a) or (e1 >= e1z):
-<<<<<<< HEAD
-=======
-                            # map top 2 triple point elements
-                            eft1 = tricubichermite.createEftNoCrossDerivatives()
->>>>>>> 764a8ccc
                             if e1 < e1a:
                                 e2r = e1
                                 if self._type == ShieldRimDerivativeMode.SHIELD_RIM_DERIVATIVE_MODE_AROUND:
