--- conflicted
+++ resolved
@@ -300,9 +300,9 @@
             prevIdx = n - 1 if (n1 != 0) else (n2 + 1)*elementsCountAround - 1
             nextIdx = n + 1 if (n1 < elementsCountAround - 1) else n2*elementsCountAround
             kappam = interp.getCubicHermiteCurvature(xSurf[prevIdx], d1Surf[prevIdx], xSurf[n], d1Surf[n],
-                                                     vector.normalise(d3Surf[n]), 1.0)
+                                                     normalize(d3Surf[n]), 1.0)
             kappap = interp.getCubicHermiteCurvature(xSurf[n], d1Surf[n], xSurf[nextIdx], d1Surf[nextIdx],
-                                                     vector.normalise(d3Surf[n]), 0.0)
+                                                     normalize(d3Surf[n]), 0.0)
             if not transitElementList[n1] and not transitElementList[(n1-1)%elementsCountAround]:
                 curvatureAround = 0.5*(kappam + kappap)
             elif transitElementList[n1]:
@@ -313,37 +313,20 @@
 
             # Calculate curvature along
             if n2 == 0:
-<<<<<<< HEAD
-                curvature = interp.getCubicHermiteCurvature(xInner[n], d2Inner[n], xInner[n + elementsCountAround],
-                                                            d2Inner[n + elementsCountAround],
-                                                            normalize(d3Inner[n]), 0.0)
-            elif n2 == elementsCountAlong:
-                curvature = interp.getCubicHermiteCurvature(xInner[n - elementsCountAround],
-                                                            d2Inner[n - elementsCountAround],
-                                                            xInner[n], d2Inner[n], normalize(d3Inner[n]), 1.0)
-            else:
-                curvature = 0.5*(
-                    interp.getCubicHermiteCurvature(xInner[n - elementsCountAround], d2Inner[n - elementsCountAround],
-                                                    xInner[n], d2Inner[n], normalize(d3Inner[n]), 1.0) +
-                    interp.getCubicHermiteCurvature(xInner[n], d2Inner[n],
-                                                    xInner[n + elementsCountAround], d2Inner[n + elementsCountAround],
-                                                    normalize(d3Inner[n]), 0.0))
-=======
                 curvature = interp.getCubicHermiteCurvature(xSurf[n], d2Surf[n], xSurf[n + elementsCountAround],
                                                             d2Surf[n + elementsCountAround],
-                                                            vector.normalise(d3Surf[n]), 0.0)
+                                                            normalize(d3Surf[n]), 0.0)
             elif n2 == elementsCountAlong:
                 curvature = interp.getCubicHermiteCurvature(xSurf[n - elementsCountAround],
                                                             d2Surf[n - elementsCountAround],
-                                                            xSurf[n], d2Surf[n], vector.normalise(d3Surf[n]), 1.0)
+                                                            xSurf[n], d2Surf[n], normalize(d3Surf[n]), 1.0)
             else:
                 curvature = 0.5*(
                     interp.getCubicHermiteCurvature(xSurf[n - elementsCountAround], d2Surf[n - elementsCountAround],
-                                                    xSurf[n], d2Surf[n], vector.normalise(d3Surf[n]), 1.0) +
+                                                    xSurf[n], d2Surf[n], normalize(d3Surf[n]), 1.0) +
                     interp.getCubicHermiteCurvature(xSurf[n], d2Surf[n],
                                                     xSurf[n + elementsCountAround], d2Surf[n + elementsCountAround],
-                                                    vector.normalise(d3Surf[n]), 0.0))
->>>>>>> 54c26daa
+                                                    normalize(d3Surf[n]), 0.0))
             curvatureAlong.append(curvature)
 
         for n3 in range(elementsCountThroughWall + 1):
@@ -355,35 +338,6 @@
             localIdxDistalAround = []
 
             for n1 in range(elementsCountAround):
-<<<<<<< HEAD
-                n = n2*elementsCountAround + n1
-                norm = d3Inner[n]
-                innerx = xInner[n]
-                outerx = xOuter[n]
-                dWall = [wallThickness*c for c in norm]
-                # x
-                x = interp.interpolateCubicHermite(innerx, dWall, outerx, dWall, xi3)
-                xList.append(x)
-
-                # dx_ds1
-                factor = 1.0 + wallThickness*xi3 * curvatureAroundInner[n]
-                d1 = [ factor*c for c in d1Inner[n]]
-                d1List.append(d1)
-
-                # dx_ds2
-                curvature = curvatureAlong[n]
-                distance = magnitude([x[i] - xInner[n][i] for i in range(3)])
-                factor = 1.0 - curvature*distance
-                d2 = [ factor*c for c in d2Inner[n]]
-                d2List.append(d2)
-                curvatureList.append(curvature)
-
-                #dx_ds3
-                d3 = [c * wallThickness * (relativeThicknessList[n3] if relativeThicknessList else 1.0/elementsCountThroughWall) for c in norm]
-                d3List.append(d3)
-
-    return xList, d1List, d2List, d3List, curvatureList
-=======
                 if n2 == 0 and xProximal:
                     xList.append(xProximal[n3][n1])
                     d1List.append(d1Proximal[n3][n1])
@@ -435,7 +389,6 @@
                 localIdxDistal.append(localIdxDistalAround)
 
     return xList, d1List, d2List, d3List, curvatureList, localIdxDistal, xDistal, d1Distal, d2Distal, d3Distal
->>>>>>> 54c26daa
 
 def createFlatCoordinates(xiList, lengthAroundList, totalLengthAlong, wallThickness, relativeThicknessList,
                           elementsCountAround, elementsCountAlong, elementsCountThroughWall, transitElementList):
