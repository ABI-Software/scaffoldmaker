--- conflicted
+++ resolved
@@ -101,11 +101,7 @@
     Describes a segment of a network between junctions as a sequence of nodes with node derivative versions.
     """
 
-<<<<<<< HEAD
-    def __init__(self, networkNodes: list, nodeVersions: list, isCap: list):
-=======
-    def __init__(self, networkNodes: list, nodeVersions: list, isPatch):
->>>>>>> 2ef02be3
+    def __init__(self, networkNodes: list, nodeVersions: list, isCap: list, isPatch):
         """
         :param networkNodes: List of NetworkNodes from start to end. Must be at least 2.
         :param nodeVersions: List of node versions to use for derivatives at network nodes.
@@ -114,11 +110,8 @@
         assert isinstance(networkNodes, list) and (len(networkNodes) > 1) and (len(nodeVersions) == len(networkNodes))
         self._networkNodes = networkNodes
         self._nodeVersions = nodeVersions
-<<<<<<< HEAD
         self._isCap = isCap
-=======
         self._isPatch = isPatch
->>>>>>> 2ef02be3
         self._elementIdentifiers = [None] * (len(networkNodes) - 1)
         for networkNode in networkNodes[1:-1]:
             networkNode.setInteriorSegment(self)
@@ -169,19 +162,17 @@
         """
         return False  # not implemented, assume not cyclic
 
-<<<<<<< HEAD
     def isCap(self):
         """
         :return: True if the segment requires a cap mesh, False if not.
         """
         return self._isCap
-=======
+
     def isPatch(self):
         """
         :return: True if the segment is a patch, False if not.
         """
         return self._isPatch
->>>>>>> 2ef02be3
 
     def split(self, splitNetworkNode):
         """
@@ -231,7 +222,6 @@
         self._networkSegments = []
         sequenceStrings = structureString.split(",")
         for sequenceString in sequenceStrings:
-<<<<<<< HEAD
             # check if the node requires a cap at the end
             if not sequenceString[0].isnumeric() or not sequenceString[-1].isnumeric():
                 try:
@@ -239,23 +229,23 @@
                     isEndCap = True if sequenceString[-1] == ")" else False
                     sequenceString = sequenceString[1:] if isStartCap else sequenceString
                     sequenceString = sequenceString[:-1] if isEndCap else sequenceString
-=======
+                except ValueError:
+                    print("Network mesh: Skipping invalid cap sequence", sequenceString, file=sys.stderr)
+                    continue
+            else:
+                isStartCap = isEndCap = False
+            isCap = [isStartCap, isEndCap]
+
             # check if segment is a patch
             if not sequenceString[0].isnumeric():
                 try:
                     isPatch = True if sequenceString[0] == "#" else False
                     sequenceString = sequenceString[2:] if isPatch else sequenceString
->>>>>>> 2ef02be3
                 except ValueError:
                     print("Network mesh: Skipping invalid cap sequence", sequenceString, file=sys.stderr)
                     continue
             else:
-<<<<<<< HEAD
-                isStartCap = isEndCap = False
-            isCap = [isStartCap, isEndCap]
-=======
                 isPatch = False
->>>>>>> 2ef02be3
 
             nodeIdentifiers = []
             nodeVersions = []
@@ -290,11 +280,8 @@
                 sequenceNodes.append(networkNode)
                 sequenceVersions.append(nodeVersion)
                 if (len(sequenceNodes) > 1) and (existingNetworkNode or (nodeIdentifier == nodeIdentifiers[-1])):
-<<<<<<< HEAD
                     networkSegment = NetworkSegment(sequenceNodes, sequenceVersions, isCap)
-=======
                     networkSegment = NetworkSegment(sequenceNodes, sequenceVersions, isPatch)
->>>>>>> 2ef02be3
                     self._networkSegments.append(networkSegment)
                     sequenceNodes = sequenceNodes[-1:]
                     sequenceVersions = sequenceVersions[-1:]
