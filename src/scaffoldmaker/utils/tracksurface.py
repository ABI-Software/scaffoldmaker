"""
Utility class for representing surfaces on which features can be located.
"""

import copy
from enum import Enum
import math
from cmlibs.maths.vectorops import add, cross, dot, magnitude, mult, normalize, sub, set_magnitude
from cmlibs.utils.zinc.general import ChangeManager
from cmlibs.utils.zinc.field import find_or_create_field_coordinates, find_or_create_field_group
from cmlibs.utils.zinc.finiteelement import get_maximum_element_identifier, get_maximum_node_identifier
from cmlibs.zinc.element import Element, Elementbasis
from cmlibs.zinc.field import Field, FieldGroup
from cmlibs.zinc.node import Node
from scaffoldmaker.utils.interpolation import computeCubicHermiteArcLength, evaluateCoordinatesOnCurve, \
    getCubicHermiteArcLength, getCubicHermiteBasis, getCubicHermiteBasisDerivatives, getCubicHermiteCurvatureSimple, \
    incrementXiOnLine, interpolateCubicHermite, \
    interpolateHermiteLagrangeDerivative, interpolateLagrangeHermiteDerivative, sampleCubicHermiteCurves, \
    sampleCubicHermiteCurvesSmooth, smoothCubicHermiteDerivativesLine, smoothCubicHermiteDerivativesLoop, \
    updateCurveLocationToFaceNumber


class TrackSurfacePosition:
    """
    Position on TrackSurface. Create with createPosition~ method of TrackSurface.
    """

    def __init__(self, e1, e2, xi1, xi2):
        """
        :param e1, e2: Element index in directions 1 and 2, starting at 0.
        :param xi1, xi2: 2-D element chart coordinates 0.0 <= xiN <= 1.0
        """
        self.e1 = e1
        self.e2 = e2
        self.xi1 = xi1
        self.xi2 = xi2

    def __str__(self):
        return 'element (' + str(self.e1) + ',' + str(self.e2) + ') xi (' + str(self.xi1) + ',' + str(self.xi2) + ')'

    def offsetXi(self, dxi1, dxi2):
        self.xi1 += dxi1
        self.xi2 += dxi2


class TrackSurface:
    """
    A surface description on which positions can be stored and tracked for
    specified directions and distances for location surface features.
    Currently represented by a lattice of elementsCount1 x elementsCount2
    square elements with bicubic Hermite interpolation but zero cross derivatives.
    """

    def __init__(self, elementsCount1, elementsCount2, nx, nd1, nd2, nd12=None, loop1=False):
        """
        Creates a TrackSurface with a lattice of elementsCount1*elementsCount2
        elements, with nodes and elements varying across direction 1 fastest.
        :param elementsCount1, elementsCount2: Number of elements in directions 1 and 2.
        :param nx: List of (elementsCount2 + 1)*(elementsCount1 + 1) node coordinates, 3 component.
        :param nd1: List of node derivatives in direction 1.
        :param nd2: List of node derivatives in direction 2.
        :param nd12: Optional list of node cross derivatives in directions 1, 2.
        coordinates, derivatives 1 and derivatives 2. Cross derivatives are zero.
        All coordinates are 3 component.
        :param loop1: Set to True if loops back to start in direction 1. Supply
        one fewer node around direction 1.
        """
        self._elementsCount1 = elementsCount1
        self._elementsCount2 = elementsCount2
        self._nx = nx
        self._nd1 = nd1
        self._nd2 = nd2
        self._nd12 = nd12
        self._loop1 = loop1
        # get max range for tolerances
        self._xMin = copy.copy(nx[0])
        self._xMax = copy.copy(nx[0])
        for x in nx:
            for c in range(3):
                s = x[c]
                if s < self._xMin[c]:
                    self._xMin[c] = s
                elif s > self._xMax[c]:
                    self._xMax[c] = s
        self._xRange = [self._xMax[c] - self._xMin[c] for c in range(3)]

    def getElementsCount1(self):
        return self._elementsCount1

    def getElementsCount2(self):
        return self._elementsCount2

    def createMirrorX(self):
        """
        Mirror track surface about x-axis by negating all x coordinates
        and rewind elements by flipping order and derivatives in direction 1.
        :return: TrackSurface
        """
        nx = []
        nd1 = []
        nd2 = []
        if self._nd12:
            print("TrackSurface.createMirrorX.  Implementation for cross derivatives not checked")
        nd12 = [] if self._nd12 else None
        nodesCount1 = self._elementsCount1 + (0 if self._loop1 else 1)
        nodesCount2 = self._elementsCount2 + 1
        for n2 in range(nodesCount2):
            for n1 in range(nodesCount1):
                oi = n2*nodesCount1 + self._elementsCount1 - n1
                ox = copy.deepcopy(self._nx[oi])
                od1 = copy.deepcopy(self._nd1[oi])
                od2 = copy.deepcopy(self._nd2[oi])
                nx.append([-ox[0],  ox[1],  ox[2]])
                nd1.append([od1[0], -od1[1], -od1[2]])
                nd2.append([-od2[0], od2[1], od2[2]])
                if nd12:
                    od12 = copy.deepcopy(self._nd12[oi])
                    nd12.append([od12[0], od12[1], od12[2]])  # need to check
        return TrackSurface(self._elementsCount1, self._elementsCount2, nx, nd1, nd2, nd12, loop1=self._loop1)

    def createPositionProportion(self, proportion1, proportion2):
        """
        Return position on surface for proportions across directions 1 and 2.
        :param proportion1, proportion2: Proportions across directions 1 and 2,
        each varying from 0.0 to 1.0 (or 2.0 if loop1), with elements equal sized.
        :return: TrackSurfacePosition
        """
        maxProportion1 = 2.0 if self._loop1 else 1.0
        assert (proportion1 >= 0.0) and (proportion1 <= maxProportion1), \
            'createPositionProportion:  Proportion 1 (' + str(proportion1) + ') out of range'
        assert (proportion2 >= 0.0) and (proportion2 <= 1.0), \
            'createPositionProportion:  Proportion 2 (' + str(proportion2) + ') out of range'

        pe1 = proportion1 * self._elementsCount1
        max_e1 = 2 * self._elementsCount1 if self._loop1 else self._elementsCount1
        if pe1 < max_e1:
            e1 = int(pe1)
            xi1 = pe1 - e1
        else:
            e1 = max_e1 - 1
            xi1 = 1.0
        pe2 = proportion2 * self._elementsCount2
        if pe2 < self._elementsCount2:
            e2 = int(pe2)
            xi2 = pe2 - e2
        else:
            e2 = self._elementsCount2 - 1
            xi2 = 1.0
        return TrackSurfacePosition(e1, e2, xi1, xi2)

    def getProportion(self, position):
        """
        From a position on this track surface, return proportions.
        :return: proportion1, proportion2
        """
        return [(position.e1 + position.xi1) / self._elementsCount1,
                (position.e2 + position.xi2) / self._elementsCount2]

    def evaluateCoordinates(self, position: TrackSurfacePosition, derivatives=False):
        """
        Evaluate coordinates on surface at position, and optionally
        derivative w.r.t. xi1 and xi2.
        :param position: A valid TrackSurfacePosition.
        :param derivatives: Set to True to calculate and return derivatives w.r.t. element xi.
        :return: If derivatives is False: coordinates [x, y, z].
        If derivatives is True: coordinates, derivative1, derivative2.
        """
        nodesCount1 = self._elementsCount1 if self._loop1 else self._elementsCount1 + 1
        e1 = position.e1 % self._elementsCount1  # to handle loop1
        nx = self._nx
        nd1 = self._nd1
        nd2 = self._nd2
        nd12 = self._nd12
        nid0 = position.e2 * nodesCount1
        n1 = nid0 + e1
        n2 = nid0 if (self._loop1 and ((e1 + 1) == self._elementsCount1)) else n1 + 1
        n3 = n1 + nodesCount1
        n4 = n2 + nodesCount1
        nid = [n1, n2, n3, n4]
        f1x1, f1d1, f1x2, f1d2 = getCubicHermiteBasis(position.xi1)
        f2x1, f2d1, f2x2, f2d2 = getCubicHermiteBasis(position.xi2)
        fx = [f1x1*f2x1, f1x2*f2x1, f1x1*f2x2, f1x2*f2x2]
        fd1 = [f1d1*f2x1, f1d2*f2x1, f1d1*f2x2, f1d2*f2x2]
        fd2 = [f1x1*f2d1, f1x2*f2d1, f1x1*f2d2, f1x2*f2d2]
        fd12 = [f1d1*f2d1, f1d2*f2d1, f1d1*f2d2, f1d2*f2d2] if nd12 else None
        coordinates = []
        for c in range(3):
            x = 0.0
            for ln in range(4):
                gn = nid[ln]
                x += fx[ln]*nx[gn][c] + fd1[ln]*nd1[gn][c] + fd2[ln]*nd2[gn][c]
                if nd12:
                    x += fd12[ln] * nd12[gn][c]
            coordinates.append(x)
        if not derivatives:
            return coordinates
        df1x1, df1d1, df1x2, df1d2 = getCubicHermiteBasisDerivatives(position.xi1)
        d1fx = [df1x1*f2x1, df1x2*f2x1, df1x1*f2x2, df1x2*f2x2]
        d1fd1 = [df1d1*f2x1, df1d2*f2x1, df1d1*f2x2, df1d2*f2x2]
        d1fd2 = [df1x1*f2d1, df1x2*f2d1, df1x1*f2d2, df1x2*f2d2]
        d1fd12 = [df1d1*f2d1, df1d2*f2d1, df1d1*f2d2, df1d2*f2d2] if nd12 else None
        df2x1, df2d1, df2x2, df2d2 = getCubicHermiteBasisDerivatives(position.xi2)
        d2fx = [f1x1*df2x1, f1x2*df2x1, f1x1*df2x2, f1x2*df2x2]
        d2fd1 = [f1d1*df2x1, f1d2*df2x1, f1d1*df2x2, f1d2*df2x2]
        d2fd2 = [f1x1*df2d1, f1x2*df2d1, f1x1*df2d2, f1x2*df2d2]
        d2fd12 = [f1d1*df2d1, f1d2*df2d1, f1d1*df2d2, f1d2*df2d2] if nd12 else None
        derivative1 = []
        derivative2 = []
        for c in range(3):
            d1 = 0.0
            d2 = 0.0
            for ln in range(4):
                gn = nid[ln]
                d1 += d1fx[ln]*nx[gn][c] + d1fd1[ln]*nd1[gn][c] + d1fd2[ln]*nd2[gn][c]
                d2 += d2fx[ln]*nx[gn][c] + d2fd1[ln]*nd1[gn][c] + d2fd2[ln]*nd2[gn][c]
                if nd12:
                    d1 += d1fd12[ln]*nd12[gn][c]
                    d2 += d2fd12[ln]*nd12[gn][c]
            derivative1.append(d1)
            derivative2.append(d2)
        return coordinates, derivative1, derivative2

    class HermiteCurveMode(Enum):
        SMOOTH = 1    # smooth variation of element size between end derivatives
        TRANSITION_END = 2  # transition from start derivative then even size
        TRANSITION_START = 3  # even size then transition to end derivative
        TRANSITION_START_AND_END = 3  # transition to/from start and end derivatives and even size in between
        UNIFORM_SIZE = 4  # regardless of initial derivatives, sample in even sizes

    def createHermiteCurvePoints(self, aProportion1, aProportion2, bProportion1, bProportion2, elementsCount,
                                 derivativeStart=None, derivativeEnd=None, curveMode=HermiteCurveMode.SMOOTH):
        """
        Create hermite curve points between two points a and b on the surface, each defined
        by their proportions over the surface in directions 1 and 2.
        Also returns cross direction 2 in plane of surface with similar magnitude to curve derivative 1,
        and unit surface normals.
        :param derivativeStart, derivativeEnd: Optional derivative vectors in 3-D world coordinates
        to match at the start and end of the curves. If omitted, fits in with other derivative or is
        in a straight line from a to b.
        :param elementsCount:  Number of elements out.
        :return: nx[], nd1[], nd2[], nd3[], nProportions[]
        """
        # print('createHermiteCurvePoints', aProportion1, aProportion2, bProportion1, bProportion2, elementsCount,
        #       derivativeStart, derivativeEnd)
        if derivativeStart:
            position = self.createPositionProportion(aProportion1, aProportion2)
            _, sd1, sd2 = self.evaluateCoordinates(position, derivatives=True)
            delta_xi1, delta_xi2 = calculate_surface_delta_xi(sd1, sd2, derivativeStart)
            dp1Start = delta_xi1 / self._elementsCount1
            dp2Start = delta_xi2 / self._elementsCount2
            derivativeMagnitudeStart = math.sqrt(dp1Start*dp1Start + dp2Start*dp2Start)
            dp1Start *= elementsCount
            dp2Start *= elementsCount
            # print('start delta_xi1', delta_xi1, 'delta_xi2', delta_xi2)
            # print('dp1Start', dp1Start, 'dp2Start', dp2Start)
        if derivativeEnd:
            position = self.createPositionProportion(bProportion1, bProportion2)
            _, sd1, sd2 = self.evaluateCoordinates(position, derivatives=True)
            delta_xi1, delta_xi2 = calculate_surface_delta_xi(sd1, sd2, derivativeEnd)
            dp1End = delta_xi1 / self._elementsCount1
            dp2End = delta_xi2 / self._elementsCount2
            derivativeMagnitudeEnd = math.sqrt(dp1End*dp1End + dp2End*dp2End)
            dp1End *= elementsCount
            dp2End *= elementsCount
            # print('end delta_xi1', delta_xi1, 'delta_xi2', delta_xi2)
            # print('dp1End', dp1End, 'dp2End', dp2End)
        if not derivativeStart:
            if derivativeEnd:
                dp1Start, dp2Start = interpolateLagrangeHermiteDerivative(
                    [aProportion1, aProportion2], [bProportion1, bProportion2], [dp1End, dp2End], 0.0)
            else:
                dp1Start = bProportion1 - aProportion1
                dp2Start = bProportion2 - aProportion2
            derivativeMagnitudeStart = math.sqrt(dp1Start*dp1Start + dp2Start*dp2Start)/elementsCount
        if not derivativeEnd:
            if derivativeStart:
                dp1End, dp2End = interpolateHermiteLagrangeDerivative(
                    [aProportion1, aProportion2], [dp1Start, dp2Start], [bProportion1, bProportion2], 1.0)
            else:
                dp1End = bProportion1 - aProportion1
                dp2End = bProportion2 - aProportion2
            derivativeMagnitudeEnd = math.sqrt(dp1End*dp1End + dp2End*dp2End)/elementsCount
        # print('derivativeMagnitudeStart', derivativeMagnitudeStart, 'derivativeMagnitudeEnd', derivativeMagnitudeEnd)
        proportions, dproportions = sampleCubicHermiteCurvesSmooth(
            [[aProportion1, aProportion2], [bProportion1, bProportion2]],
            [[dp1Start, dp2Start], [dp1End, dp2End]],
            elementsCount, derivativeMagnitudeStart, derivativeMagnitudeEnd)[0:2]
        if curveMode != self.HermiteCurveMode.SMOOTH:
            if derivativeStart and (curveMode in [self.HermiteCurveMode.TRANSITION_START,
                                                  self.HermiteCurveMode.TRANSITION_START_AND_END]):
                addLengthStart = 0.5*derivativeMagnitudeStart
                lengthFractionStart = 0.5
            else:
                addLengthStart = 0.0
                lengthFractionStart = 1.0
            if derivativeEnd and (curveMode in [self.HermiteCurveMode.TRANSITION_END,
                                                self.HermiteCurveMode.TRANSITION_START_AND_END]):
                addLengthEnd = 0.5*derivativeMagnitudeEnd
                lengthFractionEnd = 0.5
            else:
                addLengthEnd = 0.0
                lengthFractionEnd = 1.0
            proportions, dproportions = sampleCubicHermiteCurves(
                proportions, dproportions, elementsCount,
                addLengthStart, addLengthEnd, lengthFractionStart, lengthFractionEnd)[0:2]
        # print(' proportions', proportions)
        # print('dproportions', dproportions)
        nx = []
        nd1 = []
        nd2 = []
        nd3 = []
        for n in range(0, elementsCount + 1):
            position = self.createPositionProportion(proportions[n][0], proportions[n][1])
            x, sd1, sd2 = self.evaluateCoordinates(position, derivatives=True)
            f1 = dproportions[n][0] * self._elementsCount1
            f2 = dproportions[n][1] * self._elementsCount2
            d1 = [(f1*sd1[c] + f2*sd2[c]) for c in range(3)]
            d3 = cross(sd1, sd2)
            # handle zero magnitude of d3
            mag = math.sqrt(sum(d3[c]*d3[c] for c in range(3)))
            if mag > 0.0:
                d3 = [(d3[c]/mag) for c in range(3)]
            d2 = cross(d3, d1)
            nx .append(x)
            nd2.append(d2)
            nd1.append(d1)
            nd3.append(d3)
        # print('createHermiteCurvePoints end \n nx', nx,'\nnd1',nd1,'\nnd2',nd2,'\nnd3',nd3)
        return nx, nd1, nd2, nd3, proportions

    def resampleHermiteCurvePointsSmooth(self, nx, nd1, nd2, nd3, nProportions,
                                         derivativeMagnitudeStart=None, derivativeMagnitudeEnd=None):
        """
        Call sampleCubicHermiteCurvesSmooth on nx, nd1 and recalculate positions, nd2, nd3 for points.
        :return: nx[], nd1[], nd2[], nd3[], nProportions[]
        """
        elementsCount = len(nx) - 1
        # print(nx, nd1, elementsCount, derivativeMagnitudeStart, derivativeMagnitudeEnd)
        nx, nd1 = sampleCubicHermiteCurvesSmooth(
            nx, nd1, elementsCount, derivativeMagnitudeStart, derivativeMagnitudeEnd)[0:2]
        mag2 = magnitude(nd2[0])
        if mag2 > 0.0:
            nd2[0] = set_magnitude(nd2[0], magnitude(nd1[0]))
        for n in range(1, elementsCount):
            p = self.findNearestPosition(nx[n], self.createPositionProportion(*nProportions[n]))
            nProportions[n] = self.getProportion(p)
            _, sd1, sd2 = self.evaluateCoordinates(p, derivatives=True)
            _, d2, d3 = calculate_surface_axes(sd1, sd2, normalize(nd1[n]))
            nd2[n] = set_magnitude(d2, magnitude(nd1[n]))
            nd3[n] = d3
        mag2 = magnitude(nd2[-1])
        if mag2 > 0.0:
            nd2[-1] = set_magnitude(nd2[-1], magnitude(nd1[-1]))
        return nx, nd1, nd2, nd3, nProportions

    def positionOnBoundary(self, position: TrackSurfacePosition):
        """
        Determines if position is within tolerance of boundary and which boundary it is on.
        :param position: A position on the track surface.
        :return: 1 if on xi1 boundary, 2 if on xi2 boundary, 0 if not on a boundary.
        """
        LOWER_P_LIMIT = 1.0E-8
        UPPER_P_LIMIT = 1.0 - LOWER_P_LIMIT
        if not self._loop1:
            proportion1 = (position.e1 + position.xi1) / self._elementsCount1
            if proportion1 < LOWER_P_LIMIT:
                position.xi1 = 0.0
                return 1
            elif proportion1 > UPPER_P_LIMIT:
                position.xi1 = 1.0
                return 1
        proportion2 = (position.e2 + position.xi2) / self._elementsCount2
        if proportion2 < LOWER_P_LIMIT:
            position.xi2 = 0.0
            return 2
        elif proportion2 > UPPER_P_LIMIT:
            position.xi2 = 1.0
            return 2
        return 0

    def _boundaryDirection(self, position: TrackSurfacePosition):
        """
        Determine if position is on boundary, with tolerance, and return outward direction in xi space.
        :param position: TrackSurfacePosition.
        :return: None if not on boundary otherwise components of d1, d2 pointing outward.
        e.g. [-1.0, 0.0] if on xi1 == 0 boundary.
        """
        LOWER_P_LIMIT = 1.0E-5
        UPPER_P_LIMIT = 1.0 - LOWER_P_LIMIT
        if not self._loop1:
            proportion1 = (position.e1 + position.xi1) / self._elementsCount1
            if proportion1 < LOWER_P_LIMIT:
                return [-1.0, 0.0]
            elif proportion1 > UPPER_P_LIMIT:
                return [1.0, 0.0]
        proportion2 = (position.e2 + position.xi2) / self._elementsCount2
        if proportion2 < LOWER_P_LIMIT:
            return [0.0, -1.0]
        elif proportion2 > UPPER_P_LIMIT:
            return [0.0, 1.0]
        return None

    def _advancePosition(self, startPosition, dxi1, dxi2, MAX_MAG_DXI=0.5):
        """
        Advance position by element delta xi to maximum change of xi coordinates or boundary.
        :param startPosition: Start position.
        :param dxi1: Increment in xi1.
        :param dxi2: Increment in xi2.
        :param MAX_MAG_DXI: Maximum magnitude of dxi to keep increments reasonable for a cubic curve.
        :return: Advanced position, onBoundary (0/1=xi1/2=xi2), actual dxi1, actual dxi2
        """
        startProportion1, startProportion2 = self.getProportion(startPosition)
        adxi1 = dxi1
        adxi2 = dxi2
        magDxi = magnitude([dxi1, dxi2])
        if magDxi > MAX_MAG_DXI:
            factor = MAX_MAG_DXI / magDxi
            adxi1 *= factor
            adxi2 *= factor
        proportion1 = startProportion1 + adxi1 / self._elementsCount1
        proportion2 = startProportion2 + adxi2 / self._elementsCount2
        onBoundary = 0
        if self._loop1:
            if proportion1 < 0.0:
                proportion1 += 2.0
            elif proportion1 > 2.0:
                proportion1 -= 2.0
        else:
            if proportion1 < 0.0:
                proportion1 = 0.0
                onBoundary = 1
            elif proportion1 > 1.0:
                proportion1 = 1.0
                onBoundary = 1
        if proportion2 < 0.0:
            proportion2 = 0.0
            onBoundary = 2
        elif proportion2 > 1.0:
            proportion2 = 1.0
            onBoundary = 2
        if onBoundary:
            if not self._loop1:
                adxi1 = (proportion1 - startProportion1) * self._elementsCount1
            adxi2 = (proportion2 - startProportion2) * self._elementsCount2
        return self.createPositionProportion(proportion1, proportion2), onBoundary, adxi1, adxi2

    def _getIntersectionDelta(self, position, otherTrackSurface, otherPosition, stickyBoundaryCount):
        """
        Calculate delta (rTangent) vector directed in surface toward nearest/intersection point.
        Extracted as called multiple times in findIntersectionPoint().
        :param position: Current position on surface.
        :param otherTrackSurface: Other surface to intersect with.
        :param otherPosition: Current/prior nearest position on otherTrackSurface, updated before use.
        :param stickyBoundaryCount: A positive number forces sticking onto boundary of this surface.
        :return: coordinate on surface (x, d1, d2), surface normal, increment normal (different if tracking on
        boundary), onBoundary, otherPosition, coordinates of nearest point on other surface (ox, od1, od2),
        onOtherBoundary, projection vector r to other position, projection r normal vector, projection r tangent vector.
        """
        onBoundary = self.positionOnBoundary(position)
        x, d1, d2 = self.evaluateCoordinates(position, derivatives=True)
        otherPosition = otherTrackSurface.findNearestPosition(x, otherPosition)
        onOtherBoundary = otherTrackSurface.positionOnBoundary(otherPosition)
        if onOtherBoundary and ((not onBoundary) or (stickyBoundaryCount <= 0)):
            ox = otherTrackSurface.evaluateCoordinates(otherPosition)
            position2 = self.findNearestPosition(ox, position)
            position.e1 = position2.e1
            position.e2 = position2.e2
            position.xi1 = position2.xi1
            position.xi2 = position2.xi2
            onBoundary = self.positionOnBoundary(position)
            x, d1, d2 = self.evaluateCoordinates(position, derivatives=True)
            otherPosition = otherTrackSurface.findNearestPosition(x, otherPosition)
            onOtherBoundary = otherTrackSurface.positionOnBoundary(otherPosition)
        ox, od1, od2 = otherTrackSurface.evaluateCoordinates(otherPosition, derivatives=True)
        r = sub(ox, x)
        n1 = normalize(cross(d1, d2))
        n = n1
        r_dot_n = dot(r, n)
        if r_dot_n < 0:
            # flip normal to be towards other x
            n = [-s for s in n]
            r_dot_n = -r_dot_n
        rNormal = mult(n, r_dot_n)
        rTangent = sub(r, rNormal)
        if onBoundary and (magnitude(rTangent) > 0.0):
            # stick on boundary unless strongly inward
            xiBoundaryDirection = self._boundaryDirection(position)
            outward = normalize(add(mult(d1, xiBoundaryDirection[0]), mult(d2, xiBoundaryDirection[1])))
            rTangent_dot_outward = dot(outward, normalize(rTangent))
            # print("    rTangent_dot_outward", rTangent_dot_outward)
            if (rTangent_dot_outward > -0.01) or (stickyBoundaryCount > 0):  # was -0.95: then -0.5
                d = d1 if (onBoundary == 2) else d2
                n = cross(cross(d, r), d)
                if dot(n, n1) < 0.0:
                    n = [-s for s in n]
                n = normalize(n)
                r_dot_n = dot(r, n)
                if r_dot_n < 0:
                    # flip normal to be towards other x
                    n = [-s for s in n]
                    r_dot_n = -r_dot_n
                rNormal = mult(n, r_dot_n)
                rTangent = sub(r, rNormal)
        return (x, d1, d2), n1, n, onBoundary, otherPosition, (ox, od1, od2), onOtherBoundary, r, rNormal, rTangent

    def _getDirectionalCurvature(self, position, direction):
        """
        Get positive scalar curvature (1 / R) in direction.
        :param position: Position on surface.
        :param direction: Direction [dxi1, dxi2], not necessary to be unit size.
        :return: Positive scalar curvature, kappa = 1/R, tangent dx/dxi, dTangent d2x/dxi2
        """
        DELTA_XI = 1.0E-5
        mag_direction = magnitude(direction)
        dxi1 = DELTA_XI * direction[0] / mag_direction
        dxi2 = DELTA_XI * direction[1] / mag_direction
        tmpPosition = copy.copy(position)
        tmpPosition.offsetXi(-0.5 * dxi1, -0.5 * dxi2)
        xa, d1, d2 = self.evaluateCoordinates(tmpPosition, derivatives=True)
        da = add(mult(d1, dxi1), mult(d2, dxi2))
        tmpPosition.offsetXi(dxi1, dxi2)
        xb, d1, d2 = self.evaluateCoordinates(tmpPosition, derivatives=True)
        db = add(mult(d1, dxi1), mult(d2, dxi2))
        # print(" ** directional curvature", sub(xb, xa), da, db)
        curvature, tangent, dTangent = getCubicHermiteCurvatureSimple(xa, da, xb, db, 0.5)
        tangent = mult(tangent, 1.0 / DELTA_XI)
        dTangent = mult(dTangent, 1.0 / (DELTA_XI * DELTA_XI))
        return curvature, tangent, dTangent

    def findIntersectionPoint(self, otherTrackSurface,
                              startPosition: TrackSurfacePosition,
                              otherStartPosition: TrackSurfacePosition,
                              instrument=False):
        """
        Find an intersection point on both self and otherTrackSurface from an initial guess.
        :param otherTrackSurface: Other TrackSurface to find intersection with.
        :param startPosition: Start position to get intersection point near to.
        Needs to be a good guess if surface has complex curvature.
        :param otherStartPosition: Initial estimate of nearest position on other TrackSurface.
        Use findNearestPositionParameter or findNearestPositionSample if a better guess is not available.
        :param instrument: Set to True to print debug messages.
        :return: TrackSurfacePosition, OtherTrackSurfacePosition, x, tangent, onBoundary (0/1=xi1/2=xi2)
        or None, None, None, None, 0  if no intersection found.
        The tangent is normalized n1 x n2, a unit vector along the intersection curve.
        """
        if instrument:
            print("findIntersectionPoint startPosition", startPosition, "otherPosition", otherStartPosition)
        position = copy.deepcopy(startPosition)
        otherPosition = copy.deepcopy(otherStartPosition)
        MAX_MAG_DXI = 0.5  # target/maximum magnitude of xi increment
        MINIMUM_DXI = 1.0E-10
        X_TOL = 1.0E-6 * max(self._xRange)
        MAG_JOLT_DXI = 0.05  # magnitude of xi change when jolting out of local minimum
        mag_dxi = 0.0
        jolt_index = 0
        jolt_it = -2  # iter number of last jolt
        STICKY_BOUNDARY_ITERATIONS = 4
        MAX_SLOPE_FACTOR = 10000.0
        oldOnBoundary = self.positionOnBoundary(position)
        stickyBoundaryCount = STICKY_BOUNDARY_ITERATIONS if oldOnBoundary else 0
        joltBoundaryCount = 0
        # XI_TOL = 1.0E-6
        # lowDxiCount = 0
        for it in range(100):
            coords, n1, n, onBoundary, otherPosition, otherCoords, onOtherBoundary, r, rNormal, rTangent = \
                self._getIntersectionDelta(position, otherTrackSurface, otherPosition, stickyBoundaryCount)
            if onBoundary:
                if onBoundary != oldOnBoundary:
                    stickyBoundaryCount = STICKY_BOUNDARY_ITERATIONS
            else:
                stickyBoundaryCount = 0
            oldOnBoundary = onBoundary
            mag_r = magnitude(r)
            if instrument:
                print("iter", it + 1, "pos", position, onBoundary, "other", otherPosition, onOtherBoundary,
                      "mag_r", mag_r)
            if mag_r < X_TOL:
                n2 = normalize(cross(otherCoords[1], otherCoords[2]))
                # print("dot(n1, n2)", dot(n1, n2))
                if abs(dot(n1, n2)) < 0.9999:
                    tangent = cross(n1, n2)
                elif (onBoundary == 2) and (dot(normalize(coords[1]), normalize(otherCoords[1])) > 0.9999):
                    tangent = coords[1]
                elif (onBoundary == 1) and (dot(normalize(coords[2]), normalize(otherCoords[2])) > 0.9999):
                    tangent = coords[2]
                else:
                    tangent = None  # caller needs to estimate
                if tangent:
                    tangent = normalize(tangent)
                if instrument:
                    print("TrackSurface.findIntersectionPoint found intersection: "
                          "pos", position, "other", otherPosition, "mag_r", mag_r, "tangent", tangent, "iter", it + 1)
                return position, otherPosition, coords[0], tangent, onBoundary
            mag_ri = magnitude(rTangent)
            slope_factor = MAX_SLOPE_FACTOR
            if mag_ri == 0.0:
                u = [0.0, 0.0, 0.0]
            else:
                slope_factor = mag_r * mag_r / (mag_ri * mag_ri)
                if instrument:
                    print("    slope_factor", slope_factor, "rTangent", rTangent)
                if slope_factor > MAX_SLOPE_FACTOR:
                    slope_factor = MAX_SLOPE_FACTOR
                u = mult(rTangent, slope_factor)
            dxi1, dxi2 = calculate_surface_delta_xi(coords[1], coords[2], u)
            # dxi = [dxi1, dxi2]
            # mag_dxi = magnitude(dxi)
            if instrument:
                print("    initial dxi", dxi1, dxi2, jolt_it, stickyBoundaryCount)
            if (it > (jolt_it + 1)) and (slope_factor >= MAX_SLOPE_FACTOR) \
                    and (stickyBoundaryCount <= 0):  # or (lowDxiCount > 2))
                # slow progress: may be a local minimum; jolt along boundary edge or cardinal direction
                if onBoundary and (joltBoundaryCount < 2) and ((not onOtherBoundary) or (jolt_index % 4 < 2)):
                    # maximum 2 boundary jolts to allow return to interior after sticky boundary
                    jolt_case = jolt_index % 2
                    dxi1 = 0.0 if (onBoundary == 1) else -MAG_JOLT_DXI if (jolt_case == 0) else MAG_JOLT_DXI
                    dxi2 = 0.0 if (onBoundary == 2) else -MAG_JOLT_DXI if (jolt_case == 0) else MAG_JOLT_DXI
                    if instrument:
                        print("JOLT boundary")
                    joltBoundaryCount += 1
                elif onOtherBoundary:
                    jolt_case = jolt_index % 2
                    u = otherCoords[1] if (onOtherBoundary == 2) else otherCoords[2]
                    scale = (-MAG_JOLT_DXI if (jolt_case == 0) else MAG_JOLT_DXI) / magnitude(u)
                    u = [scale * s for s in u]
                    dxi1, dxi2 = calculate_surface_delta_xi(coords[1], coords[2], u)
                    if instrument:
                        print("JOLT other boundary")  # GRC
                else:
                    jolt_case = jolt_index % 8
                    dxi1 = -MAG_JOLT_DXI if (jolt_case in [0, 4, 6]) else \
                        MAG_JOLT_DXI if (jolt_case in [2, 5, 7]) else 0.0
                    dxi2 = -MAG_JOLT_DXI if (jolt_case in [1, 4, 5]) else \
                        MAG_JOLT_DXI if (jolt_case in [3, 6, 7]) else 0.0
                    if instrument:
                        print("JOLT interior")
                if instrument:
                    print("    jolt dxi", dxi1, dxi2)
                jolt_it = it
                jolt_index += 1
            if instrument:
                print("    1st modified dxi", dxi1, dxi2)
            # sample at  offset and halfway between to get quadratic curve to minimise
            r1 = mag_r
            positionPlus, crossBoundary, dxi1, dxi2 = self._advancePosition(
                position, dxi1, dxi2, MAX_MAG_DXI=MAX_MAG_DXI)
            rPlus = self._getIntersectionDelta(positionPlus, otherTrackSurface, otherPosition, stickyBoundaryCount)[7]
            r3 = magnitude(rPlus)
            if dot(rPlus, n) < 0.0:
                r3 = -r3
            positionHalf = self._advancePosition(position, 0.5 * dxi1, 0.5 * dxi2, MAX_MAG_DXI=MAX_MAG_DXI)[0]
            rHalf = self._getIntersectionDelta(positionHalf, otherTrackSurface, otherPosition, stickyBoundaryCount)[7]
            r2 = magnitude(rHalf)
            if dot(rHalf, n) < 0.0:
                r2 = -r2
            # quadratic equation
            a = 2.0 * r1 - 4.0 * r2 + 2.0 * r3
            b = -3.0 * r1 + 4.0 * r2 - r3
            c = r1
            discr = b * b - 4.0 * a * c
            xiFactor = 0.0
            minima = False
            if instrument:
                print("    quadratic a", a, "b", b, "c", c, "discr", discr)
            if (discr >= 0.0) and (abs(a) > 0.0):
                sqrt_discr = math.sqrt(discr)
                root1 = (-b - sqrt_discr) / (2.0 * a)
                root2 = (-b + sqrt_discr) / (2.0 * a)
                if instrument:
                    print("    root1", root1, "root2", root2)
                if 0.0 < root1 <= 2.0:
                    xiFactor = root1
                elif 0.0 < root1 <= 2.0:
                    xiFactor = root2
            if (xiFactor <= 0.0) or (xiFactor > 2.0):
                if (a > 0.0) and (b < 0):
                    # minimum at zero slope
                    xiFactor = -b / (2.0 * a)
                    minima = True
                    if instrument:
                        print("    MINIMA", xiFactor)
                    if xiFactor < -1.0:
                        xiFactor = -1.0
                    elif xiFactor > 2.0:
                        xiFactor = 2.0
                else:
                    abs_r1 = abs(r1)
                    abs_r2 = abs(r2)
                    abs_r3 = abs(r3)
                    xiFactor = 1.0 if ((abs_r3 < abs_r1) and (abs_r3 < abs_r2)) else 0.5 if (abs_r2 < abs_r1) else 0.0
                    # xiFactor = 1.0 if ((abs_r3 < abs_r1) and (abs_r3 < abs_r2)) else 0.5 if (abs_r2 < abs_r1) else \
                    #     0.1 if (it == jolt_it) else 0.0
            dxi1 = dxi1 * xiFactor
            dxi2 = dxi2 * xiFactor
            if instrument:
                print("    quadratic xi factor", xiFactor, "MIN" if minima else "REG", "r1", r1, "r2", r2, "r3", r3)
            position, onBoundary, dxi1, dxi2 = self._advancePosition(position, dxi1, dxi2, MAX_MAG_DXI=MAX_MAG_DXI)
            if instrument:
                print("    final dxi", dxi1, dxi2)
            dxi = [dxi1, dxi2]
            mag_dxi = magnitude(dxi)
            if (it >= 50) and (mag_dxi < MINIMUM_DXI):
                if instrument:
                    print("TrackSurface.findIntersectionPoint low increment after", it + 1, "iterations, dxi", dxi)
                break
            stickyBoundaryCount -= 1
        else:
            print('TrackSurface.findIntersectionPoint failed:  Reached max iterations', it + 1,
                  'last increment', mag_dxi)
            # if not instrument:
            #     return self.findIntersectionPoint(
            #         otherTrackSurface, startPosition, otherStartPosition, instrument=True)
        return None, None, None, None, 0

    def findIntersectionCurve(self, otherTrackSurface, startPosition: TrackSurfacePosition = None,
                              MAX_MAG_DXI=0.5, curveElementsCount: int = 8, instrument=False):
        """
        Find curve of intersection of self and otherTrackSurface starting from intersection point nearest
        to start position. The curve is resampled to have equal sized elements along/around it.
        :param otherTrackSurface: Other TrackSurface to find intersection with.
        :param startPosition: Optional start position to get intersection point near to.
        Needs to be a good guess if surface has complex curvature. If not supplied, gets nearest positions
        from element centres.
        :param MAX_MAG_DXI: Maximum increment in xi for each iteration.
        :param curveElementsCount: Number of elements to return in resampled curve.
        :param instrument: Set to True to print debug messages.
        :return: cx[], cd1[], cProportions (on this surface), loop (True if curve is a closed loop),
        or None, None, None, False if no intersection.
        """
        if instrument:
            print("findIntersectionCurve", startPosition)
        if startPosition:
            nextPosition = startPosition
            startX = self.evaluateCoordinates(startPosition, derivatives=False)
            otherPosition = otherStartPosition = self.findNearestPositionSample(startX)[0]
        else:
            nearestDistance = None
            startPosition = None
            otherStartPosition = None
            for n2 in range(self._elementsCount2):
                for n1 in range(self._elementsCount1):
                    position = TrackSurfacePosition(n1, n2, 0.5, 0.5)
                    targetx = self.evaluateCoordinates(position)
                    otherPosition, distance = otherTrackSurface.findNearestPositionSample(targetx)
                    if (nearestDistance is None) or (distance < nearestDistance):
                        nearestDistance = distance
                        startPosition = position
                        otherStartPosition = otherPosition
            nextPosition = startPosition
            otherPosition = otherStartPosition
        START_MAX_MAG_DXI = MAX_MAG_DXI
        X_TOL = 1.0E-6 * max(self._xRange)
        px = []
        pd1 = []
        boundaryCount = 0
        loop = False
        xiLoopSamples = [0.25, 0.5, 0.75, 1.0]
        pointCount = 0
        crossBoundary = 0
        lastx = None
        dirn = None
        if instrument:
            print("TrackSurface.findIntersectionCurve.  nextPosition", nextPosition, "otherPosition", otherPosition)
        while True:
            position, otherPosition, x, t, onBoundary = \
                self.findIntersectionPoint(otherTrackSurface, nextPosition, otherPosition, instrument=False)
            if not position:
                if pointCount > 0:
                    print("TrackSurface.findIntersectionCurve.  Stopping as lost intersection")
                    position, otherPosition, x, t, onBoundary = \
                        self.findIntersectionPoint(otherTrackSurface, nextPosition, otherPosition, instrument=True)
                    break
                if instrument:
                    print("TrackSurface.findIntersectionCurve.  No intersection")
                return None, None, None, False
            onOtherBoundary = otherTrackSurface.positionOnBoundary(otherPosition)
            noProgressBoundary = False
            if (pointCount > 0) and (dot(dirn, sub(x, lastx)) < X_TOL):
                MAX_MAG_DXI *= 0.5
                if MAX_MAG_DXI < 1.0E-6:
                    print("TrackSurface.findIntersectionCurve.  No progress boundary")
                    noProgressBoundary = True
                else:
                    t = pd1[-1] if (boundaryCount == 0) else pd1[0]
            else:
                if boundaryCount == 0:
                    if pointCount == 0:
                        startPosition = position
                        otherStartPosition = otherPosition
                    if not t:
                        if pointCount > 0:
                            prev_d1 = mult(pd1[-1], magnitude(sub(x, px[-1])))
                            next_d1 = interpolateHermiteLagrangeDerivative(px[-1], prev_d1, x, 1.0)
                        else:
                            tmpx, tmpd1, tmpd2 = self.evaluateCoordinates(position, derivatives=True)
                            next_d1 = tmpd2 if (onBoundary == 1) else tmpd1
                        t = normalize(next_d1)
                    px.append(x)
                    pd1.append(t)
                else:
                    if not t:
                        prev_d1 = mult(pd1[0], magnitude(sub(x, px[0])))
                        next_d1 = interpolateLagrangeHermiteDerivative(x, px[0], prev_d1, 0.0)
                        t = normalize(next_d1)
                    px.insert(0, x)
                    pd1.insert(0, t)
                pointCount += 1
                if instrument:
                    print("- curve points", pointCount, "pos", position, "boundary", onBoundary,
                          "onOtherBoundary", onOtherBoundary)
                if pointCount > 100:
                    print("TrackSurface.findIntersectionCurve.  Stopping as too many points")
                    # stop infinite loop for problem cases
                    break
            if noProgressBoundary or ((pointCount > 1) and (onBoundary or onOtherBoundary) and
                                      (crossBoundary or not (onBoundary and onOtherBoundary))):
                boundaryCount += 1
                MAX_MAG_DXI = START_MAX_MAG_DXI
                if instrument:
                    print("- add boundary", boundaryCount)
                if boundaryCount == 2:
                    break
                # go in reverse from start positions
                position = startPosition
                otherPosition = otherStartPosition
                t = pd1[0]
                if instrument:
                    print("- go back to position", position, "otherPosition", otherPosition, "t", pd1[0])
            # check for loop; can't happen after a boundary has been found
            if (boundaryCount == 0) and (pointCount > 2):
                x1, d1 = px[-2], pd1[-2]
                x2, d2 = px[-1], pd1[-1]
                dscale = computeCubicHermiteArcLength(x1, d1, x2, d2, rescaleDerivatives=True)
                d1 = mult(d1, dscale)
                d2 = mult(d2, dscale)
                for xi in xiLoopSamples:
                    tx = interpolateCubicHermite(x1, d1, x2, d2, xi)
                    delta = sub(tx, px[0])
                    distance = magnitude(delta)
                    if distance < (0.2 * dscale):
                        loop = True
                        break
                if loop:
                    # remove the last point as close to or past the start
                    px.pop()
                    pd1.pop()
                    pointCount -= 1
                    break
            x, d1, d2 = self.evaluateCoordinates(position, derivatives=True)
            lastx = x
            dirn = mult(t, -1.0) if (boundaryCount == 1) else t
            dxi1, dxi2 = calculate_surface_delta_xi(d1, d2, dirn)
            nextPosition, crossBoundary, adxi1, adxi2 = \
                self._advancePosition(position, dxi1, dxi2, MAX_MAG_DXI=MAX_MAG_DXI)
            if instrument:
                print("  dirn", dirn, "next", nextPosition, "crossBoundary", crossBoundary)

        # resample and re-find positions and tangents
        if pointCount == 1:
            nx, nd1 = px, pd1
        else:
            if loop:
                px.append(px[0])
                pd1.append(pd1[0])
            nx, nd1 = sampleCubicHermiteCurves(px, pd1, curveElementsCount, arcLengthDerivatives=True)[0:2]
            if loop:
                nx.pop()
                nd1.pop()
        cx = []
        cd1 = []
        cProportions = []
        otherPosition = otherTrackSurface.findNearestPositionSample(nx[0])[0]
        assert otherPosition is not None
        for n in range(len(nx)):
            position = self.findNearestPosition(nx[n], position)
            assert position is not None
            # tmpPosition = position
            # tmpOtherPosition = otherPosition
            position, otherPosition, x, t, onBoundary =\
                self.findIntersectionPoint(otherTrackSurface, position, otherPosition)
            if position is None:
                print("\nDid not re-find position!\n")
                # position, otherPosition, x, t, onBoundary = \
                #     self.findIntersectionPoint(otherTrackSurface, tmpPosition, tmpOtherPosition, instrument=True)
            cx.append(x)
            cd1.append(t)
            proportion = self.getProportion(position)
            if self._loop1 and (n > 0) and (abs(proportion[0] - cProportions[-1][0]) > 1.0):
                # wrapped around 0.0 or 2.0: displace proportions to be within (0, 2)
                if proportion[0] < 1.0:
                    proportion[0] += 1.0
                    deltaProportion1 = -1.0
                else:
                    proportion[0] -= 1.0
                    deltaProportion1 = 1.0
                for cProportion in cProportions:
                    cProportion[0] += deltaProportion1
                position = self.createPositionProportion(proportion[0], proportion[1])
            cProportions.append(proportion)
        if pointCount > 1:
            if loop:
                cd1 = smoothCubicHermiteDerivativesLoop(cx, cd1, fixAllDirections=True)
            else:
                # fix indeterminate d1 at either end:
                for n in range(len(nx)):
                    if cd1[n] is not None:
                        if n > 0:
                            cd1[:n + 1] = smoothCubicHermiteDerivativesLine(
                                cx[:n + 1], [[0.0, 0.0, 0.0]] * n + [cd1[n]], fixEndDirection=True)
                        break
                for n in range(len(nx) - 1, -1, -1):
                    if cd1[n] is not None:
                        if n < (len(nx) - 1):
                            cd1[n:] = smoothCubicHermiteDerivativesLine(
                                cx[n:], [cd1[n]] + [[0.0, 0.0, 0.0]] * (len(nx) - 1 - n), fixStartDirection=True)
                        break
                for n in range(1, len(cd1) - 1):
                    if cd1[n] is None:
                        print("Fix missing derivative")
                        cd1[n] = [0.5 * (cd1[n - 1][c] + cd1[n + 1][c]) for c in range(3)]
                cd1 = smoothCubicHermiteDerivativesLine(cx, cd1, fixAllDirections=True)
        return cx, cd1, cProportions, loop

    def findNearestPositionParameter(self, targetx: list):
        """
        Get position of x parameter nearest to targetx.
        Use to set a good starting point for findNearestPosition and findIntersectionPoint.
        :param targetx: Coordinates of point to find nearest to.
        :return: nearest TrackSurfacePosition, nearest distance
        """
        if self._loop1:
            # future: loop option to limit to between [0.5, 1.5]
            # n1Start = self._elementsCount1 // 2
            # n1Limit = n1Start + self._elementsCount1
            n1Start = 0
            n1Limit = self._elementsCount1
        else:
            n1Start = 0
            n1Limit = self._elementsCount1 + 1
        p = 0
        nearest_distance = None
        nearest_n1 = None
        nearest_n2 = None
        for n2 in range(self._elementsCount2 + 1):
            for n1 in range(n1Start, n1Limit):
                distance = magnitude(sub(self._nx[p], targetx))
                if (nearest_distance is None) or (distance < nearest_distance):
                    nearest_distance = distance
                    nearest_n1 = n1
                    nearest_n2 = n2
                p += 1
        return self.createPositionProportion(nearest_n1 / self._elementsCount1, nearest_n2 / self._elementsCount2), \
            nearest_distance

    def findNearestPositionSample(self, targetx: list):
        """
        Get position of nearest element centre to targetx.
        Use to set a good starting point for findNearestPosition and findIntersectionPoint.
        :param targetx: Coordinates of point to find nearest to.
        :return: nearest TrackSurfacePosition, nearest distance
        """
        e1Start = 0
        # future: loop option to limit to between [0.5, 1.5]
        # e1Start = (self._elementsCount1 // 2) if self._loop1 else 0
        e1Limit = e1Start + self._elementsCount1
        nearestDistance = None
        nearestPosition = None
        for e2 in range(self._elementsCount2):
            for e1 in range(e1Start, e1Limit):
                position = TrackSurfacePosition(e1, e2, 0.5, 0.5)
                x = self.evaluateCoordinates(position)
                distance = magnitude(sub(x, targetx))
                if (nearestDistance is None) or (distance < nearestDistance):
                    nearestDistance = distance
                    nearestPosition = position
        return nearestPosition, nearestDistance

    def findNearestPosition(self, targetx: list, startPosition: TrackSurfacePosition = None, instrument=False) \
            -> TrackSurfacePosition:
        """
        Find the nearest point to targetx on the track surface, with optional start position.
        Only works if track surface is simply shaped; use a close startPosition if not.
        :param targetx:  Coordinates of point to find nearest to.
        :param startPosition: Optional initial track surface position.
        :param instrument: Set to True to print debug messages.
        :return: Nearest TrackSurfacePosition
        """
        if instrument:
            print("> findNearestPosition target", targetx, "startPosition", startPosition)
        if not startPosition:
            startPosition = self.createPositionProportion(0.5, 0.5)
        position = copy.deepcopy(startPosition)
        MAX_MAG_DXI = 0.5  # target/maximum magnitude of xi increment
        XI_TOL = 1.0E-7
        MIN_CURVATURE = 0.1 / max(self._xRange)  # minimum to consider
        MAX_CURVATURE_FACTOR = 100.0
        r_mag = 0.0
        mag_adxi = 0
        MAX_ITERS = 100
        for it in range(MAX_ITERS):
            x, d1, d2 = self.evaluateCoordinates(position, derivatives=True)
            onBoundary = self.positionOnBoundary(position)
            r = sub(targetx, x)
            r_mag = magnitude(r)
            if instrument:
                print('> iter', it + 1, 'position', position, 'bdy', onBoundary, 'r', r, 'dist', r_mag)
            # get linear increment
            dxi1, dxi2 = calculate_surface_delta_xi(d1, d2, r)
            dxi = [dxi1, dxi2]
            if instrument:
                print("    initial dxi", dxi)
            if onBoundary:
                # is increment outward from boundary?
                xiBoundaryDirection = self._boundaryDirection(position)
                outward = normalize(add(mult(d1, xiBoundaryDirection[0]), mult(d2, xiBoundaryDirection[1])))
                r_dot_outward = dot(r, outward)
                if r_dot_outward > 0.0:
                    # track along boundary edge - recalculate increment with d1 or d2, as may not be orthogonal
                    if onBoundary == 1:
                        dxi1 = 0.0
                        mag_d = magnitude(d2)
                        dxi2 = dot(d2, r) / (mag_d * mag_d)
                    else:  # if onBoundary == 2:
                        mag_d = magnitude(d1)
                        dxi1 = dot(d1, r) / (mag_d * mag_d)
                        dxi2 = 0.0
                    dxi = [dxi1, dxi2]
                    if instrument:
                        print("    track boundary", onBoundary, "dxi", dxi)
            mag_dxi = magnitude(dxi)
            if mag_dxi == 0.0:
                if instrument:
                    print("TrackSurface.findNearestPosition:  converged in", it + 1, "iterations, mag_dxi", mag_dxi)
                break
            curvature, tangent, dTangent = self._getDirectionalCurvature(position, dxi)
            if curvature > MIN_CURVATURE:
                # get non-linear increment using radius of curvature
                radius = 1.0 / curvature
                jVector = normalize(tangent)
                iVector = normalize(cross(tangent, cross(tangent, dTangent)))
                centre = sub(x, mult(iVector, radius))
                delta = sub(targetx, centre)
                dj = dot(delta, jVector)
                di = dot(delta, iVector)
                angle = math.atan2(dj, di)
                if (it < 10) and (abs(angle) > 0.1):  # radians ~ 6 degrees
                    arcLength = radius * angle
                    originalLength = magnitude(add(mult(d1, dxi1), mult(d2, dxi2)))
                    curvatureFactor = arcLength / originalLength
                else:
                    curvatureFactor = radius / di
                    if curvatureFactor > MAX_CURVATURE_FACTOR:
                         curvatureFactor = MAX_CURVATURE_FACTOR
                dxi1 *= curvatureFactor
                dxi2 *= curvatureFactor
                dxi = [dxi1, dxi2]
                if instrument:
                    print("    curvature", curvature, "curvature factor", curvatureFactor, "angle",
                          math.degrees(angle), "degrees")
                    print("    centre", centre, "delta", delta)
                    print("    iVector", iVector, "di", di)
                    print("    jVector", jVector, "dj", dj)
                    print("    curved dxi", dxi)
            position, onBoundary, adxi1, adxi2 = self._advancePosition(position, dxi1, dxi2, MAX_MAG_DXI=MAX_MAG_DXI)
            adxi = [adxi1, adxi2]
            mag_adxi = magnitude(adxi)
            if instrument:
                print("    final dxi", adxi)
            if mag_adxi < XI_TOL:
                if instrument:
                    print("TrackSurface.findNearestPosition:  converged in", it + 1, "iterations, dxi", mag_adxi)
                break
        else:
            print('TrackSurface.findNearestPosition:  Reached max iterations', it + 1, 'dxi', mag_adxi, 'dist', r_mag)
            # if not instrument:
            #     self.findNearestPosition(targetx, startPosition, instrument=True)
        if instrument:
            print("    final position", position)
        return position

    def findNearestPositionOnCurve(self, cx, cd1, loop=False, startCurveLocation=None, curveSamples: int = 4,
                                   sampleEnds=True, sampleHalf=0, instrument=False):
        """
        Find nearest/intersection point on curve to this surface.
        :param cx: Coordinates along curve.
        :param cd1: Derivatives along curve.
        :param loop: True if curve loops back to first point, False if not.
        :param startCurveLocation: Optional initial location (element index, xi) to search from.
        If not supplied, samples curve element coordinates to get nearest initial curve location.
        :param curveSamples: If startLocation not supplied, sets number of curve xi locations to evaluate when finding
        initial nearest curve location.
        :param sampleEnds: If not loop: set False to remove start/end points from search for initial curve location.
        :param sampleHalf: Region of curve to search for initial curve location: 0=all, 1=first half, 2=last half.
        :param instrument: Set to True to print debug messages.
        :return: Nearest TrackSurfacePosition on self, nearest/intersection point on curve (element index, xi),
        isIntersection (True/False).
        """
        if instrument:
            print("findNearestPositionOnCurve", cx, cd1, loop, startCurveLocation, curveSamples, sampleEnds)
        nCount = len(cx)
        assert nCount > 1
        eCount = nCount if loop else nCount - 1
        curveLocation = copy.copy(startCurveLocation) if startCurveLocation else None
        surfacePosition = None
        if curveLocation:
            targetx = evaluateCoordinatesOnCurve(cx, cd1, curveLocation, loop)
            surfacePosition = self.findNearestPositionSample(targetx)[0]
        else:
            nearestDistance = None
            sCount = eCount * curveSamples
            sStart = 0 if (loop or sampleEnds) else 1
            sLimit = sCount if (loop or not sampleEnds) else sCount + 1
            if sampleHalf == 1:
                sLimit = (sCount + 1) // 2  # first half
            elif sampleHalf == 2:
                sStart = (sCount - 1) // 2  # last half
            for s in range(sStart, sLimit):
                tmpCurveLocation = (s // curveSamples, (s % curveSamples) / curveSamples)
                if not loop and (s == sCount):
                    tmpCurveLocation = (tmpCurveLocation[0] - 1, 1.0)
                targetx = evaluateCoordinatesOnCurve(cx, cd1, tmpCurveLocation, loop)
                tmpSurfacePosition, tmpDistance = self.findNearestPositionSample(targetx)
                if (nearestDistance is None) or (tmpDistance < nearestDistance):
                    nearestDistance = tmpDistance
                    curveLocation = tmpCurveLocation
                    surfacePosition = tmpSurfacePosition
        MAX_MAG_DXI = 0.5  # target/maximum magnitude of xi increment
        XI_TOL = 1.0E-7
        X_TOL = 1.0E-6 * max(self._xRange)
        MAX_SLOPE_FACTOR = 10000.0
        lastOnBoundary = False
        last_dxi = None
        for it in range(100):
            x, d = evaluateCoordinatesOnCurve(cx, cd1, curveLocation, loop, derivative=True)
            surfacePosition = self.findNearestPosition(x, surfacePosition, instrument=False)  # instrument=instrument
            onOtherBoundary = self.positionOnBoundary(surfacePosition)
            ox, od1, od2 = self.evaluateCoordinates(surfacePosition, derivatives=True)
            r = sub(ox, x)
            mag_r = magnitude(r)
            if instrument:
                print("iter", it, "curve location", curveLocation, "surface position", surfacePosition, "mag_r", mag_r)
            if mag_r < X_TOL:
                if instrument:
                    print("TrackSurface.findNearestPositionOnCurve:  Found intersection: ", curveLocation, "on iter", it + 1)
                return surfacePosition, curveLocation, True
            cross_dr = cross(d, r)
            if magnitude(cross_dr) < (1.0E-6 * magnitude(d)):
                rNormal = [0.0, 0.0, 0.0]
            else:
                n = normalize(cross(cross_dr, d))
                r_dot_n = dot(r, n)
                if r_dot_n < 0.0:
                    # flip normal to be towards other x
                    n = [-s for s in n]
                    r_dot_n = -r_dot_n
                rNormal = mult(n, r_dot_n)
            rTangent = sub(r, rNormal)
            mag_ri = magnitude(rTangent)
            mag_ro = magnitude(rNormal)
            # get tangential displacement u
            if onOtherBoundary:
                u = rTangent
            else:
                # add out-of-plane slope component
                if it < 10:
<<<<<<< HEAD
                    mag_ri = MAX_SLOPE_FACTOR if mag_ri == 0.0 else mag_ri
                    slope_factor = mag_r * mag_r / (mag_ri * mag_ri)
=======
                    if mag_ri == 0:
                        slope_factor = MAX_SLOPE_FACTOR
                    else:
                        slope_factor = mag_r * mag_r / (mag_ri * mag_ri)
>>>>>>> 2ef02be3
                else:
                    slope_factor = 1.0 + r_dot_n / mag_r  # wrong, but more reliable
                if instrument:
                    print("    slope_factor", slope_factor, "rTangent", rTangent)
                if slope_factor > MAX_SLOPE_FACTOR:
                    slope_factor = MAX_SLOPE_FACTOR
                u = mult(rTangent, slope_factor)
            # limit by curvature and distance to ox
            nm = curveLocation[0]
            np = (nm + 1) % nCount
            curveCurvature = getCubicHermiteCurvatureSimple(cx[nm], cd1[nm], cx[np], cd1[np], curveLocation[1])[0]
            curveSurfaceDirection = calculate_surface_delta_xi(od1, od2, u)
            surfaceCurvature = (
                self._getDirectionalCurvature(surfacePosition, direction=normalize(curveSurfaceDirection))[0]
                if any(curveSurfaceDirection) else 0.0)
            curvature = curveCurvature + surfaceCurvature
            uNormal = sub(r, u)
            un = magnitude(uNormal)
            # GRC check:
            curvatureFactor = 1.0 / (un * curvature + 1.0)
            mag_u = magnitude(u) * curvatureFactor
            # never go further than parallel, based on curvature from initial angle
            parallelFactor = 1.0
            if (mag_ro > 0.0) and (curvature > 0.0):
                max_u = math.atan(mag_ri / mag_ro) / curvature
                if mag_u > max_u:
                    parallelFactor = max_u / mag_u
                    mag_u = max_u
            if instrument:
                print("--> curvature", curvature, "curvature factor", curvatureFactor, "parallel factor",
                      parallelFactor)
            mag_dxi = mag_u / magnitude(d)
            if mag_dxi > MAX_MAG_DXI:
                mag_dxi = MAX_MAG_DXI
            dxi = mag_dxi
            if dot(u, d) < 0.0:
                dxi = -dxi
            if instrument:
                print("    dxi", dxi)
            # control oscillations
            if (it > 0) and ((dxi * last_dxi) < -0.5 * (last_dxi * last_dxi)):
                osc_factor = mag_dxi / (mag_dxi + abs(last_dxi))
                if instrument:
                    print("    osc factor", osc_factor)
                dxi *= osc_factor
                mag_dxi *= osc_factor
            if (it % 20) == 19:
                MAX_MAG_DXI *= 0.5
                if instrument:
                    print("    reduce MAX_MAG_DXI to", MAX_MAG_DXI)
            last_dxi = dxi
            if instrument:
                print("    final dxi", dxi)
            bxi, faceNumber = incrementXiOnLine(curveLocation[1], dxi)
            curveLocation = (curveLocation[0], bxi)
            if faceNumber:
                curveLocation, onBoundary = updateCurveLocationToFaceNumber(curveLocation, faceNumber, eCount, loop)
                if onBoundary and lastOnBoundary:
                    if instrument:
                        print("TrackSurface.findNearestPositionOnCurve:  Found nearest on boundary in",
                              it + 1, "iterations")
                    break
                lastOnBoundary = onBoundary
            else:
                lastOnBoundary = False
            if mag_dxi < XI_TOL:
                if instrument:
                    print("TrackSurface.findNearestPositionOnCurve:  Found nearest in",
                          it + 1, "iterations, dxi", mag_dxi)
                break
        else:
            print('TrackSurface.findNearestPositionOnCurve did not converge:  Reached max iterations', it + 1,
                  'closeness in xi', mag_dxi, 'distance tangent', mag_ri, 'normal', mag_ro)
        return surfacePosition, curveLocation, False

    def trackVector(self, startPosition, direction, trackDistance):
        """
        Track from startPosition the given distance in the vector direction.
        Approximate, uses improved Euler method (mean of original & final gradient).
        :param startPosition: TrackSurfacePosition
        :param direction: 3-D vector (x, y, z) to track along. Projected onto surface.
        :param trackDistance: Distance to track along. Can be negative.
        :return: Final TrackSurfacePosition
        """
        # print("TrackSurface.trackVector  start position", startPosition, "direction", direction,
        #       "distance", trackDistance)
        useDirection = direction
        useTrackDistance = trackDistance
        if trackDistance < 0.0:
            useDirection = [-d for d in direction]
            useTrackDistance = -trackDistance
        position = copy.deepcopy(startPosition)
        distance = 0.0
        distanceLimit = 0.9999*useTrackDistance
        MAX_MAG_DXI = 0.02  # target/maximum magnitude of xi increment

        while distance < useTrackDistance:
            xi1 = position.xi1
            xi2 = position.xi2
            ax, ad1, ad2 = self.evaluateCoordinates(position, derivatives=True)
            adelta_xi1, adelta_xi2 = calculate_surface_delta_xi(ad1, ad2, useDirection)
            # print('adelta_xi', adelta_xi1, adelta_xi2)
            scale = MAX_MAG_DXI/math.sqrt(adelta_xi1*adelta_xi1 + adelta_xi2*adelta_xi2)
            adxi1 = dxi1 = scale*adelta_xi1
            adxi2 = dxi2 = scale*adelta_xi2
            # print('adxi', adxi1, adxi2)
            for i in range(1):  # can try more in future
                # can go slightly outside element to get predictor/correct position
                position.xi1 = xi1 + dxi1
                position.xi2 = xi2 + dxi2
                bx, bd1, bd2 = self.evaluateCoordinates(position, derivatives=True)
                bdelta_xi1, bdelta_xi2 = calculate_surface_delta_xi(bd1, bd2, useDirection)
                # use mean of start and end derivatives
                delta_xi1 = 0.5*(adelta_xi1 + bdelta_xi1)
                delta_xi2 = 0.5*(adelta_xi2 + bdelta_xi2)
                scale = MAX_MAG_DXI/math.sqrt(delta_xi1*delta_xi1 + delta_xi2*delta_xi2)
                dxi1 = scale*delta_xi1
                dxi2 = scale*delta_xi2
            bxi1, bxi2, proportion, faceNumber = increment_xi_on_square(xi1, xi2, dxi1, dxi2)
            position.xi1 = bxi1
            position.xi2 = bxi2
            # print(distance, '-->', position)
            bx, bd1, bd2 = self.evaluateCoordinates(position, derivatives=True)
            bdelta_xi1, bdelta_xi2 = calculate_surface_delta_xi(bd1, bd2, useDirection)
            scale = MAX_MAG_DXI/math.sqrt(bdelta_xi1*bdelta_xi1 + bdelta_xi2*bdelta_xi2)
            bdxi1 = scale*bdelta_xi1
            bdxi2 = scale*bdelta_xi2
            ad = [proportion*(adxi1*ad1[c] + adxi2*ad2[c]) for c in range(3)]
            bd = [proportion*(bdxi1*bd1[c] + bdxi2*bd2[c]) for c in range(3)]
            arcLength = getCubicHermiteArcLength(ax, ad, bx, bd)
            # print('scales', magnitude([ (bx[c] - ax[c]) for c in range(3) ]),
            #       magnitude(ad), magnitude(bd), 'arc length', arcLength)
            if (distance + arcLength) >= distanceLimit:
                # limit to useTrackDistance, approximately, and finish
                r = proportion*(useTrackDistance - distance)/arcLength
                position.xi1 = xi1 + r*dxi1
                position.xi2 = xi2 + r*dxi2
                # print(distance, '-->', position, '(final)')
                break
            if (arcLength == 0.0) and (not faceNumber):
                print('TrackSurface.trackVector. No increment at', position, 'final distance', distance, 'of',
                      useTrackDistance)
                break
            distance += arcLength
            if faceNumber:
                onBoundary = self.updatePositionTofaceNumber(position, faceNumber)
                if onBoundary:
                    print('TrackSurface.trackVector:  End on boundary at', position)
                    break
                # print('  cross face', faceNumber, 'new position', position)
        return position

    def updatePositionTofaceNumber(self, position, faceNumber):
        """
        Update coordinates of TrackSurfacePosition position to cross
        the given face number, and either clamp to range if reached boundary,
        or loop around depending on mode.
        :return: 1 if on xi1 boundary, 2 if on xi2 boundary, 0 if not on a boundary.
        """
        onBoundary = 0
        if faceNumber == 1:  # xi1 == 0.0
            if position.e1 > 0:
                position.e1 -= 1
                position.xi1 = 1.0
            elif self._loop1:
                position.e1 = self._elementsCount1 - 1
                position.xi1 = 1.0
            else:
                position.xi1 = 0.0
                onBoundary = 1
        elif faceNumber == 2:  # xi1 == 1.0
            if position.e1 < (self._elementsCount1 - 1):
                position.e1 += 1
                position.xi1 = 0.0
            elif self._loop1:
                position.e1 = 0
                position.xi1 = 0.0
            else:
                position.xi1 = 1.0
                onBoundary = 1
        elif faceNumber == 3:  # xi2 == 0.0
            if position.e2 > 0:
                position.e2 -= 1
                position.xi2 = 1.0
            else:
                position.xi2 = 0.0
                onBoundary = 2
        elif faceNumber == 4:  # xi2 == 1.0
            if position.e2 < (self._elementsCount2 - 1):
                position.e2 += 1
                position.xi2 = 0.0
            else:
                position.xi2 = 1.0
                onBoundary = 2
        # if onBoundary:
        #     print('!!! Reached boundary of face', faceNumber, 'position', position)
        return onBoundary

    def generateMesh(self, region, startNodeIdentifier: int = None, startElementIdentifier: int = None,
                     serendipity=False, group_name=None):
        """
        Generate nodes and surface elements in region to show track surface.
        Client is required to define all faces.
        :param region: Zinc Region.
        :param startNodeIdentifier: Optional first node identifier to use.
        :param startElementIdentifier: Optional first 2D element identifier to use.
        :param serendipity: Set to True to use Hermite serendipity basis.
        :param group_name: Optional name of group to put new nodes and elements in.
        :return: next node identifier, next 2D element identifier
        """
        fieldmodule = region.getFieldmodule()
        with ChangeManager(fieldmodule):
            coordinates = find_or_create_field_coordinates(fieldmodule)
            group = find_or_create_field_group(fieldmodule, group_name) if group_name else None

            nodes = fieldmodule.findNodesetByFieldDomainType(Field.DOMAIN_TYPE_NODES)
            firstNodeIdentifier = startNodeIdentifier if startNodeIdentifier is not None else \
                max(get_maximum_node_identifier(nodes), 0) + 1
            nodeIdentifier = firstNodeIdentifier

            nodetemplate = nodes.createNodetemplate()
            nodetemplate.defineField(coordinates)
            nodetemplate.setValueNumberOfVersions(coordinates, -1, Node.VALUE_LABEL_D_DS1, 1)
            nodetemplate.setValueNumberOfVersions(coordinates, -1, Node.VALUE_LABEL_D_DS2, 1)
            if not serendipity:
                nodetemplate.setValueNumberOfVersions(coordinates, -1, Node.VALUE_LABEL_D2_DS1DS2, 1)

            mesh = fieldmodule.findMeshByDimension(2)
            firstElementIdentifier = startElementIdentifier if startElementIdentifier is not None else \
                max(get_maximum_element_identifier(mesh), 0) + 1
            elementIdentifier = firstElementIdentifier
            elementtemplate = mesh.createElementtemplate()
            elementtemplate.setElementShapeType(Element.SHAPE_TYPE_SQUARE)
            bicubicHermiteBasis = fieldmodule.createElementbasis(
                2, Elementbasis.FUNCTION_TYPE_CUBIC_HERMITE_SERENDIPITY if (serendipity and not self._nd12)
                else Elementbasis.FUNCTION_TYPE_CUBIC_HERMITE)
            eft = mesh.createElementfieldtemplate(bicubicHermiteBasis)
            # keep cross derivatives so can experiment with effect
            # if not serendipity:
            #     # remove cross derivative terms for regular Hermite
            #     for n in range(4):
            #         eft.setFunctionNumberOfTerms(n * 4 + 4, 0)
            elementtemplate.defineField(coordinates, -1, eft)

            fieldcache = fieldmodule.createFieldcache()

            nodeset_group = group.getOrCreateNodesetGroup(nodes) if group else None
            for n1 in range(len(self._nx)):
                node = nodes.createNode(nodeIdentifier, nodetemplate)
                fieldcache.setNode(node)
                coordinates.setNodeParameters(fieldcache, -1, Node.VALUE_LABEL_VALUE, 1, self._nx[n1])
                coordinates.setNodeParameters(fieldcache, -1, Node.VALUE_LABEL_D_DS1, 1, self._nd1[n1])
                coordinates.setNodeParameters(fieldcache, -1, Node.VALUE_LABEL_D_DS2, 1, self._nd2[n1])
                if self._nd12:
                    coordinates.setNodeParameters(fieldcache, -1, Node.VALUE_LABEL_D2_DS1DS2, 1, self._nd12[n1])
                if nodeset_group:
                    nodeset_group.addNode(node)
                nodeIdentifier += 1
            del n1

            mesh_group = group.getOrCreateMeshGroup(mesh) if group else None
            nodesCount1 = self._elementsCount1 if self._loop1 else self._elementsCount1 + 1
            for e2 in range(self._elementsCount2):
                for e1 in range(self._elementsCount1):
                    nid0 = firstNodeIdentifier + e2 * nodesCount1
                    n1 = nid0 + e1
                    n2 = nid0 if (self._loop1 and ((e1 + 1) == self._elementsCount1)) else n1 + 1
                    n3 = n1 + nodesCount1
                    n4 = n2 + nodesCount1
                    nids = [n1, n2, n3, n4]
                    element = mesh.createElement(elementIdentifier, elementtemplate)
                    element.setNodesByIdentifier(eft, nids)
                    # print(elementIdentifier, element.isValid(), nids)
                    if mesh_group:
                        mesh_group.addElement(element)
                    elementIdentifier += 1

            if group:
                # ensure all lines are in group
                group.setSubelementHandlingMode(FieldGroup.SUBELEMENT_HANDLING_MODE_FULL)
                mesh_group.addElementsConditional(group)

        return nodeIdentifier, elementIdentifier


def calculate_surface_delta_xi(d1, d2, direction):
    """
    Calculate dxi1, dxi2 in 3-D vector direction.
    :param d1: Vector surface derivative of coordinate w.r.t. xi1.
    :param d2: Vector surface derivative of coordinate w.r.t. xi2.
    :param direction: 3-D vector.
    :return: delta_xi1, delta_xi2
    """
    # overdetermined system (3-D vector, 2-D surface), solve least squares
    # A transpose A x = A transpose b
    a = [[0.0, 0.0], [0.0, 0.0]]
    b = [0.0, 0.0]
    dx_dxi = [d1, d2]
    for i in range(2):
        for j in range(2):
            for k in range(3):
                a[i][j] += dx_dxi[i][k] * dx_dxi[j][k]
        for k in range(3):
            b[i] += dx_dxi[i][k] * direction[k]
    # 2x2 matrix inverse
    deta = a[0][0]*a[1][1] - a[0][1]*a[1][0]
    if deta > 0.0:
        inva = [[a[1][1] / deta, -a[0][1] / deta], [-a[1][0] / deta, a[0][0] / deta]]
        delta_xi1 = inva[0][0]*b[0] + inva[0][1]*b[1]
        delta_xi2 = inva[1][0]*b[0] + inva[1][1]*b[1]
    else:
        # at pole: assume direction is inline with d1 or d2 and other is zero
        delta_xi2 = dot(d2, direction)
        if math.fabs(delta_xi2) > 0.0:
            delta_xi1 = 0.0
            delta_xi2 = (1.0 if (delta_xi2 > 0.0) else -1.0)*magnitude(direction)/magnitude(d2)
        else:
            delta_xi1 = dot(d1, direction)
            if math.fabs(delta_xi1) > 0.0:
                delta_xi1 = (1.0 if (delta_xi1 > 0.0) else -1.0)*magnitude(direction)/magnitude(d1)
                delta_xi2 = 0.0
    # delx = [ (delta_xi1*d1[c] + delta_xi2*d2[c]) for c in range(3) ]
    # print('delx', delx, 'dir', direction, 'diff', magnitude([ (delx[c] - direction[c]) for c in range(3) ]))
    return delta_xi1, delta_xi2


def calculate_surface_axes(d1, d2, direction):
    """
    :return: Vectors ax1, ax2, ax3: ax1 in-plane in 3-D vector direction,
    ax2 in-plane normal to ax1 and ax3 normal to the surface plane.
    Vectors all have unit magnitude.
    """
    delta_xi1, delta_xi2 = calculate_surface_delta_xi(d1, d2, direction)
    ax1 = normalize([delta_xi1*d1[c] + delta_xi2*d2[c] for c in range(3)])
    ax3 = cross(d1, d2)
    mag3 = magnitude(ax3)
    if mag3 > 0.0:
        ax3 = [s/mag3 for s in ax3]
        ax2 = normalize(cross(ax3, ax1))
    else:
        ax3 = [0.0, 0.0, 0.0]
        ax2 = [0.0, 0.0, 0.0]
    return ax1, ax2, ax3


def increment_xi_on_square(xi1, xi2, dxi1, dxi2):
    """
    Increment xi1, xi2 by dxi1, dxi2 limited to square element bounds on [0,1].
    Works out face crossed first and limits that xi to 0.0 or 1.0 and other xi
    in proportion.
    :return: New xi1, xi2, proportion, face number 1-4 or None if within boundary.
    Proportion is 1.0 if increment is within element, otherwise equal to proportion
    of dxi1, dxi2 incremented to hit the boundary. If so limited to the boundary,
    the face number is returned as an integer:
    1 is xi1==0.0, 2 is xi1==1.0, 3 is xi2==0.0, 4 is xi2==1.0
    """
    onxi1 = nxi1 = xi1 + dxi1
    onxi2 = nxi2 = xi2 + dxi2
    proportion = 1.0
    faceNumber = None
    if (nxi1 < 0.0) or (nxi1 > 1.0) or (nxi2 < 0.0) or (nxi2 > 1.0):
        # come back in direction of dxi1, dxi2 to first boundary
        if (onxi1 < 0.0) and (dxi1 < 0.0):
            thisProportion = -xi1/dxi1
            if thisProportion < proportion:
                proportion = thisProportion
                faceNumber = 1
                nxi1 = 0.0
                nxi2 = xi2 + proportion*dxi2
        elif (onxi1 > 1.0) and (dxi1 > 0.0):
            thisProportion = (1.0 - xi1)/dxi1
            if thisProportion < proportion:
                proportion = thisProportion
                faceNumber = 2
                nxi1 = 1.0
                nxi2 = xi2 + proportion*dxi2
        if (onxi2 < 0.0) and (dxi2 < 0.0):
            thisProportion = -xi2/dxi2
            if thisProportion < proportion:
                proportion = thisProportion
                faceNumber = 3
                nxi1 = xi1 + proportion*dxi1
                nxi2 = 0.0
        elif (onxi2 > 1.0) and (dxi2 > 0.0):
            thisProportion = (1.0 - xi2)/dxi2
            if thisProportion < proportion:
                proportion = thisProportion
                faceNumber = 4
                nxi1 = xi1 + proportion*dxi1
                nxi2 = 1.0
        # print('  increment to face', faceNumber, 'xi (' + str(xi1) + ',' + str(xi2) + ')', 'nxi (' + str(nxi1)
        #       + ',' + str(nxi2) + ')')
    return nxi1, nxi2, proportion, faceNumber<|MERGE_RESOLUTION|>--- conflicted
+++ resolved
@@ -1163,15 +1163,10 @@
             else:
                 # add out-of-plane slope component
                 if it < 10:
-<<<<<<< HEAD
-                    mag_ri = MAX_SLOPE_FACTOR if mag_ri == 0.0 else mag_ri
-                    slope_factor = mag_r * mag_r / (mag_ri * mag_ri)
-=======
                     if mag_ri == 0:
                         slope_factor = MAX_SLOPE_FACTOR
                     else:
                         slope_factor = mag_r * mag_r / (mag_ri * mag_ri)
->>>>>>> 2ef02be3
                 else:
                     slope_factor = 1.0 + r_dot_n / mag_r  # wrong, but more reliable
                 if instrument:
