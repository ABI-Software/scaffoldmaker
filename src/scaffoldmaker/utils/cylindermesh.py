--- conflicted
+++ resolved
@@ -24,10 +24,7 @@
 class EllipseShape(Enum):
     Ellipse_SHAPE_FULL = 1  # full ellipse is created
     Ellipse_SHAPE_LOWER_HALF = 2  # lower half ellipse
-<<<<<<< HEAD
     Ellipse_SHAPE_UPPER_HALF = 3  # upper half ellipse
-=======
->>>>>>> 622e1279
 
 
 class CylinderType(Enum):
@@ -101,34 +98,13 @@
         :param elementsCount: Number of elements needs to be sampled along the central path.
         """
 
-<<<<<<< HEAD
-        cx, cd1, cd2, cd12 = centralpath.getCentralPathNodes(region, centralPath, printNodes=False)
-        # sd1 = centralpath.smoothD1Derivatives(cx, cd1)
-        # cylinderLength = centralpath.calculateTotalLength(cx, sd1, printArcLength=False)
-=======
         cx, cd1, cd2, cd3, cd12, cd13 = centralpath.getCentralPathNodes(region, centralPath, printNodes=False)
->>>>>>> 622e1279
         sx, sd1, se, sxi, ssf = centralpath.sampleCentralPath(cx, cd1, elementsCount)
 
         sd2 = interpolateSampleLinear(cd2, se, sxi)
 
         majorAxisc = cd2
         majorRadiic = [vector.magnitude(a) for a in majorAxisc]
-<<<<<<< HEAD
-
-        majorRadiis = interpolateSampleLinear(majorRadiic, se, sxi)
-        self.centres = sx
-        self.majorRadii = majorRadiis
-        self.majorAxis = [(vector.setMagnitude(sd2[c], majorRadiis[c])) for c in range(len(majorRadiis))]
-
-        self.alongAxis = sd1
-
-#TODO how to find minor axis? I think I need to get d3 from the central path as well. What to do for now? let's keep it the same along the path for now.
-
-        self.minorRadii = [1.0 for _ in range(elementsCount+1)]
-        self.minorAxis = [vector.setMagnitude(vector.crossproduct3(sd1[c], sd2[c]), 1.0)
-                          for c in range(elementsCount+1)]
-=======
         majorRadiis = interpolateSampleLinear(majorRadiic, se, sxi)
 
         sd3 = interpolateSampleLinear(cd3, se, sxi)
@@ -146,7 +122,6 @@
         self.minorAxis = [(vector.setMagnitude(sd3[c], minorRadiis[c])) for c in range(len(minorRadiis))]
 
         self.alongAxis = sd1
->>>>>>> 622e1279
 
 
 class CylinderMesh:
@@ -204,7 +179,6 @@
         self.createCylinderMesh3d(fieldModule, coordinates)
 
     def createCylinderMesh3d(self, fieldModule, coordinates):
-<<<<<<< HEAD
         """
         Create an extruded shape (ellipse/circle) mesh. Currently limited to ellipse or circle base with the alongAxis
         perpendicular to the base.
@@ -235,7 +209,6 @@
                                   shieldType=ShieldRimDerivativeMode.SHIELD_RIM_DERIVATIVE_MODE_AROUND)
 
         # generate ellipses mesh along cylinder axis
-
         n3Count = 0 if self._cylinderType == CylinderType.CYLINDER_STRAIGHT else self._elementsCountAlong
         self._ellipses = []
         for n3 in range(n3Count + 1):
@@ -251,7 +224,7 @@
         if self._cylinderType == CylinderType.CYLINDER_TAPERED:
             self.smoothd2Derivatives()
 
-        # The other ellipses.
+        # The other ellipses for a straight cylinder.
         if self._cylinderType == CylinderType.CYLINDER_STRAIGHT:
             arcLengthAlong = vector.magnitude(self._base._alongAxis) / self._elementsCountAlong
             for n2 in range(self._elementsCountUp + 1):
@@ -338,7 +311,7 @@
             self._majorRadii = [self._base._majorRadius for _ in range(self._elementsCountAlong+1)]
             self._minorRadii = [self._base._minorRadius for _ in range(self._elementsCountAlong+1)]
         if cylinderCentralPath:
-            self._centres =  cylinderCentralPath.centres
+            self._centres = cylinderCentralPath.centres
             self._majorAxis = cylinderCentralPath.majorAxis
             self._minorAxis = cylinderCentralPath.minorAxis
             self._majorRadii = cylinderCentralPath.majorRadii
@@ -435,9 +408,9 @@
         self.__shield = shield
         self.ellipseShape = ellipseShape
         # generate the ellipse
-        self.generate2DEllipseMesh2()
-
-    def generate2DEllipseMesh2(self):
+        self.generate2DEllipseMesh()
+
+    def generate2DEllipseMesh(self):
         """
         Generates a 2d ellipse using shield structure in shieldmesh.
         """
@@ -462,7 +435,7 @@
         """
         Generate nodes around the perimeter of the ellipse.
         """
-        nx, nd1 = createCylinderBaseMesh2D(
+        nx, nd1 = createEllipsePerimeter(
             self.centre, self.majorAxis, self.minorAxis, self.elementsCountAround, self.majorRadius)
         nte = normalToEllipse(self.majorAxis, self.minorAxis)
 
@@ -530,38 +503,9 @@
             d2 = vector.normalise(vector.crossproduct3(d3, rscd1[n]))
             rscd2.append(d2)
             rscd3.append(d3)
-=======
-        """
-        Create an extruded shape (ellipse/circle) mesh. Currently limited to ellipse or circle base with the alongAxis
-        perpendicular to the base.
-        :param fieldModule: Zinc fieldModule to create elements in.
-        :param coordinates: Coordinate field to define.
-        :return: Final values of nextNodeIdentifier, nextElementIdentifier.
-        """
-        assert (self._elementsCountAlong > 0), 'createCylinderMesh3d:  Invalid number of along elements'
-        assert (self._elementsCountAcrossMinor > 3), 'createCylinderMesh3d: Invalid number of across elements'
-        assert (self._elementsCountAcrossMinor % 2 == 0), 'createCylinderMesh3d: number of across elements' \
-                                                          ' is not an even number'
-        assert (self._elementsCountAcrossMajor > 1), 'createCylinderMesh3d: Invalid number of up elements'
-        assert (self._cylinderShape in [self._cylinderShape.CYLINDER_SHAPE_FULL,
-                                        self._cylinderShape.CYLINDER_SHAPE_LOWER_HALF]), \
-            'createCylinderMesh3d: Invalid cylinder mode.'
-
-        nodes = fieldModule.findNodesetByFieldDomainType(Field.DOMAIN_TYPE_NODES)
-        mesh = fieldModule.findMeshByDimension(3)
-
-        elementsCountRim = 0
->>>>>>> 622e1279
-
-        shieldMode = ShieldShape.SHIELD_SHAPE_FULL if self._cylinderShape is self._cylinderShape.CYLINDER_SHAPE_FULL \
-            else ShieldShape.SHIELD_SHAPE_LOWER_HALF
-        ellipseShape = EllipseShape.Ellipse_SHAPE_FULL \
-            if self._cylinderShape is self._cylinderShape.CYLINDER_SHAPE_FULL else EllipseShape.Ellipse_SHAPE_LOWER_HALF
-        self._shield = ShieldMesh(self._elementsCountAcrossMinor, self._elementsCountAcrossMajor, elementsCountRim,
-                                  None, self._elementsCountAlong, shieldMode,
-                                  shieldType=ShieldRimDerivativeMode.SHIELD_RIM_DERIVATIVE_MODE_AROUND)
-
-<<<<<<< HEAD
+
+        return rscx, rscd1, rscd2, rscd3
+
     def createRegularRowCurves(self, rscx, rscd1, rscd3):
         """
         generate curves along regular rows using the mirror curve obtained from createMirrorCurve.
@@ -642,47 +586,6 @@
             td1 = smoothCubicHermiteDerivativesLine(tx, td1, fixEndDirection=True)
             for n in range(self.elementsCountUp):
                 btd1[n + 1][n1] = td1[n]
-=======
-        # generate ellipses mesh along cylinder axis
-        n3Count = 0 if self._cylinderType == CylinderType.CYLINDER_STRAIGHT else self._elementsCountAlong
-        self._ellipses = []
-        for n3 in range(n3Count + 1):
-            ellipse = Ellipse2D(self._centres[n3], self._majorAxis[n3], self._minorAxis[n3],
-                                self._elementsCountAcrossMajor, self._elementsCountAcrossMinor,
-                                ellipseShape=ellipseShape)
-            self._ellipses.append(ellipse)
-            self.copyEllipsesNodesToShieldNodes(n3)
-
-        for n3 in range(n3Count + 1):
-            self.calculateD2Derivatives(n3, n3Count)
-
-        if self._cylinderType == CylinderType.CYLINDER_TAPERED:
-            self.smoothd2Derivatives()
-
-        # The other ellipses for a straight cylinder.
-        if self._cylinderType == CylinderType.CYLINDER_STRAIGHT:
-            arcLengthAlong = vector.magnitude(self._base._alongAxis) / self._elementsCountAlong
-            for n2 in range(self._elementsCountUp + 1):
-                for n3 in range(self._elementsCountAlong + 1):
-                    for n1 in range(self._elementsCountAcrossMinor + 1):
-                        if self._shield.px[0][n2][n1]:
-                            temx = [self._shield.px[0][n2][n1][c] + n3 * arcLengthAlong *
-                                    vector.normalise(self._base._alongAxis)[c] for c in range(3)]
-                            self._shield.px[n3][n2][n1] = temx
-                            self._shield.pd1[n3][n2][n1] = self._shield.pd1[0][n2][n1]
-                            self._shield.pd2[n3][n2][n1] = self._shield.pd2[0][n2][n1]
-                            self._shield.pd3[n3][n2][n1] = self._shield.pd3[0][n2][n1]
-
-        self.generateNodes(nodes, fieldModule, coordinates)
-        self.generateElements(mesh, fieldModule, coordinates)
-
-        if self._end is None:
-            self._end = CylinderEnds(self._elementsCountAcrossMajor, self._elementsCountAcrossMinor,
-                                     self._centres[-1], self._shield.pd2[-1][0][1],
-                                     vector.setMagnitude(self._base._majorAxis, self._majorRadii[-1]),
-                                     self._minorRadii[-1])
-        self.setEndsNodes()
->>>>>>> 622e1279
 
     def generateNodesForUpperHalf(self):
         """
@@ -690,7 +593,6 @@
          It keeps the d1 direction.
         It uses mirrorPlane: plane ax+by+cz=d in form of [a,b,c,d]
         """
-<<<<<<< HEAD
         mirrorPlane = [-d for d in self.majorAxis] + [-vector.dotproduct(self.majorAxis, self.centre)]
         mirror = Mirror(mirrorPlane)
         for n2 in range(self.elementsCountUp):
@@ -719,7 +621,7 @@
                     self.pd3[n2][n1] = mirror.mirrorVector(self.pd3[n2][n1])
 
 
-def createCylinderBaseMesh2D(centre, majorAxis, minorAxis, elementsCountAround, height):
+def createEllipsePerimeter(centre, majorAxis, minorAxis, elementsCountAround, height):
     """
     Generate a set of points and derivatives for an ellipse
     starting at pole majorAxis from centre.
@@ -785,424 +687,6 @@
     return radius, axis
 
 
-=======
-        btx = self._shield.px
-        btd1 = self._shield.pd1
-        btd2 = self._shield.pd2
-        btd3 = self._shield.pd3
-        # get ellipse d2 and next ellipse x, d2
-        for n2 in range(self._elementsCountAcrossMajor + 1):
-            for n1 in range(self._elementsCountAcrossMinor + 1):
-                if btd1[n3][n2][n1]:
-                    n3n = n3 if (n3 < n3Count) else n3 - 1
-                    btd2[n3][n2][n1] = [(btx[n3n + 1][n2][n1][c] - btx[n3n][n2][n1][c]) for c in range(3)]
-
-    def smoothd2Derivatives(self):
-        """
-        smooth d2 derivatives using initial values calculated by calculateD2Derivatives
-        """
-        btx = self._shield.px
-        btd1 = self._shield.pd1
-        btd2 = self._shield.pd2
-        btd3 = self._shield.pd3
-        for n2 in range(self._elementsCountAcrossMajor + 1):
-            for n1 in range(self._elementsCountAcrossMinor + 1):
-                td2 = []
-                tx = []
-                if btx[0][n2][n1]:
-                    for n3 in range(self._elementsCountAlong + 1):
-                        tx.append(btx[n3][n2][n1])
-                        td2.append(btd2[n3][n2][n1])
-                    td2 = smoothCubicHermiteDerivativesLine(tx, td2, fixStartDirection=True)
-                    for n3 in range(self._elementsCountAlong + 1):
-                        btd2[n3][n2][n1] = td2[n3]
-
-    def setEndsNodes(self):
-        """
-        sets ellipse coordinates, derivatives and node ids.
-        """
-        self._base.px = self._shield.px[0]
-        self._base.pd1 = self._shield.pd1[0]
-        self._base.pd2 = self._shield.pd2[0]
-        self._base.pd3 = self._shield.pd3[0]
-        self._end.px = self._shield.px[-1]
-        self._end.pd1 = self._shield.pd1[-1]
-        self._end.pd2 = self._shield.pd2[-1]
-        self._end.pd3 = self._shield.pd3[-1]
-
-    def calculateEllipseParams(self, arcLengthAlong=None, cylinderCentralPath=None):
-        """
-        Calculate the ellipses major and minor radii, major and minor axis and ellipses centres.
-        :param arcLengthAlong: arc length along the cylinder axis. Only if cylinderCentralPath is false.
-        :param cylinderCentralPath: Stores radii and centres of the ellipses along the cylinder length
-        """
-        if not cylinderCentralPath:
-            self._centres = [self._base._centre for _ in range(self._elementsCountAlong+1)]
-            self._majorAxis = [self._base._majorAxis for _ in range(self._elementsCountAlong+1)]
-            self._minorAxis = [self._base._minorAxis for _ in range(self._elementsCountAlong+1)]
-            self._majorRadii = [self._base._majorRadius for _ in range(self._elementsCountAlong+1)]
-            self._minorRadii = [self._base._minorRadius for _ in range(self._elementsCountAlong+1)]
-        if cylinderCentralPath:
-            self._centres = cylinderCentralPath.centres
-            self._majorAxis = cylinderCentralPath.majorAxis
-            self._minorAxis = cylinderCentralPath.minorAxis
-            self._majorRadii = cylinderCentralPath.majorRadii
-            self._minorRadii = cylinderCentralPath.minorRadii
-
-        if self._cylinderType == CylinderType.CYLINDER_TAPERED and not cylinderCentralPath:
-            centre = self._base._centre
-            majorRadius = self._base._majorRadius
-            minorRadius = self._base._minorRadius
-            for n3 in range(1, self._elementsCountAlong+1):
-                majorRadius, majorAxis = computeNextRadius(majorRadius, self._base._majorAxis,
-                                                           self._tapered.majorRatio,
-                                                           self._tapered.majorProgressionMode)
-                minorRadius, minorAxis = computeNextRadius(minorRadius, self._base._minorAxis,
-                                                           self._tapered.minorRatio,
-                                                           self._tapered.minorProgressionMode)
-                centre = computeNextCentre(centre, arcLengthAlong, self._base._alongAxis)
-                self._centres[n3] = centre
-                self._majorAxis[n3] = majorAxis
-                self._minorAxis[n3] = minorAxis
-                self._majorRadii[n3] = majorRadius
-                self._minorRadii[n3] = minorRadius
-
-    def copyEllipsesNodesToShieldNodes(self, n3):
-        """
-        Copy coordinates and derivatives of ellipses to shield.
-        :param n3: the index number of ellipse along the central path.
-        """
-        self._shield.px[n3] = self._ellipses[n3].px
-        self._shield.pd1[n3] = self._ellipses[n3].pd1
-        self._shield.pd2[n3] = self._ellipses[n3].pd2
-        self._shield.pd3[n3] = self._ellipses[n3].pd3
-
-    def generateNodes(self, nodes, fieldModule, coordinates):
-        """
-        Create cylinder nodes from coordinates.
-        :param nodes: nodes from coordinates.
-        :param fieldModule: Zinc fieldmodule to create nodes in. Uses DOMAIN_TYPE_NODES.
-        :param coordinates: Coordinate field to define.
-        """
-        nodeIdentifier = max(1, getMaximumNodeIdentifier(nodes) + 1)
-        self._startNodeIdentifier = nodeIdentifier
-        nodeIdentifier = self._shield.generateNodes(fieldModule, coordinates, nodeIdentifier)
-        self._endNodeIdentifier = nodeIdentifier
-
-    def generateElements(self, mesh, fieldModule, coordinates):
-        """
-        Create cylinder elements from nodes.
-        :param mesh:
-        :param fieldModule: Zinc fieldmodule to create nodes in. Uses DOMAIN_TYPE_NODES.
-        :param coordinates: Coordinate field to define.
-        """
-        elementIdentifier = max(1, getMaximumElementIdentifier(mesh) + 1)
-        self._startElementIdentifier = elementIdentifier
-        elementIdentifier = self._shield.generateElements(fieldModule, coordinates, elementIdentifier, [])
-        self._endElementIdentifier = elementIdentifier
-
-
-class Ellipse2D:
-    """
-    Generate a 2D ellipse.
-    """
-
-    def __init__(self, centre, majorAxis, minorAxis, elementsCountAcrossMajor, elementsCountAcrossMinor,
-                 ellipseShape=EllipseShape.Ellipse_SHAPE_FULL):
-        """
-        :param centre: Ellipse centre.
-        :param majorAxis: A vector for ellipse major axis.
-        :param minorAxis: Ellipse minor axis.
-        :param elementsCountAcrossMajor:
-        :param elementsCountAcrossMinor:
-        :param ellipseShape: The shape of the ellipse which can be full or lower half.
-        """
-        self.centre = centre
-        self.majorAxis = majorAxis
-        self.minorAxis = minorAxis
-        self.majorRadius = vector.magnitude(majorAxis)
-        self.minorRadius = vector.magnitude(minorAxis)
-        elementsCountRim = 0
-        shieldMode = ShieldShape.SHIELD_SHAPE_FULL if ellipseShape is EllipseShape.Ellipse_SHAPE_FULL\
-            else ShieldShape.SHIELD_SHAPE_LOWER_HALF
-        shield = ShieldMesh(elementsCountAcrossMinor, elementsCountAcrossMajor, elementsCountRim,
-                            None, 1, shieldMode,
-                            shieldType=ShieldRimDerivativeMode.SHIELD_RIM_DERIVATIVE_MODE_AROUND)
-        self.elementsCountAcrossMajor = elementsCountAcrossMajor
-        self.elementsCountAround = shield.elementsCountAroundFull
-        self.elementsCountUp = shield.elementsCountUp
-        self.elementsCountAcrossMinor = elementsCountAcrossMinor
-        self.nodeId = shield.nodeId
-        self.px = shield.px[0]
-        self.pd1 = shield.pd1[0]
-        self.pd2 = shield.pd2[0]
-        self.pd3 = shield.pd3[0]
-        self.__shield = shield
-        self.ellipseShape = ellipseShape
-        # generate the ellipse
-        self.generate2DEllipseMesh()
-
-    def generate2DEllipseMesh(self):
-        """
-        Generates a 2d ellipse using shield structure in shieldmesh.
-        """
-        self.generateBase1DMesh()
-        rscx, rscd1, rscd2, rscd3 = self.createMirrorCurve()
-        self.createRegularRowCurves(rscx, rscd1, rscd3)
-        self.createRegularColumnCurves()
-        self.__shield.getTriplePoints(0)
-        n1b = 1
-        m1a = self.elementsCountAcrossMinor
-        m1b = m1a - 1
-        m1c = m1a - 2
-        n2b = 1
-        self.smoothTriplePointsCurves(n2b, n1b, m1a)
-        self.__shield.smoothDerivativesToTriplePoints(0, fixAllDirections=True)
-        if self.ellipseShape == EllipseShape.Ellipse_SHAPE_FULL:
-            self.generateNodesForUpperHalf()
-
-    def generateBase1DMesh(self):
-        """
-        Generate nodes around the perimeter of the ellipse.
-        """
-        nx, nd1 = createEllipsePerimeter(
-            self.centre, self.majorAxis, self.minorAxis, self.elementsCountAround, self.majorRadius)
-        nte = normalToEllipse(self.majorAxis, self.minorAxis)
-
-        tbx, tbd1, tbd2, tbd3 = [], [], [], []
-        for n in range(self.elementsCountAround + 1):
-            tbx.append(nx[n])
-            tbd1.append(nd1[n])
-            tbd2.append(nte)
-            tbd3.append(vector.normalise(vector.crossproduct3(tbd1[n], nte)))
-
-        self.setRimNodes(tbx, tbd1, tbd2, tbd3)
-
-    def setRimNodes(self, nx, nd1, nd2, nd3):
-        """
-        Set nodes around the ellipse perimeter in order needed for creating a shield mesh.
-        """
-        btx = self.px
-        btd1 = self.pd1
-        btd2 = self.pd2
-        btd3 = self.pd3
-
-        elementsCountRim = 0
-        for n in range(self.elementsCountAround + 1):
-            n1, n2 = self.__shield.convertRimIndex(n)
-            btx[n2][n1] = nx[n]
-            if n2 > elementsCountRim:  # regular rows
-                btd1[n2][n1] = nd1[n]
-                btd3[n2][n1] = nd3[n]
-            if n2 >= 2:
-                btd3[n2][n1] = vector.setMagnitude(self.minorAxis, vector.dotproduct(nd3[n], self.minorAxis))
-            else:  # around rim
-                btd1[n2][n1] = nd1[n]
-                btd3[n2][n1] = nd3[n]
-            btd2[n2][n1] = nd2[n]
-
-    def createMirrorCurve(self):
-        """
-        generate coordinates and derivatives for the mirror curve
-        :return: Coordinates and derivatives for the mirror curve
-        """
-        btx = self.px
-        btd1 = self.pd1
-        btd2 = self.pd2
-        btd3 = self.pd3
-
-        rcx = []
-        tmdx = btx[0][self.elementsCountAcrossMinor // 2]
-        tmdd3 = btd3[0][self.elementsCountAcrossMinor // 2]
-        tmux = [
-            0.5 * (btx[self.elementsCountUp][0][c] + btx[self.elementsCountUp][self.elementsCountAcrossMinor]
-            [c]) for c in range(3)]
-        rcx.append(tmdx)
-        rcx.append(tmux)
-        rcd3 = [vector.setMagnitude(tmdd3, -1), vector.setMagnitude(tmdd3, -1)]
-        rscx, rscd1 = sampleCubicHermiteCurves(rcx, rcd3, self.elementsCountUp, lengthFractionStart=1,
-                                               arcLengthDerivatives=True)[0:2]
-
-        # get d2, d3
-        rscd2 = []
-        rscd3 = []
-        for n in range(len(rscx)):
-            d3 = vector.normalise(
-                [btx[self.elementsCountUp][self.elementsCountAcrossMinor][c] - btx[self.elementsCountUp][0]
-                [c] for c in range(3)])
-            d2 = vector.normalise(vector.crossproduct3(d3, rscd1[n]))
-            rscd2.append(d2)
-            rscd3.append(d3)
-
-        return rscx, rscd1, rscd2, rscd3
-
-    def createRegularRowCurves(self, rscx, rscd1, rscd3):
-        """
-        generate curves along regular rows using the mirror curve obtained from createMirrorCurve.
-        :param rscx: Coordinates of the nodes on the middle curve.
-        :param rscd1: d1 derivatives of the nodes on the middle curve.
-        :param rscd3: d3 derivatives of the nodes on the middle curve.
-        """
-        btx = self.px
-        btd1 = self.pd1
-        btd2 = self.pd2
-        btd3 = self.pd3
-
-        elementsCountRim = 0
-        for n2 in range(elementsCountRim + 2, self.elementsCountUp + 1):
-            btx[n2], btd3[n2], pe, pxi, psf = sampleCubicHermiteCurves(
-                [btx[n2][0], rscx[n2], btx[n2][-1]],
-                [vector.setMagnitude(btd3[n2][0], -1.0), rscd3[n2], btd3[n2][-1]],
-                self.elementsCountAcrossMinor, lengthFractionStart=1, lengthFractionEnd=1, arcLengthDerivatives=True)
-            btd1[n2] = interpolateSampleCubicHermite([[-btd1[n2][0][c] for c in range(3)], rscd1[n2],
-                                                      btd1[n2][-1]], [[0.0, 0.0, 0.0]] * 3, pe, pxi, psf)[0]
-            if n2 == self.elementsCountUp:
-                for n1 in range(1, self.elementsCountAcrossMinor):
-                    btd1[n2][n1] = vector.setMagnitude(btd1[self.elementsCountUp][-1], 1.0)
-            btd3[n2][0] = [-btd3[n2][0][c] for c in range(3)]
-            btd1[n2][0] = [-btd1[n2][0][c] for c in range(3)]
-
-    def createRegularColumnCurves(self):
-        """
-        up regular columns of shield: get d1, initial d3 below regular rows
-        """
-        btx = self.px
-        btd1 = self.pd1
-        btd2 = self.pd2
-        btd3 = self.pd3
-
-        for n1 in range(2, self.elementsCountAcrossMinor - 1):
-            tx, td1, pe, pxi, psf = sampleCubicHermiteCurves(
-                [btx[0][n1], btx[2][n1]], [[-btd3[0][n1][c] for c in range(3)], btd1[2][n1]], 2,
-                lengthFractionStart=1, arcLengthDerivatives=True)
-            for n2 in range(3, self.elementsCountUp + 1):
-                tx.append(btx[n2][n1])
-                td1.append(btd1[n2][n1])
-            td1 = smoothCubicHermiteDerivativesLine(tx, td1, fixStartDirection=True, fixEndDirection=True)
-            td3 = \
-                interpolateSampleCubicHermite([btd1[0][n1], btd3[2][n1]], [[0.0, 0.0, 0.0]] * 2, pe, pxi, psf)[
-                    0]
-            for n2 in range(self.elementsCountUp + 1):
-                if n2 < 2:
-                    btx[n2][n1] = tx[n2]
-                    if n2 == 0:
-                        btd3[n2][n1] = [-td1[0][c] for c in range(3)]
-                    else:
-                        btd3[n2][n1] = td3[n2]
-                if n2 == 0:
-                    btd1[n2][n1] = td3[n2]
-                else:
-                    btd1[n2][n1] = td1[n2]
-
-    def smoothTriplePointsCurves(self, n2b, n1b, m1a):
-        """
-        Smooth row and column curves passing triple points (i.e., row 1 and columns 1 and -2).
-        """
-        btx = self.px
-        btd1 = self.pd1
-        btd2 = self.pd2
-        btd3 = self.pd3
-
-        # smooth shield row 1
-        btd3[n2b][n1b:m1a] = smoothCubicHermiteDerivativesLine(btx[n2b][n1b:m1a], btd3[n2b][n1b:m1a])
-
-        # smooth Shield columns 1, -2
-        for n1 in [1, -2]:
-            tx = []
-            td1 = []
-            for n2 in range(1, self.elementsCountUp + 1):
-                tx.append(btx[n2][n1])
-                td1.append(btd1[n2][n1])
-            td1 = smoothCubicHermiteDerivativesLine(tx, td1, fixEndDirection=True)
-            for n in range(self.elementsCountUp):
-                btd1[n + 1][n1] = td1[n]
-
-    def generateNodesForUpperHalf(self):
-        """
-        Generates coordinates and derivatives for the upper half by mirroring the lower half nodes and derivatives.
-         It keeps the d1 direction.
-        It uses mirrorPlane: plane ax+by+cz=d in form of [a,b,c,d]
-        """
-        mirrorPlane = [-d for d in self.majorAxis] + [-vector.dotproduct(self.majorAxis, self.centre)]
-        mirror = Mirror(mirrorPlane)
-        for n2 in range(self.elementsCountUp):
-            for n1 in range(self.elementsCountAcrossMinor + 1):
-                if self.px[n2][n1]:
-                    self.px[2 * self.elementsCountUp - n2][n1] = mirror.mirrorImageOfPoint(
-                        self.px[n2][n1])
-                    self.pd1[2 * self.elementsCountUp - n2][n1] = mirror.reverseMirrorVector(
-                        self.pd1[n2][n1])
-                    self.pd3[2 * self.elementsCountUp - n2][n1] = mirror.mirrorVector(
-                        self.pd3[n2][n1])
-
-
-def createEllipsePerimeter(centre, majorAxis, minorAxis, elementsCountAround, height):
-    """
-    Generate a set of points and derivatives for an ellipse
-    starting at pole majorAxis from centre.
-    :param elementsCountAround: Number of elements around.
-    :param centre: Centre of full ellipse.
-    :param majorAxis: Vector in direction of starting major radius, magnitude is ellipse major radius.
-    :param minorAxis: Vector normal to major axis, magnitude is ellipse minor axis length.
-    :param height: Height of arc of ellipsoid from starting point along majorAxis.
-    :return: Lists nx, nd1. Ordered fastest around, starting at major radius.
-    """
-    nx = []
-    nd1 = []
-    magMajorAxis = vector.magnitude(majorAxis)
-    magMinorAxis = vector.magnitude(minorAxis)
-    unitMajorAxis = vector.normalise(majorAxis)
-    unitMinorAxis = vector.normalise(minorAxis)
-    useHeight = min(max(0.0, height), 2.0 * magMajorAxis)
-    totalRadians = geometry.getEllipseRadiansToX(magMajorAxis, 0.0, magMajorAxis - useHeight,
-                                                 initialTheta=0.5 * math.pi * useHeight / magMajorAxis)
-    radians = 0.0
-    arcLengthUp = geometry.getEllipseArcLength(magMajorAxis, magMinorAxis, radians, totalRadians)
-    elementsCountUp = elementsCountAround // 2
-    elementArcLength = arcLengthUp / elementsCountUp
-    radians = geometry.updateEllipseAngleByArcLength(magMajorAxis, magMinorAxis, radians, -arcLengthUp)
-    for n1 in range(2 * elementsCountUp + 1):
-        cosRadians = math.cos(radians)
-        sinRadians = math.sin(radians)
-        nx.append(
-            [(centre[c] + cosRadians * majorAxis[c] + sinRadians * minorAxis[c]) for c in range(3)])
-
-        ndab = vector.setMagnitude([-sinRadians * magMajorAxis, cosRadians * magMinorAxis], elementArcLength)
-        nd1.append(
-            [(ndab[0] * unitMajorAxis[c] + ndab[1] * unitMinorAxis[c]) for c in range(3)])
-        radians = geometry.updateEllipseAngleByArcLength(magMajorAxis, magMinorAxis, radians, elementArcLength)
-    return nx, nd1
-
-
-def normalToEllipse(v1, v2):
-    """
-    Find unit normal vector of an ellipse using two vectors in the ellipse. The direction is v1xv2
-    :param v1: vector 1.
-    :param v2: vector 2.
-    :return:
-    """
-    nte = vector.normalise(vector.crossproduct3(v1, v2))
-    return nte
-
-
-def computeNextRadius(radius, axis, ratio, progression):
-    """
-    calculate next radius based on the progression method. r_n+1=r_n*ratio for geometric. r_n+1=r_ratio for arithmetic.
-    :param radius: radius (major or minor) along the central path.
-    :param axis: major or minor axis along the central path.
-    :param ratio: common ratio (common difference) for changing the next radius.
-    :param progression: arithmetic or geometric.
-    :return: next radius and axis.
-    """
-    if progression == ConeBaseProgression.GEOMETRIC_PROGRESSION:
-        radius = radius * ratio
-    elif progression == ConeBaseProgression.ARITHMETIC_PROGRESSION:
-        radius += ratio
-    axis = vector.setMagnitude(axis, radius)
-    return radius, axis
-
-
->>>>>>> 622e1279
 def computeNextCentre(centre, arcLength, axis):
     """
     compute next centre coordinate
